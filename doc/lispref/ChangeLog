<<<<<<< HEAD
2014-10-12  Glenn Morris  <rgm@gnu.org>
=======
2014-10-13  Glenn Morris  <rgm@gnu.org>

	* Makefile.in (dist): Update for new output variables.

2014-10-09  Glenn Morris  <rgm@gnu.org>
>>>>>>> be3e1b61

	* elisp.texi (DATE): Bump to October 2014.

2014-10-09  Glenn Morris  <rgm@gnu.org>

	* frames.texi (Multiple Terminals): Copyedits.

2014-10-09  Eli Zaretskii  <eliz@gnu.org>

	* frames.texi (Multiple Terminals): Improve the description of X
	display names.  Add index entries.
	(Basic Parameters): Add a cross-reference to where X display names
	are described.
	(Position Parameters): Mention that positional parameters of the
	form (+ POS) can be negative if they are on a non-primary monitor
	of a multi-monitor display.  (Bug#18636)
	(Creating Frames): Mention that on multi-monitor displays the
	frame might be positioned differently than specified by the frame
	parameters alist.

2014-10-08  Leo Liu  <sdl.web@gmail.com>

	* streams.texi (Output Functions): Document new argument ENSURE to
	terpri.  (Bug#18652)

2014-10-04  Martin Rudalics  <rudalics@gmx.at>

	* display.texi (Scroll Bars): Add description of horizontal scroll
	bars and associated functions.
	* frames.texi (Layout Parameters): Add horizontal scroll bar
	entries.  Remove paragraph on "combined fringe widths".
	* windows.texi (Window Sizes): Describe affects of horizontal
	scroll bars on window layout and sizes.  Fix description of
	window-full-height-p.
	(Resizing Windows): Mention horizontal scroll bar.

2014-10-04  Glenn Morris  <rgm@gnu.org>

	* commands.texi (Generic Commands): Copyedits.

	* display.texi (Scroll Bars):
	* modes.texi (Header Lines): Copyedits.

	* buffers.texi (Buffer List):
	* display.texi (Image Descriptors, Defining Images):
	* functions.texi (Core Advising Primitives): Small fixes re @var usage.

	* windows.texi (Window Sizes, Resizing Windows): Copyedits.

	* frames.texi (Multiple Terminals): Copyedits re multiple monitors.

2014-10-03  Martin Rudalics  <rudalics@gmx.at>

	* frames.texi (Size Parameters, Size and Position): Mention that
	with some window managers you have to set `frame-resize-pixelwise'
	in order make a frame truly fullscreen or maximized.

2014-10-01  Paul Eggert  <eggert@cs.ucla.edu>

	Improve doc for use of 'int', and discuss 'ssize_t'.
	* internals.texi (C Integer Types): Mention 'int' for other
	randomish values that lie in 'int' range.  Mention 'ssize_t'.  See:
	http://lists.gnu.org/archive/html/emacs-devel/2014-10/msg00019.html

	Use AUTO_CONS instead of SCOPED_CONS, etc.
	* internals.texi (Stack-allocated Objects):
	Adjust to match the revised, less error-prone macros.

2014-09-30  Paul Eggert  <eggert@cs.ucla.edu>

	* internals.texi (Stack-allocated Objects): Further improvements.
	Give an example of misuse.

2014-09-30  Eli Zaretskii  <eliz@gnu.org>

	* internals.texi (Stack-allocated Objects): Minor improvements of
	the wording and the indexing.

2014-09-30  Dmitry Antipov  <dmantipov@yandex.ru>

	* internals.texi (Stack-allocated Objects): Describe this feature.

2014-09-15  Daniel Colascione  <dancol@dancol.org>

	* text.texi (Registers): Make `insert-register' documentation
	reflect interface change.

2014-09-08  Stefan Monnier  <monnier@iro.umontreal.ca>

	* functions.texi (Core Advising Primitives): Add a note about the
	confusing treatment of `interactive' for :filter-args (bug#18399).

2014-09-07  Michael Albinus  <michael.albinus@gmx.de>

	* strings.texi (Text Comparison): Describe `string-collate-equalp'
	and `string-collate-lessp'.

2014-09-06  Leo Liu  <sdl.web@gmail.com>

	* control.texi (Pattern matching case statement): Document vector
	qpattern.  (Bug#18327)

2014-08-29  Dmitry Antipov  <dmantipov@yandex.ru>

	* lists.texi (Functions that Rearrange Lists): Remove
	description of sort ...
	* sequences.texi (Sequence Functions): ... and generalize
	it for sequences.  Add an example.

2014-08-28  Eli Zaretskii  <eliz@gnu.org>

	* display.texi (Bidirectional Display): Update the Emacs's class
	of bidirectional conformance.

2014-08-27  Dmitry Antipov  <dmantipov@yandex.ru>

	* eval.texi (Eval): Mention possible recovery from stack overflow.

2014-07-11  Eli Zaretskii  <eliz@gnu.org>

	* internals.texi (Garbage Collection): Fix last change.

2014-07-11  Dmitry Antipov  <dmantipov@yandex.ru>

	* internals.texi (Garbage Collection): Mention memory-info.

2014-07-11  Michael Albinus  <michael.albinus@gmx.de>

	* minibuf.texi (Intro to Minibuffers, Reading a Password):
	Password hiding is available in batch mode, do not mention it in
	the exclusion list.  Mention `read-hide-char'.  (Bug#17839)

2014-07-09  Stefan Monnier  <monnier@iro.umontreal.ca>

	* debugging.texi (Function Debugging, Debugger Commands):
	Update debug-on-entry w.r.t behavior after redefinitions (bug#17902).

2014-07-03  Glenn Morris  <rgm@gnu.org>

	* help.texi (Help Functions): "Online" help doesn't mean what it
	used to any more.

2014-07-02  Stefan Monnier  <monnier@iro.umontreal.ca>

	* keymaps.texi (Key Lookup): Remove mention of indirect entries.
	(Scanning Keymaps): Reword the `noindirect' argument.

2014-06-28  Glenn Morris  <rgm@gnu.org>

	* minibuf.texi (Intro to Minibuffers): Batch mode is basic.
	(Reading a Password): Mention batch mode.  (Bug#17839)

2014-06-23  Glenn Morris  <rgm@gnu.org>

	* Makefile.in (%.texi): Disable implicit rules.
	(mkinfodir): Remove.
	(.dvi.ps): Replace with explicit rule.
	(html): Declare as PHONY.
	(${buildinfodir}): New rule.
	($(buildinfodir)/elisp.info): Use order-only prereq for output dir.
	Use $<.
	(elisp.dvi, elisp.html, elisp.pdf): Use $<.
	(elisp.ps): New rule.

2014-06-21  Eli Zaretskii  <eliz@gnu.org>

	* positions.texi (Screen Lines): Clarify how columns are counted
	by vertical-motion.

2014-06-15  Glenn Morris  <rgm@gnu.org>

	* Makefile.in (bootstrap-clean): New.

2014-06-15  Eli Zaretskii  <eliz@gnu.org>

	* commands.texi (Accessing Mouse): Improve the wording of the
	posn-col-row documentation.  (Bug#17768)

2014-06-10  Glenn Morris  <rgm@gnu.org>

	* Makefile.in (INFO_EXT): Remove and replace by ".info" throughout.
	(INFO_OPTS): Set directly rather than with configure.

2014-06-09  Paul Eggert  <eggert@cs.ucla.edu>

	Say (accept-process-output P)'s result pertains to P if P is non-nil.
	* processes.texi (Accepting Output): Mention that if PROCESS is non-nil,
	the return value is about PROCESS, not about other processes.

2014-06-08  Glenn Morris  <rgm@gnu.org>

	* os.texi (Startup Summary): Small fix for initial-buffer-choice.

	* files.texi (Subroutines of Visiting): Mention uniquify.

	* numbers.texi (Comparison of Numbers): Copyedits.

2014-06-08  Glenn Morris  <rgm@gnu.org>

	* display.texi (Window Systems): Remove window-setup-hook.
	* os.texi (Startup Summary, Init File):
	Improve description of window-setup-hook.
	(Terminal-Specific): Update window-setup-hook cross-reference.
	* hooks.texi (Standard Hooks): Update window-setup-hook cross-reference.

	* display.texi (Overlay Properties): Update re priority.  (Bug#17234)

	* package.texi (Package Archives): Mention signing packages.

2014-06-07  Eli Zaretskii  <eliz@gnu.org>

	* commands.texi (Click Events): Update contents of click event's
	position list due to last changes in make_lispy_position.

2014-06-02  Glenn Morris  <rgm@gnu.org>

	* text.texi (Buffer Contents):
	Update for filter-buffer-substring changes.

	* abbrevs.texi (Abbrev Expansion): Update for expand-abbrev changes.
	* functions.texi (Advising Functions): Standardize menu case.

2014-05-26  Eli Zaretskii  <eliz@gnu.org>

	* display.texi (Invisible Text): Clarify the description of
	line-move-ignore-invisible.  (Bug#17511)

2014-05-22  Leo Liu  <sdl.web@gmail.com>

	* sequences.texi (Sequence Functions): Don't mention when and how
	SEQ to nreverse is mutated.

2014-05-21  Leo Liu  <sdl.web@gmail.com>

	* sequences.texi (Sequence Functions): Update nreverse.

2014-05-19  Paul Eggert  <eggert@cs.ucla.edu>

	Allow any non-nil value to count as true in bool-vector.
	* sequences.texi (Bool-Vectors): Coalesce discussion of how to
	print them.  bool-vector's args need not be t or nil.

2014-05-19  Dmitry Antipov  <dmantipov@yandex.ru>

	* sequences.texi (Bool-vectors): Mention bool-vector.

2014-05-17  Paul Eggert  <eggert@cs.ucla.edu>

	Assume C99 or later (Bug#17487).
	* internals.texi (C Dialect): Document this.

2014-05-15  Dmitry Antipov  <dmantipov@yandex.ru>

	* lists.texi (Building Cons Cells and Lists): Remove
	description of `reverse' and `'nreverse' to generalize them...
	* sequences.texi (Sequences): ...for sequences here.

2014-05-14  Glenn Morris  <rgm@gnu.org>

	* files.texi (Changing Files): Mention with-file-modes.

2014-05-08  Paul Eggert  <eggert@cs.ucla.edu>

	* internals.texi (C Dialect): New section.
	(C Integer Types): Mention bool_bf.

2014-04-30  Stefan Monnier  <monnier@iro.umontreal.ca>

	* processes.texi (Filter Functions, Sentinels): Advertise add-function.

2014-04-29  Stefan Monnier  <monnier@iro.umontreal.ca>

	* windows.texi (Window Configurations, Window Configurations):
	Window configs don't store marks any more.

2014-04-25  Eli Zaretskii  <eliz@gnu.org>

	* strings.texi (Text Comparison): Mention equal-including-properties
	for when text properties of the strings matter for comparison.

2014-04-22  Eli Zaretskii  <eliz@gnu.org>

	* text.texi (Registers): Document register-read-with-preview.

	* internals.texi (Building Emacs): Improve indexing.

2014-04-17  Daniel Colascione  <dancol@dancol.org>

	* frames.texi (Terminal Parameters): Document new
	tty-mode-set-strings and tty-mode-reset-strings terminal
	parameters.

2014-04-17  Paul Eggert  <eggert@cs.ucla.edu>

	* Makefile.in (infoclean): Be consistent about reporting failures.

2014-04-09  Daniel Colascione  <dancol@dancol.org>

	* errors.texi (Standard Errors): Document required error
	parameters for `scan-error'.

	* positions.texi (List Motion): Explain new `up-list' arguments.
	Mention `backward-up-list'.

2014-04-08  Daniel Colascione  <dancol@dancol.org>

	* minibuf.texi (Programmed Completion): Improve phrasing, remove
	incorrect bullet count.

2014-04-07  Glenn Morris  <rgm@gnu.org>

	* os.texi (Recording Input): Dribble files may contain passwords.

	* backups.texi (Making Backups, Reverting):
	Update for default values of some -function vars no longer being nil.
	(Reverting): Update for buffer-stale-function
	also applying to file-buffers.

2014-03-31  Daniel Colascione  <dancol@dancol.org>

	* minibuf.texi (Completion in Buffers): Discuss using lazy
	completion tables for inline completion.

2014-03-28  Glenn Morris  <rgm@gnu.org>

	* os.texi (Terminal-Specific): Mention term-file-aliases.

2014-03-26  Eli Zaretskii  <eliz@gnu.org>

	* files.texi (Kinds of Files): Improve documentation of
	file-symlink-p.  (Bug#17073)  Add cross-references.

2014-03-26  Barry O'Reilly  <gundaetiapo@gmail.com>

	* markers.texi (Moving Marker Positions): The 2014-03-02 doc
	change mentioning undo's inability to handle relocated markers no
	longer applies.  See bug#16818.
	* text.texi (Undo): Expand documentation of (TEXT . POS) and
	(MARKER . ADJUSTMENT) undo elements.

2014-03-26  Glenn Morris  <rgm@gnu.org>

	* files.texi (File Locks): All systems support locking.

2014-03-22  Glenn Morris  <rgm@gnu.org>

	* commands.texi (Defining Commands):
	Mention that interactive-only also affects describe-function.

	* functions.texi (Declare Form): Add interactive-only.
	* commands.texi (Defining Commands) Mention declare.

	* commands.texi (Defining Commands): List interactive-only values.

2014-03-22  Eli Zaretskii  <eliz@gnu.org>

	* functions.texi (Core Advising Primitives): Fix cross-reference
	in last change.

2014-03-22  Stefan Monnier  <monnier@iro.umontreal.ca>

	* functions.texi (Advising Functions): Explain a bit more how
	arguments work.
	(Advice combinators): New node.
	(Core Advising Primitives): Use it.  Expand description of "depth".
	(Advising Named Functions): Document limitation of advices on macros.

2014-03-21  Martin Rudalics  <rudalics@gmx.at>

	* frames.texi (Size and Position): In `frame-resize-pixelwise'
	description drop remark about frame maximization.
	* windows.texi (Display Action Functions): Add description for
	`display-buffer-no-window' and explain use of `allow-no-window'
	alist entries.

2014-03-21  Glenn Morris  <rgm@gnu.org>

	* commands.texi (Defining Commands): Copyedit re `interactive-only'.

2014-03-20  Paul Eggert  <eggert@cs.ucla.edu>

	* internals.texi (C Integer Types): Prefer 'false' and 'true'
	to '0' and '1' for booleans.

2014-03-19  Paul Eggert  <eggert@cs.ucla.edu>

	* numbers.texi: Improve and clarify a bit, and fix some minor bugs.
	Remove now-obsolete hypothetical note about negative division,
	as the C standard has changed.

	Fix porting inconsistency about rounding to even.
	* numbers.texi (Numeric Conversions, Rounding Operations):
	Document that 'round' and 'fround' round to even.

2014-03-18  Juanma Barranquero  <lekktu@gmail.com>

	* customize.texi (Variable Definitions): Recommend avoiding
	destructive modification of the value argument of :set (bug#16755).

2014-03-18  Stefan Monnier  <monnier@iro.umontreal.ca>

	* modes.texi (Auto-Indentation): Mention electric-indent variables.

2014-03-18  Juanma Barranquero  <lekktu@gmail.com>

	* functions.texi (Advising Named Functions): Fix reference.

2014-03-18  Paul Eggert  <eggert@cs.ucla.edu>

	Improve documentation for integer and floating-point basics.
	* numbers.texi (Numbers, Integer Basics, Float Basics):
	Document the basics a bit more precisely.  Say more clearly
	that Emacs floating-point numbers are IEEE doubles on all
	current platforms.  Give more details about frexp.
	Say more clearly that '1.' is an integer.
	(Predicates on Numbers): Fix wholenump typo.
	* objects.texi (Integer Type): Adjust to match numbers.texi.

2014-03-18  Stefan Monnier  <monnier@iro.umontreal.ca>

	* functions.texi (Advising Functions): Try and improve the text.
	Add example use of advice-add (bug#16959).
	(Core Advising Primitives): Rename.  Explain handling of interactive
	specs, including advice-eval-interactive-spec.
	(Advising Named Functions): Try and better explain the difference with
	add-function.
	(Porting old advices): New node.

2014-03-18  Paul Eggert  <eggert@cs.ucla.edu>

	Style fixes for floating-point doc.
	* commands.texi, customize.texi, display.texi, elisp.texi, files.texi:
	* frames.texi, hash.texi, internals.texi, keymaps.texi, lists.texi:
	* minibuf.texi, nonascii.texi, numbers.texi, objects.texi, os.texi:
	* processes.texi, streams.texi, strings.texi, text.texi:
	* variables.texi, windows.texi:
	Hyphenate "floating-point" iff it precedes a noun.
	Reword to avoid nouns and hyphenation when that's easy.
	Prefer "integer" to "integer number" and "is floating point"
	to "is a floating point number".
	Prefer "@minus{}" to "-" when it's a minus.

2014-03-16  Martin Rudalics  <rudalics@gmx.at>

	* display.texi (Temporary Displays): Rewrite descriptions of
	`with-output-to-temp-buffer' and `with-temp-buffer-window'.
	* help.texi (Help Functions): Rewrite description of `with-help-window'.

2014-03-15  Dmitry Gutov  <dgutov@yandex.ru>

	* display.texi (Blinking): Update WRT to the new
	`blink-matchin-paren' behavior.

2014-03-14  Martin Rudalics  <rudalics@gmx.at>

	* display.texi (Temporary Displays): Say that
	`with-temp-buffer-window' makes its buffer current.
	* frames.texi (Size and Position): Describe new option
	`frame-resize-pixelwise'.  Rewrite descriptions of
	`set-frame-size', `set-frame-height' and `set-frame-width'.

2014-03-09  Martin Rudalics  <rudalics@gmx.at>

	* elisp.texi (Top): Rename section "Width" to "Size of Displayed Text".
	* text.texi (Primitive Indent):
	* strings.texi (String Basics):
	* sequences.texi (Sequence Functions): Update references accordingly.
	* display.texi (Size of Displayed Text): Rename section from
	"Width".  Add description for `window-text-pixel-size'.
	(Window Dividers): Reword description of window dividers.
	* frames.texi (Layout Parameters): Improve description of window
	divider parameters.
	* windows.texi (Window Sizes): Add descriptions of
	`window-mode-line-height' and `window-header-line-height'.
	(Coordinates and Windows): Mention window dividers.

2014-03-07  Martin Rudalics  <rudalics@gmx.at>

	* buffers.texi (The Buffer List): Rename node to Buffer List.
	Describe `buffer-list-update-hook'.
	* elisp.texi (Top): "The Buffer List" renamed to "Buffer List".
	Add node for Window Dividers.
	* hooks.texi (Standard Hooks): Add reference to
	`buffer-list-update-hook'.
	* windows.texi (Window Sizes): Describe `window-min-size'.
	(Splitting Windows): Update description of `split-window'.
	(Selecting Windows): Update description of `select-window'.

2014-03-06  Martin Rudalics  <rudalics@gmx.at>

	* frames.texi (Size and Position): Rewrite entries for
	`fit-frame-to-buffer' and `fit-frame-to-buffer-margins'.
	Add description for `fit-frame-to-buffer-sizes'.
	* windows.texi (Resizing Windows): Add descriptions for
	pixelwise resizing.  Add entries for `window-resize-pixelwise'
	and `fit-window-to-buffer-horizontally'.
	Rewrite `fit-window-to-buffer' entry.

2014-03-06  Xue Fuqiao  <xfq@gnu.org>

	* internals.texi (Window Internals): Remove field `region_showing'.

2014-03-06  Glenn Morris  <rgm@gnu.org>

	* searching.texi (Replacing Match):
	Remove incorrect, uninteresting return value.  (Bug#16942)

2014-03-05  Martin Rudalics  <rudalics@gmx.at>

	* display.texi (Window Dividers): New section.
	* frames.texi (Layout Parameters): Add right-divider-width and
	bottom-divider-width.
	* windows.texi (Window Sizes): Redraw schematic and rewrite its
	description.  Rewrite descriptions of `window-total-height',
	`window-total-width', `window-total-size', `window-body-height',
	`window-body-width' and `window-size-fixed'.  Add descriptions
	for `window-pixel-height', `window-pixel-width',
	`window-min-height' and `window-min-width'.  Remove description
	of `window-size-fixed-p' moving part of it to that of
	`window-size-fixed'.
	(Resizing Windows): Mention dividers when talking about minimum sizes.

2014-03-05  Glenn Morris  <rgm@gnu.org>

	* modes.texi (SMIE Customization): New section.
	* elisp.texi (Top): Update detailed menu.

2014-03-04  Martin Rudalics  <rudalics@gmx.at>

	* windows.texi (Windows and Frames): Add some missing &optional
	designators.  Adjust description of window-in-direction.

2014-03-02  Barry O'Reilly  <gundaetiapo@gmail.com>

	* markers.texi (Moving Marker Positions): Clarify guidance about
	when to move markers and when to create a new one, as discussed at
	http://debbugs.gnu.org/cgi/bugreport.cgi?bug=16818#17

2014-03-02  Glenn Morris  <rgm@gnu.org>

	* text.texi (Decompression): New node.
	* elisp.texi (Top): Update detailed menu.

2014-03-01  Glenn Morris  <rgm@gnu.org>

	* display.texi (Forcing Redisplay): Mention pre-redisplay-function.

2014-02-28  Xue Fuqiao  <xfq@gnu.org>

	* functions.texi (Advising Functions, Advising Named Functions):
	Tweak markup.

	* display.texi (Defining Faces): Doc fix for `face-spec-set'.

	* elisp.texi (Top):
	* commands.texi (Generic Commands, Defining Commands):
	Document `define-alternatives'.

2014-02-27  Xue Fuqiao  <xfq@gnu.org>

	* windows.texi (Window Sizes): Document `window-size'.
	(Display Action Functions): Document `display-buffer-at-bottom'.
	(Window Configurations): Minor fixes.

	* modes.texi (Header Lines): Document `window-header-line-height'.

	* display.texi (Scroll Bars): Document `window-scroll-bar-width'.

	* windows.texi (Window Sizes, Resizing Windows): Document some
	pixelwise window operations.

	* text.texi (Margins): Fix the description of RET and `C-j'.

	* frames.texi (Multiple Terminals): Document
	`display-monitor-attributes-list' and `display-monitor-attributes'.
	(Display Feature Testing): Add some notes about multi-monitor.

2014-02-27  Glenn Morris  <rgm@gnu.org>

	* minibuf.texi (Programmed Completion):
	Mention completion-table-with-cache.

2014-02-25  Glenn Morris  <rgm@gnu.org>

	* display.texi (Window Systems):
	Replace term-setup-hook with emacs-startup-hook.
	* hooks.texi (Standard Hooks):
	Replace term-setup-hook with tty-setup-hook.
	* os.texi (Startup Summary, Init File, Terminal-Specific):
	Replace term-setup-hook with tty-setup-hook, and update.

2014-02-22  Stefan Monnier  <monnier@iro.umontreal.ca>

	* functions.texi (Declare Form): Document gv-expander, gv-setter,
	and compiler-macro (bug#16829, bug#15093).

2014-02-21  Juanma Barranquero  <lekktu@gmail.com>

	* windows.texi (Window Configurations): Doc fix.
	(Windows and Frames): Fix typo.

2014-02-21  Glenn Morris  <rgm@gnu.org>

	* internals.texi (Process Internals):
	* processes.texi (Subprocess Creation, Deleting Processes)
	(Output from Processes, Process Buffers, Filter Functions)
	(Accepting Output, Sentinels, Network, Network Servers):
	Filters and sentinels can no longer be nil.
	* elisp.texi (Top): Menu update.

2014-02-20  Glenn Morris  <rgm@gnu.org>

	* functions.texi (Defining Functions): Mention defalias-fset-function.

2014-02-17  Stefan Monnier  <monnier@iro.umontreal.ca>

	* minibuf.texi (Completion Commands): Don't document obsolete
	`common-substring' arg of display-completion-list.

2014-02-17  Glenn Morris  <rgm@gnu.org>

	* minibuf.texi (Text from Minibuffer): Update read-regexp details.
	Mention read-regexp-defaults-function.

2014-02-13  Glenn Morris  <rgm@gnu.org>

	* debugging.texi (Debugger Commands): Tiny edits.

2014-02-12  Glenn Morris  <rgm@gnu.org>

	* package.texi (Simple Packages): Describe URL and Keywords headers.

2014-02-10  Lars Ingebrigtsen  <larsi@gnus.org>

	* text.texi (User-Level Deletion):
	Document `delete-trailing-whitespace' (bug#15309).

2014-02-09  Lars Ingebrigtsen  <larsi@gnus.org>

	* text.texi (Changing Properties): Clarify `propertize' (bug#9825).

	* display.texi (Blinking): Clarify doc string in example (bug#10658).

	* commands.texi (Accessing Mouse): Mention that these function
	also work on keyboard events (bug#14228).
	(Quitting): Refer to the right node for `set-input-mode' (bug#11458).

2014-02-08  Lars Ingebrigtsen  <larsi@gnus.org>

	* display.texi (Face Attributes): Add an index (bug#14924).

	* keymaps.texi (Menu Bar): Minor clarification (bug#15657).

2014-02-06  Glenn Morris  <rgm@gnu.org>

	* display.texi (Truncation):
	* positions.texi (Screen Lines): Do not mention cache-long-scans.

2014-01-31  Juri Linkov  <juri@jurta.org>

	* searching.texi (String Search): Incremental word search fixes.

2014-01-28  Glenn Morris  <rgm@gnu.org>

	* text.texi (Indent Tabs): Update related to tab-stops.

2014-01-24  Glenn Morris  <rgm@gnu.org>

	* control.texi (Handling Errors): Update with-demoted-errors.

	* files.texi (File Locks): Every platform supports locking now.

2014-01-22  Glenn Morris  <rgm@gnu.org>

	* display.texi (ImageMagick Images): Expand on image-format-suffixes.

2014-01-20  Glenn Morris  <rgm@gnu.org>

	* hash.texi (Other Hash): Do not mention subr-x.el functions;
	reverts 2013-12-22 change.

2014-01-10  Stefan Monnier  <monnier@iro.umontreal.ca>

	* functions.texi (Advising Functions): New section.
	* modes.texi (Running Hooks): Don't document with-wrapper-hook and
	run-hook-wrapped any more.
	(Hooks): Link to the new Advising Functions node.
	* elisp.texi (Top): Don't include advice.texi.
	* advice.texi: Remove.
	* makefile.w32-in (srcs):
	* Makefile.in (srcs): Adjust accordingly.

2014-01-09  Rüdiger Sonderfeld  <ruediger@c-plusplus.de>

	* text.texi (Parsing HTML/XML): Document `shr-insert-document'.

	* strings.texi (Text Comparison): Document `string-suffix-p'.

2014-01-07  Glenn Morris  <rgm@gnu.org>

	* files.texi (File Attributes): Fix superscipt typo.

2014-01-07  Chong Yidong  <cyd@gnu.org>

	* files.texi (Changing Files): Document copy-file changes.

2014-01-07  Glenn Morris  <rgm@gnu.org>

	* display.texi (Logging Messages): Copyedits re messages-buffer.

2014-01-06  Paul Eggert  <eggert@cs.ucla.edu>

	Specify .texi encoding (Bug#16292).
	* back.texi, book-spine.texi, lay-flat.texi:
	Add @documentencoding.

2014-01-05  Chong Yidong  <cyd@gnu.org>

	* backups.texi (Making Backups): Document backup-buffer change.

	* files.texi (Visiting Files): Copyedits.
	(Testing Accessibility): Mention ACLs.  Move file-modes here from
	File Attributes.
	(Truenames): Move file-equal-p here from Kinds of Files.
	(File Attributes): Move file-newer-than-file-p here from Testing
	Accessibility.
	(Extended Attributes): New node.  Add file-extended-attributes.
	(Changing Files): Document set-file-extended-attributes.

	* commands.texi (Defining Commands): Document the interactive-form
	property more carefully.  Document interactive-only.

	* compile.texi (Compiler Errors): Copyedits.  Note that the
	details for byte-compile-warnings are in its docstring.

	* minibuf.texi (Minibuffer Contents): Remove obsolete function
	minibuffer-completion-contents.

	* variables.texi (Defining Variables): Note that defvar acts
	always on the dynamic value.

	* customize.texi (Variable Definitions): Likewise.

2014-01-05  Paul Eggert  <eggert@cs.ucla.edu>

	Document vconcat and the empty vector (Bug#16246).
	* sequences.texi (Vector Functions):
	Document behavior better when the result is empty.

	Document behavior of (string-to-number "+@") (Bug#16293).
	* strings.texi (String Conversion): Document behavior of
	string-to-number on invalid strings that begin with "+", too.

2014-01-03  Chong Yidong  <cyd@gnu.org>

	* help.texi (Documentation, Accessing Documentation): Copyedits.
	(Documentation Basics): Rewrite, avoiding a repeat discussion of
	docstring conventions.

	* tips.texi (Documentation Tips): Move discussion of
	emacs-lisp-docstring-fill-column here from Documentation Basics.

	* compile.texi (Docs and Compilation): Copyedits.

2014-01-02  Glenn Morris  <rgm@gnu.org>

	* numbers.texi (Numeric Conversions): Fix a typo.

2013-12-29  Paul Eggert  <eggert@cs.ucla.edu>

	Plain copy-file no longer chmods an existing destination (Bug#16133).
	* files.texi (Changing Files): Document this.

2013-12-28  Chong Yidong  <cyd@gnu.org>

	* modes.texi (Auto Major Mode): Document interpreter-mode-alist change.

	* buffers.texi (Modification Time): Document visited-file-modtime
	change.

2013-12-28  Glenn Morris  <rgm@gnu.org>

	* control.texi (Pattern matching case statement): Brevity.

2013-12-27  Chong Yidong  <cyd@gnu.org>

	* functions.texi (Function Cells):
	* eval.texi (Function Indirection): Update for the fact that
	symbol-function no longer signals an error.

	* commands.texi (Reading One Event): Mention keyboard coding.

	* keymaps.texi (Translation Keymaps, Translation Keymaps):
	* nonascii.texi (Terminal I/O Encoding): Copyedits.

2013-12-26  Chong Yidong  <cyd@gnu.org>

	* advice.texi (Advising Functions, Defining Advice): Special forms
	can no longer be advised.

2013-12-25  Chong Yidong  <cyd@gnu.org>

	* keymaps.texi (Active Keymaps): Re-organize the text.
	(Searching Keymaps): Rewrite the pseudo-code for 24.4 changes.
	(Controlling Active Maps): Note that set-transient-map uses
	overriding-terminal-local-map.

	* tips.texi (Coding Conventions): Tweak the coding system tip;
	Emacs now uses utf-8 by default for Emacs Lisp source files.

	* display.texi (Font Selection): Tweak example.

	* commands.texi (Event Input Misc): Document new arg to input-pending-p.

	* nonascii.texi (Specifying Coding Systems): Don't refer to
	emacs-mule-dos.
	(Lisp and Coding Systems): Describe emacs-mule return value in
	modern terms.

2013-12-25  Tassilo Horn  <tsdh@gnu.org>

	* control.texi (Pattern matching case statement): Rephrase lexical
	binding requirement: the example needs it, not `pcase' itself.

2013-12-25  Chong Yidong  <cyd@gnu.org>

	* eval.texi (Eval): Document the LEXICAL arg to eval.

	* variables.texi (Variables, Void Variables): Use "scoping rule"
	terminology consistently.
	(Variable Scoping): Add index entries, and use "dynamic scope"
	terminology in place of "indefinite scope" to reduce confusion.
	(Lexical Binding): Document lexical environment format.
	(Using Lexical Binding): Add index entries for error messages.

2013-12-24  Tassilo Horn  <tsdh@gnu.org>

	* control.texi (Pattern matching case statement): Fix missing
	argument in simple expression language sample (Bug#16238).
	Add some sample programs written in that language.  Mention that
	`pcase' requires lexical binding.

2013-12-23  Xue Fuqiao  <xfq.free@gmail.com>

	* eval.texi (Special Forms): Document `special-form-p'.

	* macros.texi (Simple Macro): Document `macrop'.

	* files.texi (Changing Files): Fix an argument of `copy-file'.

	* strings.texi (Creating Strings): Document TRIM in `split-string'.

2013-12-23  Chong Yidong  <cyd@gnu.org>

	* keymaps.texi (Controlling Active Maps):
	Rename set-temporary-overlay-map to set-transient map.  Doc fixes.
	(Searching Keymaps): The transient keymap takes precedence.

2013-12-23  Glenn Morris  <rgm@gnu.org>

	* loading.texi (How Programs Do Loading, Load Suffixes):
	Mention `load-prefer-newer'.

2013-12-22  Xue Fuqiao  <xfq.free@gmail.com>

	* hash.texi (Other Hash): Document `hash-table-keys'
	and `hash-table-values'.

2013-12-22  Eli Zaretskii  <eliz@gnu.org>

	* nonascii.texi (Character Properties): NAME or OLD-NAME
	properties can be nil (there's no empty string).
	(Character Properties): Update the reference to the UCD.

2013-12-22  Xue Fuqiao  <xfq.free@gmail.com>

	* sequences.texi (Bool-Vectors): Document new bool-vector set
	operation functions.

	* text.texi (Examining Properties): Document `get-pos-property'.

	* variables.texi (Directory Local Variables):
	Document `enable-dir-local-variables'.

	* debugging.texi (Debugger Commands):
	Document `debugger-toggle-locals'.

2013-12-21  Chong Yidong  <cyd@gnu.org>

	* text.texi (Region Indent): Note the new interactive behavior of
	indent-rigidly.

2013-12-20  Tassilo Horn  <tsdh@gnu.org>

	* numbers.texi (numbers): Document that =, <, <=, >, >= now accept
	one or many arguments.

	* display.texi: Document `messages-buffer'.

	* os.texi: Document `initial-buffer-choice' changes.

2013-12-20  Chong Yidong  <cyd@gnu.org>

	* text.texi (Changing Properties): Improve documentation for
	add-face-text-property.
	(Special Properties): Mention add-face-text-property.

2013-12-18  Chong Yidong  <cyd@gnu.org>

	* customize.texi (Custom Themes): Document custom-known-themes
	(Bug#15717).

	* modes.texi (Defining Minor Modes): Fix typo (Bug#14874).
	(Keymaps and Minor Modes): Fix binding convention (Bug#11522).

2013-12-13  Glenn Morris  <rgm@gnu.org>

	* internals.texi (Building Emacs):
	* loading.texi (Library Search): Mention that site-load,
	site-init cannot change load-path.

2013-12-12  Glenn Morris  <rgm@gnu.org>

	* elisp.texi: Tweak dircategory.

2013-12-12  Eli Zaretskii  <eliz@gnu.org>

	* nonascii.texi (Encoding and I/O): Document file-name encoding
	peculiarities on MS-Windows.

2013-12-12  Glenn Morris  <rgm@gnu.org>

	* elisp.texi: Sync direntry with info/dir version.

2013-12-08  Juanma Barranquero  <lekktu@gmail.com>

	* display.texi (Progress, Face Remapping):
	* processes.texi (Serial Ports):
	* windows.texi (Recombining Windows): Fix typos.  (Bug#16089)

2013-12-04  Juri Linkov  <juri@jurta.org>

	* searching.texi (Search and Replace): Fix `unread-command-events'
	and add ref.

2013-12-03  Juri Linkov  <juri@jurta.org>

	* windows.texi (Choosing Window): Rename `no-display-ok' to
	`allow-no-window'.  (Bug#13594)

2013-11-30  Glenn Morris  <rgm@gnu.org>

	* Makefile.in (distclean): Remove Makefile.

2013-11-29  Andreas Politz  <politza@fh-trier.de>

	* modes.texi (Imenu): Make it clear that sub-alist is the cdr
	(Bug#14029).

2013-11-27  Glenn Morris  <rgm@gnu.org>

	* loading.texi (Library Search):
	* os.texi (Startup Summary): No more leim directory.

2013-11-26  Glenn Morris  <rgm@gnu.org>

	* os.texi (Startup Summary): Update for leim-list being preloaded.

2013-11-23  Brian Jenkins  <brian@brianjenkins.org>  (tiny change)

	* frames.texi (Input Focus):
	* hooks.texi (Standard Hooks): Mention focus-in-hook, focus-out-hook.

2013-11-23  Glenn Morris  <rgm@gnu.org>

	* loading.texi (Library Search):
	Empty elements in EMACSLOADPATH now mean the default load-path.

2013-11-22  Glenn Morris  <rgm@gnu.org>

	* loading.texi (Library Search): Minor clarification.

2013-11-20  Leo Liu  <sdl.web@gmail.com>

	* windows.texi (Choosing Window): Mention `no-display-ok'.  (Bug#13594)

2013-11-19  Xue Fuqiao  <xfq.free@gmail.com>

	* os.texi (File Notifications): Add an index.

	* loading.texi (Loading): Add an cross-reference.

2013-11-18  Xue Fuqiao  <xfq.free@gmail.com>

	* os.texi (Session Management, Desktop Notifications): Add some
	indexes and a cross-reference.

2013-11-17  Xue Fuqiao  <xfq.free@gmail.com>

	* os.texi (Time Parsing, Processor Run Time, Input Modes)
	(Terminal Output): Minor fixes.

2013-11-14  Glenn Morris  <rgm@gnu.org>

	* loading.texi (Library Search): Update section.

2013-11-11  Xue Fuqiao  <xfq.free@gmail.com>

	* os.texi (User Identification, Time of Day, Time Conversion):
	Minor fixes.

2013-11-10  Jan Djärv  <jan.h.d@swipnet.se>

	* keymaps.texi (Tool Bar): Mention that Gtk+/NS ignores item 1 to 3.

2013-11-09  Xue Fuqiao  <xfq.free@gmail.com>

	* os.texi (Startup Summary): Add an index about startup screen.
	Typo fix.
	(Command-Line Arguments): Add cross-reference for `dump-emacs'.

2013-11-08  Eli Zaretskii  <eliz@gnu.org>

	* display.texi (Truncation): Document that cache-long-scans is now
	non-nil by default.  (Bug#15797)

2013-11-05  Eli Zaretskii  <eliz@gnu.org>

	* lists.texi (Rearrangement): Fix indexing.

	* display.texi (Bidirectional Display): Fix indexing.

2013-11-05  Xue Fuqiao  <xfq.free@gmail.com>

	* lists.texi (Rearrangement): Improve indexing.

	* display.texi (Glyphs): Add an index for glyph code.
	(Bidirectional Display): Improve indexing.

2013-11-01  Jan Djärv  <jan.h.d@swipnet.se>

	* display.texi (Face Attributes): Document :distant-foreground.

2013-10-30  Xue Fuqiao  <xfq.free@gmail.com>

	* display.texi (Abstract Display): Improve indexing.

2013-10-29  Stefan Monnier  <monnier@iro.umontreal.ca>

	* display.texi (Selective Display): Discourage the use of explicit
	selective display.

2013-10-29  Xue Fuqiao  <xfq.free@gmail.com>

	* display.texi (Showing Images): Add an index for image-size.
	Use @code instead of @var for a normal variable.
	(Multi-Frame Images): Improve indexing.
	(Button Buffer Commands): Use @code instead of @var for a normal
	variable.
	(Abstract Display): Explain the meaning of Ewoc.

2013-10-27  Xue Fuqiao  <xfq.free@gmail.com>

	* display.texi (Image Descriptors): Improve indexing.

2013-10-26  Xue Fuqiao  <xfq.free@gmail.com>

	* display.texi (Fringe Indicators): Add indexes for fringe indicators.
	(Customizing Bitmaps): Add an index for customizing fringe bitmaps.

2013-10-25  Xue Fuqiao  <xfq.free@gmail.com>

	* display.texi (Fontsets): Minor wording fix.
	(Low-Level Font): Improve indexing.

	* nonascii.texi (Character Properties): Add an index for script symbols.

2013-10-24  Xue Fuqiao  <xfq.free@gmail.com>

	* display.texi (Face Remapping): Add indexes for face remapping.
	(Font Selection): Add indexes.
	(Low-Level Font): Add an index for font registry.

2013-10-23  Glenn Morris  <rgm@gnu.org>

	* eval.texi, files.texi, intro.texi, objects.texi, searching.texi:
	Nuke @refill.

	* Makefile.in (install-dvi, install-html, install-pdf)
	(install-ps, uninstall-dvi, uninstall-html, uninstall-ps)
	(uninstall-pdf): Quote entities that might contain whitespace.

2013-10-19  Xue Fuqiao  <xfq.free@gmail.com>

	* display.texi (Face Attributes): Add indexes for the ‘:box’
	face attribute.

2013-10-18  Xue Fuqiao  <xfq.free@gmail.com>

	* display.texi (Line Height): Add indexes for line height.

2013-10-17  Xue Fuqiao  <xfq.free@gmail.com>

	* display.texi (Width): Fix arguments of ‘truncate-string-to-width’.

2013-10-16  Xue Fuqiao  <xfq.free@gmail.com>

	* display.texi (Selective Display): Add an index for explicit
	selective display.

2013-10-15  Xue Fuqiao  <xfq.free@gmail.com>

	* display.texi (Warning Basics): Mention the ‘*Warnings*’ buffer.

2013-10-13  Glenn Morris  <rgm@gnu.org>

	* intro.texi (Acknowledgments): Use accented form of some names.

2013-10-09  Glenn Morris  <rgm@gnu.org>

	* control.texi (Conditionals): Copyedits.  (Bug#15558)

2013-10-08  Eli Zaretskii  <eliz@gnu.org>

	Support menus on text-mode terminals.
	* keymaps.texi (Defining Menus, Mouse Menus, Menu Bar):
	Modify wording to the effect that menus are supported on TTYs.

	* frames.texi (Pop-Up Menus, Dialog Boxes)
	(Display Feature Testing): Update for menu support on TTYs.

2013-10-07  Stefan Monnier  <monnier@iro.umontreal.ca>

	* tips.texi (Comment Tips): Discourage use of triple semi-colons for
	non-headings.

2013-10-05  Xue Fuqiao  <xfq.free@gmail.com>

	* syntax.texi (Categories): Add an index for category sets.

2013-10-03  Xue Fuqiao  <xfq.free@gmail.com>

	* syntax.texi (Syntax Flags, Syntax Table Functions): Add indexes.

2013-10-02  Xue Fuqiao  <xfq.free@gmail.com>

	* syntax.texi (Syntax Class Table): Add an index for syntax class table.

2013-09-29  Xue Fuqiao  <xfq.free@gmail.com>

	* searching.texi (Regexp Search): Refine.

2013-09-22  Xue Fuqiao  <xfq.free@gmail.com>

	* nonascii.texi (Default Coding Systems): Typo fix.

2013-09-21  Xue Fuqiao  <xfq.free@gmail.com>

	* nonascii.texi (Coding System Basics): Add information about
	carriage-return.

2013-09-14  Eli Zaretskii  <eliz@gnu.org>

	* display.texi (Display Margins): State the units of measuring
	margin width.  (Bug#15375)

2013-09-13  Eli Zaretskii  <eliz@gnu.org>

	* text.texi (Not Intervals): Minor wording fix.

2013-09-12  Xue Fuqiao  <xfq.free@gmail.com>

	* functions.texi (Obsolete Functions): Add an index for obsolete
	functions.

2013-09-11  Xue Fuqiao  <xfq.free@gmail.com>

	* nonascii.texi (Character Properties): Character properties fix
	for decimal-digit-value and digit-value.

2013-09-08  Stefan Monnier  <monnier@iro.umontreal.ca>

	* macros.texi (Defining Macros): Prefer "function" to "lambda
	expression" (bug#15296).

2013-08-28  Paul Eggert  <eggert@cs.ucla.edu>

	* Makefile.in (SHELL): Now @SHELL@, not /bin/sh,
	for portability to hosts where /bin/sh has problems.

2013-08-26  Stefan Monnier  <monnier@iro.umontreal.ca>

	* variables.texi (File Local Variables): Don't recommend quoting!  Ever!

2013-08-20  Eli Zaretskii  <eliz@gnu.org>

	* files.texi (Information about Files): Mention file names with
	trailing blanks on MS-Windows.  (Bug#15130)

2013-08-18  Xue Fuqiao  <xfq.free@gmail.com>

	* positions.texi (Positions): Improve indexing.

2013-08-18  Eli Zaretskii  <eliz@gnu.org>

	* markers.texi (The Region): Improve indexing.

2013-08-17  Xue Fuqiao  <xfq.free@gmail.com>

	* modes.texi (SMIE, SMIE Grammar, SMIE Indentation): Add some indexes.

	* text.texi (Maintaining Undo): Mention interactive call of
	buffer-disable-undo.
	(Filling): Add cross-reference for hard newlines.
	(Sorting): Fix indentation.
	(Columns): Comment out undefined behavior.
	(Case Changes): Fix an `args-out-of-range' error in the example.

2013-08-16  Xue Fuqiao  <xfq.free@gmail.com>

	* text.texi (Insertion): Refine.
	(Margins): Add an index.
	(Undo): Doc fix for `buffer-undo-list'.

	* positions.texi (Character Motion):
	* markers.texi (Moving Markers, Creating Markers):
	Comment out undefined behavior.

2013-08-15  Xue Fuqiao  <xfq.free@gmail.com>

	* markers.texi (The Region): Add/move indexes.

2013-08-13  Lars Magne Ingebrigtsen  <larsi@gnus.org>

	* display.texi (ImageMagick Images): Mention :content-type and
	`image-content-type-suffixes'.

2013-08-13  Xue Fuqiao  <xfq.free@gmail.com>

	* positions.texi (Word Motion): Remove redundant sentence.

2013-08-13  Glenn Morris  <rgm@gnu.org>

	* lists.texi (List Elements):
	Undocument behavior of nth and nthcdr with n < 0.  (Bug#15059)

2013-08-13  Xue Fuqiao  <xfq.free@gmail.com>

	* frames.texi (Display Feature Testing): Add indexes.

2013-08-12  Glenn Morris  <rgm@gnu.org>

	* Makefile.in (prefix, datarootdir, datadir, PACKAGE_TARNAME)
	(docdir, dvidir, htmldir, pdfdir, psdir, GZIP_PROG, INSTALL)
	(INSTALL_DATA): New, set by configure.
	(HTML_OPTS, DVI_TARGETS, HTML_TARGETS, PDF_TARGETS, PS_TARGETS):
	New variables.
	(.SUFFIXES): Add .ps and .dvi.
	(.dvi.ps): New suffix rule.
	(dvi, html, pdf, ps): Use *_TARGETS variables.
	(elisp.html): Use HTML_OPTS.
	(elisp.ps): Remove explicit rule.
	(.PHONY): install-dvi, install-html, install-pdf, install-ps,
	install-doc, uninstall-dvi, uninstall-html, uninstall-pdf,
	uninstall-ps, and uninstall-doc.
	(install-dvi, install-html, install-pdf, install-ps, install-doc)
	(uninstall-dvi, uninstall-html, uninstall-ps, uninstall-pdf)
	(uninstall-doc): New rules.
	(clean): Use DVI_TARGETS, HTML_TARGETS, PDF_TARGETS, PS_TARGETS.

2013-08-10  Xue Fuqiao  <xfq.free@gmail.com>

	* edebug.texi (Instrumenting Macro Calls): Use @defmac for macros.

2013-08-09  Xue Fuqiao  <xfq.free@gmail.com>

	* control.texi (Error Symbols): Minor fix for previous change.

2013-08-09  Stefan Monnier  <monnier@iro.umontreal.ca>

	* errors.texi (Standard Errors): Don't refer to `error-conditions'.

	* control.texi (Signaling Errors): Refer to define-error.
	(Error Symbols): Add `define-error'.

2013-08-06  Dmitry Antipov  <dmantipov@yandex.ru>

	* positions.texi (Motion by Screen Lines):
	* display.texi (Truncation): Rename `cache-long-line-scans'
	to `cache-long-scans'.

2013-08-05  Xue Fuqiao  <xfq.free@gmail.com>

	* windows.texi (Window Start and End): Add an index.

2013-08-02  Xue Fuqiao  <xfq.free@gmail.com>

	* display.texi (Face Functions): Add an index.

	* variables.texi (Variable Aliases): Add an index.

	* functions.texi (Defining Functions): Add an index.

	* nonascii.texi (Coding System Basics): Add an index.

2013-07-31  Xue Fuqiao  <xfq.free@gmail.com>

	* nonascii.texi (Non-ASCII Characters): Update menu.
	(Disabling Multibyte): Move here from doc/emacs/mule.texi.
	Fix cross-references.

	* elisp.texi (Top): Update menu.

2013-07-30  Xue Fuqiao  <xfq.free@gmail.com>

	* windows.texi (Window History): Mention the default value of
	switch-to-visible-buffer.  Add cross-references.

2013-07-24  Michael Albinus  <michael.albinus@gmx.de>

	* errors.texi (Standard Errors): Fix typo.

	* files.texi (Magic File Names):
	* os.texi (File Notifications): Remove file-notify-supported-p.

2013-07-24  Paul Eggert  <eggert@cs.ucla.edu>

	* eval.texi (Special Forms): Mention 'lambda'.  Also, say that
	non-well-formed expressions result in unspecified behavior, though
	Emacs will not crash.

2013-07-22  Michael Albinus  <michael.albinus@gmx.de>

	* files.texi (Magic File Names): Add file-notify-add-watch,
	file-notify-rm-watch and file-notify-supported-p.
	Move file-remote-p down.

	* errors.texi (Standard Errors): Add file-notify-error.

	* os.texi (Desktop Notifications): Rename from Notifications.
	(File Notifications): New node.

	* elisp.texi (Top): Update menu for these changes.

2013-07-19  Xue Fuqiao  <xfq.free@gmail.com>

	* windows.texi (Display Action Functions): Mention next-window.

2013-07-16  Xue Fuqiao  <xfq.free@gmail.com>

	* windows.texi (Selecting Windows): Fix the introduction of
	`set-frame-selected-window''s arguments.

2013-07-10  Paul Eggert  <eggert@cs.ucla.edu>

	Timestamp fixes for undo (Bug#14824).
	* text.texi (Undo): Document (t . 0) and (t . -1) in buffer-undo-list.

2013-07-06  Eli Zaretskii  <eliz@gnu.org>

	* nonascii.texi (Text Representations): Document that
	multibyte-string-p returns nil for non-string objects.

2013-07-06  Glenn Morris  <rgm@gnu.org>

	* elisp.texi (Top): Move WWW_GNU_ORG section outside @copying.

2013-07-03  Glenn Morris  <rgm@gnu.org>

	* debugging.texi (Debugging):
	* files.texi (File Attributes, Changing Files): Fix cross-references.

	* package.texi (Package Archives): Fix @url call.

	* syntax.texi (Syntax Table Functions): Mention describe-syntax.

2013-06-29  Eli Zaretskii  <eliz@gnu.org>

	* display.texi (Bidirectional Display): Document move-point-visually.

2013-06-29  Xue Fuqiao  <xfq.free@gmail.com>

	* buffers.texi (Buffer File Name): Fix typo.

2013-06-26  Christopher Schmidt  <christopher@ch.ristopher.com>

	* tips.texi (Coding Conventions): Improve wording.

2013-06-24  Glenn Morris  <rgm@gnu.org>

	* loading.texi (Autoload): Fix typo.

	* variables.texi (Lexical Binding): Fix typo.

	* functions.texi (Anonymous Functions): Put back ' removed 2012-10-23.

2013-06-23  Lars Magne Ingebrigtsen  <larsi@gnus.org>

	* display.texi (ImageMagick Images): Mention :max-width and
	:max-height.

2013-06-20  Paul Eggert  <eggert@cs.ucla.edu>

	* numbers.texi (Math Functions): Remove obsolete function log10.

2013-06-19  Stefan Monnier  <monnier@iro.umontreal.ca>

	* modes.texi (Mode Line Data, Properties in Mode): Advertise `keymap'
	rather than `local-map'.

	* keymaps.texi (Active Keymaps): Fix documentation of
	set-temporary-overlay-map and overriding-terminal-local-map.

2013-06-19  Glenn Morris  <rgm@gnu.org>

	* Makefile.in (dist): Edit more configure variables.
	Try to check that we do not miss any in future.

2013-06-17  Juanma Barranquero  <lekktu@gmail.com>

	* text.texi (Undo, Changing Properties): Fix typos.

2013-06-17  Lars Magne Ingebrigtsen  <larsi@gnus.org>

	* text.texi (Changing Properties): Document `add-face-text-property'.

2013-06-17  Kenichi Handa  <handa@gnu.org>

	* display.texi (Face Attributes): Refer to "Low-Level font" (not
	"Font Selection") in the explanation of :font attribute (bug#14629).

2013-06-13  Stefan Monnier  <monnier@iro.umontreal.ca>

	* loading.texi (Hooks for Loading): Don't document after-load-alist.
	Document with-eval-after-load instead of eval-after-load.

2013-06-11  Xue Fuqiao  <xfq.free@gmail.com>

	* files.texi (File Name Expansion): Make the example more
	intuitive.

2013-06-10  Paul Eggert  <eggert@cs.ucla.edu>

	Documentation fix for 'ls' and hard links.
	* compile.texi (Compilation Functions):
	* files.texi (File Attributes, Changing Files):
	Use current format for GNU 'ls' output.
	(File Attributes): Fix problem introduced in previous change:
	the link count is the number of hard links, not the number
	of hard links + 1.

2013-06-10  Xue Fuqiao  <xfq.free@gmail.com>

	* files.texi (File Attributes): Fix typo.

2013-05-29  Stefan Monnier  <monnier@iro.umontreal.ca>

	* functions.texi (Lambda Expressions): Lambda expressions don't
	evaluate to themselves in general (bug#11782).

2013-05-15  Stefan Monnier  <monnier@iro.umontreal.ca>

	* loading.texi (Autoload):
	* help.texi (Documentation Basics, Accessing Documentation)
	(Accessing Documentation, Accessing Documentation): DOC-* is now DOC.

2013-04-23  Glenn Morris  <rgm@gnu.org>

	* internals.texi (Writing Emacs Primitives): Remove obvious example.
	Tweak other to avoid overly long line.

2013-04-21  Xue Fuqiao  <xfq.free@gmail.com>

	* internals.texi (Writing Emacs Primitives): Remove unnecessary
	references to the sources.  (Bug#13800)

	* searching.texi (Regexp Backslash): Doc fix for backslash
	constructs in regular expressions.

2013-04-15  Christopher Schmidt  <christopher@ch.ristopher.com>

	* tips.texi (Coding Conventions): Mention separation of package
	descriptor and name of internal symbols by two hyphens.

2013-04-13  Stephen Berman  <stephen.berman@gmx.net>

	* windows.texi (Splitting Windows): Change category of
	split-window from a command to a function.

2013-04-06  Chong Yidong  <cyd@gnu.org>

	* display.texi (Faces): Minor clarifications.
	(Defining Faces): Clarify default vs custom face specs.
	Document face-spec-set.

	* display.texi (Overlay Properties):
	* text.texi (Special Properties): Use the "anonymous face"
	terminology.  Describe foreground-color and background-color forms
	as compatibility-only.

2013-03-24  Eli Zaretskii  <eliz@gnu.org>

	* compile.texi (Byte-Code Objects): Add index entry.
	(Disassembly): Add cross-references.

2013-03-23  Eli Zaretskii  <eliz@gnu.org>

	* frames.texi (Size Parameters): More accurate description of the
	difference between 'fullboth' and 'maximized'.  (Bug#13935)

2013-03-17  Christopher Schmidt  <christopher@ch.ristopher.com>

	* symbols.texi (Standard Properties): Document pure.  (Bug#13823)

2013-03-16  Glenn Morris  <rgm@gnu.org>

	* elisp.texi: Add some stuff specific to www.gnu.org.

2013-03-11  Teodor Zlatanov  <tzz@lifelogs.com>

	* control.texi (Pattern matching case statement): Fix typo.

2013-03-04  Paul Eggert  <eggert@cs.ucla.edu>

	* elisp.texi, intro.texi: Switch from Latin-1 to UTF-8.

2013-03-03  Glenn Morris  <rgm@gnu.org>

	* objects.texi (Symbol Type): Fix typo.

2013-02-28  Bastien Guerry  <bzg@gnu.org>

	* variables.texi (File Local Variables): Fix reference.

2013-02-24  Eli Zaretskii  <eliz@gnu.org>

	* files.texi (Magic File Names): Improve wording and indexing.

2013-02-21  Glenn Morris  <rgm@gnu.org>

	* display.texi (Multi-Frame Images): Minor rephrasing.

2013-02-20  Glenn Morris  <rgm@gnu.org>

	* display.texi (GIF Images, TIFF Images): Delete these nodes.
	(ImageMagick Images): For :index, use an xref rather than duplicating.
	(Other Image Types): Add GIF, adjust formatting.
	(Multi-Frame Images): Rename from Animated Images.  Expand section.
	* elisp.texi (Top): Update menu for these changes.

2013-02-19  Glenn Morris  <rgm@gnu.org>

	* text.texi (Change Hooks): Fix typo.

2013-02-15  Glenn Morris  <rgm@gnu.org>

	* modes.texi (Basic Major Modes): 'z' no longer bound in special-mode.

2013-02-13  Glenn Morris  <rgm@gnu.org>

	* objects.texi (Char-Table Type): Add footnote about #^^.

	* modes.texi (Minor Mode Conventions): Fix typo.

	* keymaps.texi (Scanning Keymaps): Remove obsolete sentence about
	meta characters; this changed in 22.1.  (Bug#13684)

	* objects.texi (Char-Table Type): Add cindex.

	* keymaps.texi (Key Binding Commands): Trivial rephrasing.

2013-02-10  Glenn Morris  <rgm@gnu.org>

	* keymaps.texi (Creating Keymaps): Update make-keymap result.

2013-02-09  Eli Zaretskii  <eliz@gnu.org>

	* modes.texi (%-Constructs): Remove the description of %t.

	* nonascii.texi (MS-DOS File Types): Delete node.

2013-02-08  Glenn Morris  <rgm@gnu.org>

	* keymaps.texi (Active Keymaps, Searching Keymaps):
	Remove confusing mention of "symbolic prefix".  (Bug#13643)

2013-01-19  Glenn Morris  <rgm@gnu.org>

	* macros.texi (Indenting Macros): Fix order of an indent
	symbol's arguments.  (Bug#13450)

2013-01-19  Paul Eggert  <eggert@cs.ucla.edu>

	Allow floating-point file offsets.
	* files.texi (Reading from Files, Writing to Files):
	Say that file offsets can be numbers, not just integers.

2013-01-09  Glenn Morris  <rgm@gnu.org>

	* commands.texi (Interactive Codes):
	Whitespace does not terminate interactive "S".  (Bug#13393)

2013-01-06  Chong Yidong  <cyd@gnu.org>

	* windows.texi (Vertical Scrolling): Fix typos (Bug#13267).

2013-01-05  Glenn Morris  <rgm@gnu.org>

	* display.texi (Overlay Properties): Mention field.  (Bug#13364)

2013-01-05  Eli Zaretskii  <eliz@gnu.org>

	* hooks.texi (Standard Hooks): Use @item, not @itemx, as the first
	directive in a group of items.

2013-01-05  Chong Yidong  <cyd@gnu.org>

	* keymaps.texi (Key Sequences): Remove obsolete sentence
	(Bug#13356).

2013-01-04  Ari Roponen  <ari.roponen@gmail.com>  (tiny change)

	* hash.texi (Defining Hash): Fix typo.  (Bug#13345)

2013-01-04  Stefan Monnier  <monnier@iro.umontreal.ca>

	* files.texi (File Attributes): Undocument return format of file-acl.

2013-01-03  Glenn Morris  <rgm@gnu.org>

	* processes.texi (System Processes):
	* syntax.texi (Syntax Table Functions): Tweak some line breaks.

	* searching.texi (Replacing Match): Fix xref.

	* elisp.texi (DATE): Bump to Jan 2013.

2013-01-02  Glenn Morris  <rgm@gnu.org>

	* customize.texi (Common Keywords, Type Keywords):
	Replace "active field" with "button".  (Bug#13310)

	* customize.texi (Common Keywords): Add xref.  (Bug#13311)
	* tips.texi (Library Headers): Add cindex.

2012-12-30  Wolfgang Jenkner  <wjenkner@inode.at>

	* functions.texi (Declare Form):
	* intro.texi (A Sample Function Description):
	* syntax.texi (Syntax Table Internals, Syntax Table Functions):
	* variables.texi (Using Lexical Binding): Don't use @var or CAPS
	in @def.. commands.  (Bug#13292)

2012-12-29  Eli Zaretskii  <eliz@gnu.org>

	* files.texi (Changing Files): Document the return values of
	set-file-selinux-context and set-file-acl.

2012-12-27  Glenn Morris  <rgm@gnu.org>

	* files.texi (File Names): Mention Cygwin conversion functions.

2012-12-22  Martin Rudalics  <rudalics@gmx.at>

	* windows.texi (Selecting Windows): Reword description of
	select-window (Bug#13248).

2012-12-22  Eli Zaretskii  <eliz@gnu.org>

	* files.texi (File Attributes, Changing Files): Remove the details
	about the text returned by file-acl.  Instead, just document that
	it is an opaque string meant to be used by set-file-acl.

2012-12-21  Chong Yidong  <cyd@gnu.org>

	* modes.texi (Auto Major Mode): Fix typo (Bug#13230).

	* customize.texi (Simple Types): Document key-sequence type
	(Bug#13048).

	* strings.texi (Text Comparison): Doc fix for compare-strings.

2012-12-19  Michael Albinus  <michael.albinus@gmx.de>

	* files.texi (Magic File Names): Add `file-acl',
	`file-selinux-context', `set-file-acl' and
	`set-file-selinux-context'.  Make the list consistent.

2012-12-19  Jonas Bernoulli  <jonas@bernoul.li>

	* tips.texi (Library Headers): New header keyword `Homepage'.
	Make continuation lines syntax more precise.

2012-12-17  Eli Zaretskii  <eliz@gnu.org>

	* files.texi (File Attributes, Changing Files): Update to include
	MS-Windows support for ACLs.

2012-12-16  Romain Francoise  <romain@orebokech.com>

	* files.texi (File Attributes): Document ACL support and new
	`file-acl' function.
	(Changing Files): Mention argument name change of `copy-file' and
	document new function `set-file-acl'.

2012-12-14  Paul Eggert  <eggert@cs.ucla.edu>

	Fix permissions bugs with setgid directories etc.  (Bug#13125)
	* files.texi (Testing Accessibility): Document GROUP arg
	of file-ownership-preserved-p.
	(File Attributes): Document that 9th element is now
	just a placeholder.
	* os.texi (User Identification): Document new functions group-gid,
	group-real-gid.

2012-12-11  Paul Eggert  <eggert@cs.ucla.edu>

	* internals.texi (C Integer Types): New section.
	This follows up and records an email in
	<http://lists.gnu.org/archive/html/emacs-devel/2012-07/msg00496.html>.

2012-12-10  Stefan Monnier  <monnier@iro.umontreal.ca>

	* control.texi (Pattern matching case statement): New node.

	* customize.texi (Variable Definitions): Mention the default :group
	for defcustoms (bug#13093).

2012-12-09  Glenn Morris  <rgm@gnu.org>

	* customize.texi (Variable Definitions): Mention eval-defun
	on a defcustom calls the :set function when appropriate.

2012-12-06  Paul Eggert  <eggert@cs.ucla.edu>

	* doclicense.texi, gpl.texi: Update to latest version from FSF.
	These are just minor editorial changes.

2012-12-06  Chong Yidong  <cyd@gnu.org>

	* lists.texi (Plist Access): Move put example to Symbol Plists.

	* symbols.texi (Standard Properties): Fix typo.

2012-12-03  Chong Yidong  <cyd@gnu.org>

	* symbols.texi (Symbol Properties): New node.
	(Symbol Plists): Make it a subsection under Symbol Properties.
	(Standard Properties): New node.

	* lists.texi (Property Lists): Move here from symbols.texi.
	(Plist Access): Rename from Other Plists.

	* customize.texi (Variable Definitions):
	* display.texi (Defining Faces):
	* sequences.texi (Char-Tables): Fix xref.

	* keymaps.texi (Key Sequences): `kbd' is now a function.

	* commands.texi (Using Interactive): Fix index entry.

2012-11-24  Paul Eggert  <eggert@cs.ucla.edu>

	* doclicense.texi: Update to latest version from FSF.
	These are just minor editorial changes.
	* elisp.texi (GNU Free Documentation License)
	(GNU General Public Licens):
	Provide sectioning, since doclicense.texi no longer does that.

	* loading.texi (Named Features): @ -> @@ to fix typo.

2012-11-24  Martin Rudalics  <rudalics@gmx.at>

	* windows.texi (Basic Windows): Fix typo.
	(Windows and Frames): Fix example.  Move description of
	window-in-direction here.
	(Recombining Windows): Fix example.
	(Buffers and Windows): Fix description of replace-buffer-in-windows.
	(Switching Buffers): Reword.
	(Display Action Functions): Minor adjustments.
	(Choosing Window Options): Minor fixes.
	(Window History): Minor rewording.
	(Dedicated Windows): Correct and reword part describing how
	dedicatedness affects functions removing buffers or windows.
	* buffers.texi (The Buffer List): Fix description of bury-buffer.

2012-11-24  Chong Yidong  <cyd@gnu.org>

	* modes.texi (%-Constructs): Fix statement about mode construct
	padding (Bug#12866).

2012-11-24  Stefan Monnier  <monnier@iro.umontreal.ca>

	* debugging.texi (Profiling): Make it more clear
	that --enable-profiling is about profiling the C code.

2012-11-21  Glenn Morris  <rgm@gnu.org>

	* display.texi (Attribute Functions):
	Update for set-face-* name changes.
	Add new "inherit" argument for face-bold-p etc.
	Move description of this argument to a common section, like "frame".

	* debugging.texi (Profiling): New section.
	(Debugging): Mention profiling in the introduction.
	* tips.texi (Compilation Tips): Move profiling to separate section.
	* elisp.texi: Add Profiling to detailed menu.

2012-11-21  Martin Rudalics  <rudalics@gmx.at>

	* windows.texi (Display Action Functions): Fix recently added
	example.  Suggested by Michael Heerdegen.

2012-11-21  Paul Eggert  <eggert@cs.ucla.edu>

	Minor cleanup for times as lists of four integers.
	* os.texi (Time Parsing): Time values can now be four integers.

2012-11-18  Glenn Morris  <rgm@gnu.org>

	* loading.texi (How Programs Do Loading): Add eager macro expansion.
	* macros.texi (Expansion): Mention eager macro expansion.

	* minibuf.texi (Basic Completion): Mention misc completion-table funcs.

2012-11-18  Leo Liu  <sdl.web@gmail.com>

	* minibuf.texi (Programmed Completion): Doc fix for metadata
	request (Bug#12850).

2012-11-18  Glenn Morris  <rgm@gnu.org>

	* display.texi (Temporary Displays): Document with-temp-buffer-window.

	* frames.texi (Size and Position): Add fit-frame-to-buffer command.
	* windows.texi (Resizing Windows): Add fit-frame-to-buffer option.
	(Window Sizes): Add vindex for window-min-height, window-min-width.
	(Display Action Functions): Mention pop-up-frame-parameters.

2012-11-16  Martin Rudalics  <rudalics@gmx.at>

	* windows.texi (Choosing Window): Rewrite description of
	display-buffer-alist (Bug#12167).
	(Display Action Functions): Mention inhibit-switch-frame.
	Fix description of display-buffer-below-selected.  Reorder actions.
	Add example (Bug#12848).

2012-11-16  Glenn Morris  <rgm@gnu.org>

	* display.texi (Face Attributes): Fix :underline COLOR description.
	(Attribute Functions): Update for set-face-underline rename.
	Tweak descriptions of face-underline-p, face-inverse-video-p.

	* keymaps.texi (Searching Keymaps, Tool Bar): Untabify examples,
	so they align better in info.
	(Active Keymaps, Searching Keymaps, Controlling Active Maps):
	Document set-temporary-overlay-map.

2012-11-15  Stefan Monnier  <monnier@iro.umontreal.ca>

	* keymaps.texi (Translation Keymaps): Add a subsection "Interaction
	with normal keymaps".

2012-11-15  Dmitry Antipov  <dmantipov@yandex.ru>

	* internals.texi (Garbage Collection): Update descriptions
	of vectorlike_header, garbage-collect and gc-cons-threshold.
	(Object Internals): Explain Lisp_Object layout and the basics
	of an internal type system.
	(Buffer Internals): Update description of struct buffer.

2012-11-13  Glenn Morris  <rgm@gnu.org>

	* variables.texi (Adding Generalized Variables):
	At least mention gv-define-expander and gv-letplace.

	* debugging.texi (Error Debugging): Mention debug-on-message.
	(Using Debugger): Mention debugger-bury-or-kill.

	* control.texi (Signaling Errors):
	* debugging.texi (Error Debugging):
	* errors.texi (Standard Errors): Add user-error.

	* variables.texi (Adding Generalized Variables):
	Use standard formatting for common lisp note about setf functions.

2012-11-10  Martin Rudalics  <rudalics@gmx.at>

	* elisp.texi (Top): Add Recombining Windows to menu.
	* windows.texi (Recombining Windows): New subsection.
	(Splitting Windows): Rewrite text on handling of window
	combinations and move it to new subsection.

2012-11-10  Chong Yidong  <cyd@gnu.org>

	* searching.texi (Replacing Match): Document \? in replace-match.

	* variables.texi (Creating Buffer-Local): Document setq-local and
	defvar-local.
	(Setting Generalized Variables): Arrange table alphabetically.

	* lists.texi (List Elements, List Variables): Clarify descriptions
	of push and pop for generalized variables.

	* edebug.texi (Specification List): setf is no longer CL-only.

2012-11-10  Glenn Morris  <rgm@gnu.org>

	* variables.texi (Adding Generalized Variables):
	Update description of FIX-RETURN expansion.

	* variables.texi (Setting Generalized Variables):
	Split most of previous contents into this subsection.
	(Adding Generalized Variables): New subsection.
	Move note on lack of setf functions here from misc/cl.texi.

	* elisp.texi: Add Generalized Variables subsections to detailed menu.

2012-11-10  Chong Yidong  <cyd@gnu.org>

	* frames.texi (Initial Parameters): Doc fix (Bug#12144).

2012-11-08  Michael Albinus  <michael.albinus@gmx.de>

	* os.texi (Notifications): Update descriptions of
	notifications-notify, notifications-close-notification and
	notifications-get-capabilities according to latest code changes.
	Add notifications-get-server-information.

2012-11-03  Chong Yidong  <cyd@gnu.org>

	* objects.texi (General Escape Syntax): Clarify the explanation of
	escape sequences.
	(Non-ASCII in Strings): Clarify when a string is unibyte vs
	multibyte.  Hex escapes do not automatically make a string
	multibyte.

2012-11-03  Martin Rudalics  <rudalics@gmx.at>

	* windows.texi (Switching Buffers): Document option
	switch-to-buffer-preserve-window-point.
	(Display Action Functions): Document window-height and
	window-width alist entries.
	(Display Action Functions):
	Document display-buffer-below-selected and
	display-buffer-in-previous-window.
	(Quitting Windows): Document quit-restore-window.
	Rewrite section.
	(Window Configurations): In window-state-get mention that
	argument window must be valid.
	(Window Parameters): Document quit-restore window parameter
	(Bug#12158).

2012-10-31  Glenn Morris  <rgm@gnu.org>

	* control.texi (Catch and Throw): Add xref to cl.texi.

	* lists.texi (Sets And Lists): Point xref to better location.

	* errors.texi (Standard Errors):
	* loading.texi (Autoload): Update for cl-lib namespace changes.

	* modes.texi (Defining Minor Modes): "Generalized Variables"
	section is now in this manual rather than cl.texi.

	* eval.texi (Special Forms): No longer special forms: defmacro,
	defun, save-window-excursion, with-output-to-temp-buffer.
	* functions.texi (Defining Functions): Defun is now a macro.
	Defalias is a function.

2012-10-30  Glenn Morris  <rgm@gnu.org>

	* variables.texi (Generalized Variables): Fix typo.

2012-10-30  Chong Yidong  <cyd@gnu.org>

	* symbols.texi (Symbol Plists): Document function-get.

	* loading.texi (Autoload): Document autoloadp, autoload-do-load.

	* frames.texi (Visibility of Frames): Document tty-top-frame.

2012-10-28  Stefan Monnier  <monnier@iro.umontreal.ca>

	* keymaps.texi (Format of Keymaps): Document the multiple
	inheritance format.

2012-10-28  Martin Rudalics  <rudalics@gmx.at>

	* windows.texi (Basic Windows): Reformulate description of live,
	internal and valid windows.
	(Cyclic Window Ordering): Describe new argument of
	get-lru-window and get-largest-window.  Add description of
	window-in-direction.

2012-10-27  Glenn Morris  <rgm@gnu.org>

	* variables.texi (Generalized Variables): New section,
	adapted from misc/cl.texi.
	* elisp.texi (Top): Add Generalized Variables to menu.
	* lists.texi (List Elements, List Variables):
	Mention generalized variables.

	* lists.texi (List Elements): Typo fix.

2012-10-27  Chong Yidong  <cyd@gnu.org>

	* minibuf.texi (High-Level Completion): Don't mention removed
	function iswitchb-read-buffer.

	* commands.texi (Event Input Misc): Remove last-input-char.
	(Command Loop Info): Remove last-command-char.

	* frames.texi (Initial Parameters): Don't mention the obsolete
	special-display feature.

	* windows.texi (Choosing Window): Don't mention the obsolete
	special display feature.
	(Choosing Window Options): Remove obsolete special-display
	variables, and the functions special-display-p and
	special-display-popup-frame.

	* display.texi (Fringe Bitmaps): Add exclamation-mark bitmap.

	* hooks.texi (Standard Hooks): Remove obsolete hooks.

	* markers.texi (Information from Markers): Remove obsolete
	function buffer-has-markers-at.

	* text.texi (Yanking): Document yank-handled-properties.

2012-10-24  Paul Eggert  <eggert@penguin.cs.ucla.edu>

	Update manual for new time stamp format (Bug#12706).
	* buffers.texi (Modification Time):
	* files.texi (Testing Accessibility, File Attributes):
	* intro.texi (Version Info):
	* os.texi (Time of Day):
	Update for new time stamp format (HIGH LOW MICROSEC PICOSEC).
	These instances were missed the first time around.
	Problem reported by Glenn Morris in <http://bugs.gnu.org/12706#25>.

2012-10-24  Chong Yidong  <cyd@gnu.org>

	* minibuf.texi (Text from Minibuffer): Document read-regexp
	changes.

	* nonascii.texi (Selecting a Representation):
	Document set-buffer-multibyte changes.

	* keymaps.texi (Toolkit Differences): Node deleted.
	(Easy Menu): New node.

2012-10-23  Stefan Monnier  <monnier@iro.umontreal.ca>

	* hooks.texi (Standard Hooks): Clarify that -hooks is deprecated.

2012-10-23  Paul Eggert  <eggert@cs.ucla.edu>

	Fix outdated timestamp documentation in Elisp manual (bug#12706).
	* files.texi (File Attributes):
	* text.texi (Undo):
	Time stamp resolution is now 1 picosecond, not 1 second.

2012-10-23  Chong Yidong  <cyd@gnu.org>

	* display.texi (Font Lookup): Remove font-list-limit.

	* keymaps.texi (Key Sequences): Avoid referring to Edit Macro mode
	(Bug#12529).

2012-10-22  Glenn Morris  <rgm@gnu.org>

	* os.texi (Recording Input): Tiny fix.

	* intro.texi (Lisp History):
	* lists.texi (Sets And Lists): Refer to cl-lib rather than cl.
	* tips.texi (Coding Conventions): Recommend cl-lib over cl.

2012-10-15  Chong Yidong  <cyd@gnu.org>

	* macros.texi (Defining Macros): defmacro is now a macro.
	Explicitly list the docstring and declare arguments.

	* functions.texi (Anonymous Functions): Explicitly list the
	docstring, declare, and interactive arguments to lambda.
	(Defining Functions): Likewise for defun.
	(Inline Functions): Likewise for defsubst.
	(Declare Form): Tweak description.

2012-10-13  Chong Yidong  <cyd@gnu.org>

	* display.texi (ImageMagick Images): ImageMagick enabled by default.

2012-10-05  Chong Yidong  <cyd@gnu.org>

	* minibuf.texi (Basic Completion): Clarify list form of completion
	table (Bug#12564).

2012-10-05  Bruno Félix Rezende Ribeiro  <oitofelix@gmail.com>  (tiny change)

	* functions.texi (Function Safety): Copyedit.  (Bug#12562)

2012-10-01  Paul Eggert  <eggert@cs.ucla.edu>

	Revert the FOLLOW-SYMLINKS change for file-attributes.
	* files.texi (File Attributes, Magic File Names): Undo last change.

2012-09-30  Paul Eggert  <eggert@cs.ucla.edu>

	file-attributes has a new optional arg FOLLOW-SYMLINKS.
	* files.texi (File Attributes): Describe it.
	(Magic File Names): Use it.

2012-09-30  Chong Yidong  <cyd@gnu.org>

	* commands.texi (Click Events): Define "mouse position list".
	Remove mention of unimplemented horizontal scroll bars.
	(Drag Events, Motion Events): Refer to "mouse position list".
	(Accessing Mouse): Document posnp.

	* errors.texi (Standard Errors): Tweak arith-error description.
	Tweak markup.  Remove domain-error and friends, which seem to be
	unused after the floating-point code revamp.

	* functions.texi (Defining Functions): defun is now a macro.
	(Obsolete Functions): Obsolescence also affects
	documentation commands.  Various clarifications.
	(Declare Form): New node.

	* strings.texi (String Basics): Copyedits.

	* os.texi (Startup Summary): Document leim-list.el change.
	(User Identification): Add system-users and system-groups.
	(Idle Timers): Minor clarifications.

	* macros.texi (Defining Macros): Move description of `declare' to
	Declare Form node.

	* loading.texi (Autoload):
	* help.texi (Documentation Basics): The special sequences can
	trigger autoloading.

	* numbers.texi (Integer Basics): Copyedits.
	(Float Basics): Consider IEEE floating point always available.
	(Random Numbers): Document actual limits.
	(Arithmetic Operations): Clarify division by zero.  Don't mention
	the machine-independence of negative division since it does not
	happen in practice.

2012-09-28  Leo Liu  <sdl.web@gmail.com>

	* files.texi (Files): Fix typo.

2012-09-23  Chong Yidong  <cyd@gnu.org>

	* buffers.texi (Read Only Buffers): Document read-only-mode.

	* keymaps.texi (Alias Menu Items): Replace toggle-read-only with
	read-only-mode.

	* backups.texi (Auto-Saving): Refer to Minor Mode Conventions for
	calling conventions.

2012-09-22  Chong Yidong  <cyd@gnu.org>

	* searching.texi (Replacing Match): Minor clarification.

2012-09-22  Eli Zaretskii  <eliz@gnu.org>

	* edebug.texi (Instrumenting): Improve indexing.

	* os.texi (Idle Timers): Warn against reinvoking an idle timer
	from within its own timer action.  (Bug#12447)

2012-09-22  Chong Yidong  <cyd@gnu.org>

	* frames.texi (Pop-Up Menus): Minor clarification (Bug#11148).

2012-09-21  Glenn Morris  <rgm@gnu.org>

	* debugging.texi (Using Debugger): Fix typo.

2012-09-18  Chong Yidong  <cyd@gnu.org>

	* display.texi (Faces): Discuss anonymous faces.
	(Face Attributes): Tweak intro.
	(Defining Faces): Move after the Face Attributes node.  Copyedits.
	(Displaying Faces): Describe role of inheritance.

	* customize.texi (Customization): Define customization more
	carefully (Bug#11440).
	(Common Keywords): Add xref to Constant Variables.

	* variables.texi (Defining Variables): Link to defcustom's node
	instead of the higher-level Customization chapter.

2012-09-11  Paul Eggert  <eggert@cs.ucla.edu>

	Simplify, document, and port floating-point (Bug#12381).
	* numbers.texi (Float Basics, Arithmetic Operations, Math Functions):
	Document that / and mod (with floating point arguments), along
	with asin, acos, log, log10, expt and sqrt, return special values
	instead of signaling exceptions.
	(Float Basics): Document that logb operates on the absolute value
	of its argument.
	(Math Functions): Document that (log ARG BASE) also returns NaN if
	BASE is negative.  Document that (expt X Y) returns NaN if X is a
	finite negative number and Y a finite non-integer.

2012-09-09  Chong Yidong  <cyd@gnu.org>

	* lists.texi (Sets And Lists): Explain that the return value for
	delete should be used, like for delq.

	* minibuf.texi (Yes-or-No Queries): Document recentering and
	scrolling in y-or-n-p.  Remove gratuitous example.

	* searching.texi (Search and Replace): Document window scrolling
	entries in query-replace-map.

2012-09-08  Chong Yidong  <cyd@gnu.org>

	* syntax.texi (Syntax Table Internals): Define "raw syntax
	descriptor" terminology (Bug#12383).
	(Syntax Descriptors): Mention raw syntax descriptors.

2012-09-07  Chong Yidong  <cyd@gnu.org>

	* variables.texi (Creating Buffer-Local): Fix description of
	local-variable-if-set-p (Bug#10713).

	* eval.texi (Intro Eval): Add index entry for sexp (Bug#12233).

	* windows.texi (Display Action Functions)
	(Choosing Window Options): Remove obsolete variable
	display-buffer-reuse-frames.
	(Switching Buffers): Minor doc tweak for switch-to-buffer.

	* positions.texi (Narrowing): Document buffer-narrowed-p.

	* markers.texi (Moving Markers): Add xref to Point (Bug#7151).

	* syntax.texi (Low-Level Parsing): Add xref to Parser State
	(Bug#12269).

2012-09-04  Lars Ingebrigtsen  <larsi@gnus.org>

	* debugging.texi (Explicit Debug): Document `debug-on-message'.

2012-09-02  Chong Yidong  <cyd@gnu.org>

	* windows.texi (Window Configurations): Recommend against using
	save-window-excursion (Bug#12075).

	* control.texi (Catch and Throw):
	* positions.texi (Excursions): Don't mention it.

2012-09-01  Paul Eggert  <eggert@cs.ucla.edu>

	Better seed support for (random).
	* numbers.texi (Random Numbers): Document new behavior of
	the calls (random) and (random STRING).

2012-08-21  Martin Rudalics  <rudalics@gmx.at>

	* windows.texi (Window Point): Document recent changes in
	window-point and set-window-point.
	(Selecting Windows): Document recent change in select-window.

2012-08-06  Eli Zaretskii  <eliz@gnu.org>

	* functions.texi (Closures): Put the main index entry for
	"closures" here.  (Bug#12138)

	* variables.texi (Lexical Binding): Disambiguate the index entry
	for "closures".

2012-08-05  Chong Yidong  <cyd@gnu.org>

	* display.texi (Defining Faces): Move documentation of
	frame-background-mode to the Emacs manual (Bug#7774).

2012-08-04  Chong Yidong  <cyd@gnu.org>

	* syntax.texi (Syntax Basics): Rearrange the text for clarity.
	Fix description of syntax table inheritance.
	(Syntax Table Functions): Don't refer to internal contents of
	syntax table, since that is not explained yet.  Copyedits.
	(Standard Syntax Tables): Node deleted.
	(Syntax Table Internals): Misc clarifications.  Improve table
	formatting.

	* keymaps.texi (Inheritance and Keymaps):
	* text.texi (Sticky Properties): Tweak index entry.

2012-07-28  Eli Zaretskii  <eliz@gnu.org>

	* nonascii.texi (Character Sets): Fix a typo.  (Bug#12062)

2012-07-25  Paul Eggert  <eggert@cs.ucla.edu>

	Prefer typical American spelling for "acknowledgment".
	* intro.texi (Acknowledgments): Rename from Acknowledgements.

2012-07-21  Eli Zaretskii  <eliz@gnu.org>

	* commands.texi (Special Events): Mention language-change event.
	(Input Events, Interactive Codes):
	* keymaps.texi (Key Sequences): Mention events that are
	non-keyboard but also non-mouse events.

2012-07-17  Chong Yidong  <cyd@gnu.org>

	* text.texi (Insertion): Document insert-char changes.

2012-07-15  Leo Liu  <sdl.web@gmail.com>

	* display.texi (Fringe Bitmaps): Add exclamation-mark.

2012-07-13  Chong Yidong  <cyd@gnu.org>

	* buffers.texi (Read Only Buffers): Document toggle-read-only
	changes.  Reword to account for the fact that read-only is
	currently not supported in overlay properties.

2012-07-07  Chong Yidong  <cyd@gnu.org>

	* loading.texi (Library Search): Index site-lisp directories.

2012-07-06  Chong Yidong  <cyd@gnu.org>

	* intro.texi (A Sample Function Description): Fix incorrect
	markup, undoing previous change.
	(A Sample Variable Description): Minor clarifications and markup
	improvements.

	* elisp.texi (Top):
	* text.texi (Text): Fix menu order.

2012-07-06  Richard Stallman  <rms@gnu.org>

	* intro.texi (Evaluation Notation, A Sample Function Description)
	(A Sample Variable Description): Improve/undo previous changes.

2012-07-05  Glenn Morris  <rgm@gnu.org>

	* intro.texi (A Sample Function Description): Fix cross-refs.

2012-07-05  Michael Witten  <mfwitten@gmail.com>  (tiny change)

	* intro.texi (Evaluation Notation, A Sample Function Description)
	(A Sample Variable Description, Version Info): Copy edits (bug#11862).

2012-06-27  Chong Yidong  <cyd@gnu.org>

	* processes.texi (Asynchronous Processes, Input to Processes):
	* internals.texi (Process Internals): Don't capitalize "pty".

2012-06-24  Thien-Thi Nguyen  <ttn@gnuvola.org>

	* processes.texi (Asynchronous Processes): Make the pty vs pipe
	discussion more prominent.

2012-06-23  Eli Zaretskii  <eliz@gnu.org>

	* commands.texi (Misc Events): Document the language-change event.

2012-06-22  Paul Eggert  <eggert@cs.ucla.edu>

	Support higher-resolution time stamps (Bug#9000).
	* os.texi (Time of Day, Time Parsing, Processor Run Time, Idle Timers):
	* processes.texi (System Processes):
	Time stamp resolution is now picosecond, not microsecond.

2012-06-21  Glenn Morris  <rgm@gnu.org>

	* Makefile.in: Rename infodir to buildinfodir throughout.  (Bug#11737)

2012-06-18  Stefan Monnier  <monnier@iro.umontreal.ca>

	* functions.texi (Defining Functions):
	* macros.texi (Defining Macros): Un-define the return value of `defun',
	`defmacro' and `defalias'.

2012-06-17  Chong Yidong  <cyd@gnu.org>

	* elisp.texi: Remove urlcolor setting.

2012-06-17  Glenn Morris  <rgm@gnu.org>

	* display.texi (Face Attributes): Copyedits.  Add a few cindex entries.
	Overlining no longer behaves exactly like underlining.

2012-06-16  Aurélien Aptel  <aurelien.aptel@gmail.com>

	* display.texi (Face Attributes):
	Document wave-style underline face attribute.

2012-06-11  Chong Yidong  <cyd@gnu.org>

	* display.texi (ImageMagick Images): ImageMagick now supports the
	:background property.

2012-06-10  Dmitry Antipov  <dmantipov@yandex.ru>

	* internals.texi (Garbage Collection): Typo fix.

2012-06-09  Chong Yidong  <cyd@gnu.org>

	* text.texi (Special Properties): Clarify the meaning of a list of
	faces in the `face' property.

	* display.texi (Face Remapping): Minor clarification.

2012-06-08  Chong Yidong  <cyd@gnu.org>

	* display.texi (Face Attributes): Font family does not accept
	wildcards.  De-document obsolete :bold and :italic attributes.
	(Defining Faces): Use new-style face spec format.

2012-06-08  Dmitry Antipov  <dmantipov@yandex.ru>

	* internals.texi (Garbage Collection): Document new
	vector management code and vectorlike_header structure.

2012-06-03  Chong Yidong  <cyd@gnu.org>

	* modes.texi (Mode Line Data): Use "mode line construct"
	terminology for consistency.

2012-05-27  Glenn Morris  <rgm@gnu.org>

	* abbrevs.texi, advice.texi, anti.texi, backups.texi:
	* buffers.texi, commands.texi, compile.texi, control.texi:
	* customize.texi, debugging.texi, display.texi, doclicense.texi:
	* edebug.texi, elisp.texi, errors.texi, eval.texi, files.texi:
	* frames.texi, functions.texi, gpl.texi, hash.texi, help.texi:
	* hooks.texi, index.texi, internals.texi, intro.texi, keymaps.texi:
	* lists.texi, loading.texi, macros.texi, maps.texi, markers.texi:
	* minibuf.texi, modes.texi, nonascii.texi, numbers.texi:
	* objects.texi, os.texi, package.texi, positions.texi:
	* processes.texi, searching.texi, sequences.texi, streams.texi:
	* strings.texi, symbols.texi, syntax.texi, text.texi, tips.texi:
	* variables.texi, windows.texi: Nuke hand-written node pointers.

2012-05-27  Chong Yidong  <cyd@gnu.org>

	* functions.texi (Obsolete Functions):
	Fix doc for set-advertised-calling-convention.

	* modes.texi (Mode Help): Fix describe-mode.

	* display.texi (Face Functions): Fix define-obsolete-face-alias.

	* variables.texi (Variable Aliases): Fix make-obsolete-variable.

2012-05-27  Martin Rudalics  <rudalics@gmx.at>

	* commands.texi (Recursive Editing): recursive-edit is a command.

	* compile.texi (Docs and Compilation):
	byte-compile-dynamic-docstrings is an option.

	* debugging.texi (Invoking the Debugger): debug is a command.

	* display.texi (Progress): progress-reporter-update and
	progress-reporter-force-update have VALUE argument optional.
	(Animated Images): Use non-@code{nil} instead of non-nil.

	* files.texi (Format Conversion Round-Trip):
	Use non-@code{nil} instead of non-nil.

	* frames.texi (Creating Frames): make-frame is a command.
	(Input Focus): select-frame is a command.
	(Pointer Shape): void-text-area-pointer is an option.

	* help.texi (Describing Characters): read-kbd-macro is a command.
	(Help Functions): describe-prefix-bindings is a command.

	* markers.texi (Creating Markers): Both arguments of copy-marker
	are optional.

	* minibuf.texi (Reading File Names): Use @kbd instead of @code.

	* modes.texi (Mode Line Variables): mode-line-remote and
	mode-line-client are not options.
	(Imenu): imenu-add-to-menubar is a command.
	(SMIE Indentation Helpers): Use non-@code{nil} instead of non-nil.

	* os.texi (Sound Output): play-sound-file is a command.

	* package.texi (Package Archives): Use @key{RET} instead of @kbd{RET}.

	* processes.texi (Signals to Processes):
	Use @key{RET} instead of @code{RET}.
	(Signals to Processes): signal-process is a command.

	* text.texi (Clickable Text): Use @key{RET} instead of @kbd{RET}.
	(Base 64): base64-encode-string is not a command while
	base64-decode-region is.

	* windows.texi (Switching Buffers): pop-to-buffer is a command.

2012-05-12  Glenn Morris  <rgm@gnu.org>

	* Makefile.in (MKDIR_P): New, set by configure.
	(mkinfodir): Use $MKDIR_P.

2012-05-10  Glenn Morris  <rgm@gnu.org>

	* loading.texi (Loading Non-ASCII): Replace the obsolete "unibyte: t"
	with "coding: raw-text".
	Concept of multibyte sessions no longer exists.

	* files.texi (File Locks): Mention create-lockfiles option.

2012-05-09  Glenn Morris  <rgm@gnu.org>

	* vol1.texi, vol2.texi: Remove files.
	* elisp.texi: Add VOL1,2 conditionals equivalent to vol1,2.texi
	* two-volume.make: Use elisp.texi as input rather than vol1,2.texi.

	* Makefile.in (clean, mostlyclean): Add some more vol1/2 items.

	* two-volume.make (emacsdir): New.
	(tex): Add directory with emacsver.texi to TEXINPUTS.

	* minibuf.texi (Minibuffer History, Basic Completion):
	Tweak page breaks.

	* internals.texi (Garbage Collection, Memory Usage)
	(Writing Emacs Primitives): Tweak page breaks.

	* streams.texi (Output Variables): Improve page break.

	* edebug.texi (Edebug Display Update): Improve page break.

	* compile.texi (Disassembly): Condense the examples.

	* eval.texi, functions.texi, loading.texi, macros.texi:
	Where possible, use example rather than smallexample.

	* symbols.texi: Where possible, use example rather than smallexample.
	(Symbol Components): Fix typo.
	(Other Plists): Tweak page break.

	* sequences.texi (Arrays): Tweak page breaks.

	* customize.texi: Where possible, use example rather than smallexample.
	(Common Keywords, Variable Definitions, Applying Customizations)
	(Custom Themes): Tweak page breaks.

	* control.texi: Where possible, use example rather than smallexample.
	(Sequencing, Conditionals, Signaling Errors, Handling Errors):
	Tweak page breaks.

2012-05-08  Glenn Morris  <rgm@gnu.org>

	* two.el: Remove; unused since creation of two-volume.make.

	* vol1.texi, vol2.texi: No need to keep menus in these files.

2012-05-05  Glenn Morris  <rgm@gnu.org>

	* objects.texi (Process Type, Overlay Type): Tweak page-breaks.

	* intro.texi (Caveats): Copyedit.
	(Lisp History): Convert inforef to xref.
	(Lisp History, Printing Notation, Version Info): Improve page-breaks.

	* text.texi (Auto Filling): Don't mention Emacs 19.

	* commands.texi (Event Input Misc): Don't mention unread-command-char.
	* numbers.texi (Predicates on Numbers): Don't mention Emacs 18.

	* elisp.texi (DATE): Forgot to change the month in 2012-04-21 change.

	* lists.texi (List-related Predicates, List Variables):
	Tweak page-breaks.
	(Sets And Lists): Convert inforef to xref.

2012-05-04  Glenn Morris  <rgm@gnu.org>

	* Makefile.in (INFO_EXT, INFO_OPTS): New, set by configure.
	(info, infoclean): Use $INFO_EXT.
	($(infodir)/elisp$(INFO_EXT)): Use $INFO_EXT and $INFO_OPT.
	* makefile.w32-in (INFO_EXT, INFO_OPTS): New.
	(info, maintainer-clean): Use $INFO_EXT.
	($(infodir)/elisp$(INFO_EXT)): Use $INFO_EXT and $INFO_OPT.

2012-05-04  Chong Yidong  <cyd@gnu.org>

	* os.texi (Timers): Use defopt for timer-max-repeats.

2012-05-03  Paul Eggert  <eggert@cs.ucla.edu>

	* os.texi (Time of Day): Do not limit current-time-string
	to years 1000..9999.

2012-05-02  Chong Yidong  <cyd@gnu.org>

	* display.texi (Font Lookup):
	* frames.texi (Pointer Shape):
	* processes.texi (Subprocess Creation): Use defopt for options.

2012-05-02  Glenn Morris  <rgm@gnu.org>

	* elisp.texi (@copying):
	* intro.texi (Introduction): Only print VERSION in the TeX version.

2012-05-02  Chong Yidong  <cyd@gnu.org>

	* text.texi (Change Hooks): Minor fix for after-change-functions.

2012-05-02  Glenn Morris  <rgm@gnu.org>

	* package.texi (Packaging Basics):
	* loading.texi (Autoload):
	* files.texi (Magic File Names):
	Reword to remove/reduce some overly long/short lines.

2012-04-27  Glenn Morris  <rgm@gnu.org>

	* elisp.texi, vol1.texi, vol2.texi: Some fixes for detailed menu.
	* modes.texi (Major Modes, Auto-Indentation):
	* buffers.texi (Buffers): Some fixes for menu descriptions.

2012-04-27  Stefan Monnier  <monnier@iro.umontreal.ca>
	* functions.texi (Simple Lambda, Argument List):
	* eval.texi (Function Indirection): Avoid deprecated form.

2012-04-27  Glenn Morris  <rgm@gnu.org>

	* book-spine.texi, elisp.texi, vol1.texi, vol2.texi:
	Add "et al." to authors.

	* buffers.texi, commands.texi, compile.texi, control.texi:
	* customize.texi, display.texi, eval.texi, files.texi, frames.texi:
	* hash.texi, help.texi, intro.texi, keymaps.texi, lists.texi:
	* modes.texi, numbers.texi, objects.texi, streams.texi:
	* symbols.texi, syntax.texi, text.texi, tips.texi, variables.texi:
	Use Texinfo recommended convention for quotes+punctuation.

2012-04-27  Chong Yidong  <cyd@gnu.org>

	* keymaps.texi (Scanning Keymaps): Fix description of NO-REMAP arg
	to where-is-internal (Bug#10872).

2012-04-27  Glenn Morris  <rgm@gnu.org>

	* macros.texi (Indenting Macros): Fix typo.

	* windows.texi (Basic Windows, Windows and Frames, Window Sizes)
	(Resizing Windows, Deleting Windows, Selecting Windows)
	(Choosing Window Options, Horizontal Scrolling)
	(Cyclic Window Ordering, Window History, Dedicated Windows)
	(Quitting Windows, Window Configurations, Textual Scrolling)
	(Coordinates and Windows, Window Configurations)
	(Window Parameters, Window Hooks): Copyedits.
	(Splitting Windows, Deleting Windows):
	Fix ignore-window-parameters logic.
	(Selecting Windows, Choosing Window Options): Markup fixes.
	(Window Start and End): Remove pointless example.
	Remove cross-reference to deleted count-lines content.
	(Textual Scrolling): Mention recenter-redisplay, recenter-top-bottom,
	and recenter-positions.  Remove recenter example.

	* elisp.texi, vol1.texi, vol2.texi: Bump VERSION and DATE.

	* minibuf.texi (Intro to Minibuffers):
	Tweak discussion of resizing minibuffer window.

2012-04-26  Glenn Morris  <rgm@gnu.org>

	* elisp-covers.texi, front-cover-1.texi: Remove files.

	* tindex.pl: Remove file.

	* makefile.w32-in (srcs):
	* Makefile.in (srcs): Remove back.texi (which is unused).

2012-04-24  Michael Albinus  <michael.albinus@gmx.de>

	* os.texi (Notifications): Extend possible notification hints.
	Add notifications-get-capabilities.

2012-04-20  Chong Yidong  <cyd@gnu.org>

	* processes.texi (Asynchronous Processes): Mention nil argument to
	start-process.

2012-04-20  Glenn Morris  <rgm@gnu.org>

	* minibuf.texi (Basic Completion): No need to describe obarrays here.
	Don't mention obsolete `nospace' argument of all-completions.
	(Minibuffer Completion, Completion Commands, Reading File Names)
	(Completion Variables): Copyedits.
	(Completion Commands): Mention parent keymaps.
	Remove obsolete minibuffer-local-filename-must-match-map.
	(High-Level Completion): Remove read-variable's almost
	word-for-word duplication of read-command.
	* elisp.texi, vol1.texi, vol2.texi, minibuf.texi (Completion):
	Update "High-Level Completion" description.

	* minibuf.texi (Minibuffers):
	* elisp.texi, vol1.texi, vol2.texi: Fix minibuffer subsection order.

	* minibuf.texi: Standardize metasyntactic variables ("history", etc).
	Use Texinfo-recommended form of quote+punctuation.
	(Intro to Minibuffers): First minibuffer is #1, not #0.
	Mention minibuffer-inactive-mode.
	(Text from Minibuffer): Copyedits.
	(Minibuffer History, Programmed Completion): Fix @var usage.
	(Object from Minibuffer): Remove overly pedantic para.
	(Minibuffer History): Copyedits.  Add face-name-history.
	(Initial Input, Yes-or-No Queries, Multiple Queries)
	(Minibuffer Windows, Minibuffer Misc): Copyedits.
	(Yes-or-No Queries): Tweak example.
	(Minibuffer Commands): Add next-complete-history-element.
	(Minibuffer Misc): Mention minibuffer-message-timeout, and
	minibuffer-inactive-mode.

	* processes.texi (Serial Ports, Byte Packing, Bindat Spec)
	(Bindat Functions): Copyedits.

2012-04-20  Christopher Schmidt  <christopher@ch.ristopher.com>

	* files.texi (Saving Buffers): Document `visit and `visit-save'
	values of require-final-newline.

2012-04-20  Glenn Morris  <rgm@gnu.org>

	* processes.texi (Output from Processes, Filter Functions):
	Mention waiting-for-user-input-p.
	(Sentinels, Query Before Exit, System Processes, Transaction Queues)
	(Network Servers, Datagrams, Network Processes, Network Options)
	(Network Feature Testing, Serial Ports): Copyedits.
	(Network): Add encrypted network overview paragraph.
	Cross-reference the Emacs-GnuTLS manual.  Use @acronym.

2012-04-20  Chong Yidong  <cyd@gnu.org>

	* help.texi (Keys in Documentation): Mention :advertised-binding.

	* keymaps.texi (Menu Bar): Move most of the :advertised-binding
	description to help.texi.

2012-04-20  Glenn Morris  <rgm@gnu.org>

	* processes.texi (Process Information, Input to Processes)
	(Signals to Processes, Output from Processes, Process Buffers)
	(Filter Functions, Decoding Output): Copyedits.
	(Accepting Output): Discourage use of `millisec' argument.

2012-04-15  Glenn Morris  <rgm@gnu.org>

	* processes.texi (Processes, Subprocess Creation, Shell Arguments)
	(Synchronous Processes, Asynchronous Processes, Deleting Processes):
	Copyedits.
	(Subprocess Creation): Discourage modifying exec-path directly.
	(Synchronous Processes, Asynchronous Processes):
	Update some example output.
	(Process Information): Fix typo.
	(Bindat Spec): Use Texinfo-recommended form of quote+punctuation.

2012-04-15  Glenn Morris  <rgm@gnu.org>

	* anti.texi (Antinews): Copyedits.  Don't @dfn anything here.
	open-network-stream does exist in Emacs 23, but is simpler.

2012-04-15  Chong Yidong  <cyd@gnu.org>

	* customize.texi (Custom Themes): Also document load-theme etc.

2012-04-14  Chong Yidong  <cyd@gnu.org>

	* customize.texi (Applying Customizations, Custom Themes): New nodes.

	* display.texi (Defining Faces): Reference custom-set-faces.

	* modes.texi (Defining Minor Modes, Defining Minor Modes):
	* os.texi (Startup Summary): Copyedits.

2012-04-14  Glenn Morris  <rgm@gnu.org>

	* loading.texi (Loading Non-ASCII): "unibyte:" can also be at the end.

	* strings.texi (Case Tables):
	* objects.texi (General Escape Syntax):
	* keymaps.texi (Key Sequences): Use @acronym with "ASCII".

	* buffers.texi, compile.texi, customize.texi, debugging.texi:
	* display.texi, edebug.texi, eval.texi, help.texi, intro.texi:
	* keymaps.texi, minibuf.texi, modes.texi, os.texi, processes.texi:
	* text.texi: Use @file for buffers, per the Texinfo manual.

	* compile.texi (Compiler Errors): Add missing space in buffer name.

2012-04-14  Chong Yidong  <cyd@gnu.org>

	* processes.texi (Query Before Exit): Remove obsolete function
	process-kill-without-query (Bug#11190).

2012-04-14  Glenn Morris  <rgm@gnu.org>

	* files.texi, frames.texi, loading.texi, os.texi, processes.texi:
	Use @env for environment variables.

	* Makefile.in: Replace non-portable use of $< in ordinary rules.

2012-04-12  Jari Aalto  <jari.aalto@cante.net>

	* processes.texi (Synchronous Processes):
	Mention `default-directory' (bug#7515).

2012-04-09  Chong Yidong  <cyd@gnu.org>

	* customize.texi (Variable Definitions): Remove user-variable-p.

	* commands.texi (Interactive Codes):
	* help.texi (Accessing Documentation):
	* minibuf.texi (High-Level Completion): Callers changed.

2012-04-06  Chong Yidong  <cyd@gnu.org>

	* minibuf.texi (Programmed Completion): Document metadata method.
	(Completion Variables): Document completion-category-overrides.

2012-04-05  Chong Yidong  <cyd@gnu.org>

	* anti.texi (Antinews): Rewrite for Emacs 23.

2012-04-04  Chong Yidong  <cyd@gnu.org>

	* minibuf.texi (Programmed Completion): Remove obsolete variable
	completion-annotate-function.
	(Completion Variables): Rename from Completion Styles.
	Document completion-extra-properties.  Document completion-styles-alist
	change.
	(Reading File Names): minibuffer-local-filename-must-match-map is
	not used anymore.
	(Minibuffer Completion): Document completing-read-function.
	(Completion in Buffers): completion-at-point-functions can return
	properties recognized in completion-extra-properties.

	* display.texi (Delayed Warnings): New node.

	* os.texi (Notifications): Copyedits.

2012-04-04  Glenn Morris  <rgm@gnu.org>

	* os.texi (Notifications): Copyedits.

2012-04-03  Michael Albinus  <michael.albinus@gmx.de>

	* os.texi (Terminal-Specific): Fix typo.
	(Notifications): New section.

	* elisp.texi (Top):
	* vol1.texi (Top):
	* vol2.texi (Top): Add "Notifications" and "Dynamic Libraries"
	menu entries.

2012-04-01  Chong Yidong  <cyd@gnu.org>

	* files.texi (Kinds of Files): file-subdir-of-p renamed to
	file-in-directory-p.

2012-03-31  Glenn Morris  <rgm@gnu.org>

	* edebug.texi (Instrumenting Macro Calls):
	Mention defining macros at instrumentation time.
	(Edebug Options): Mention edebug-unwrap-results.

2012-03-31  Eli Zaretskii  <eliz@gnu.org>

	* text.texi (Special Properties): Clarify the description of the
	effect of integer values of the 'cursor' property on cursor
	position.  See the discussions in bug#11068 for more details and
	context.

2012-03-31  Glenn Morris  <rgm@gnu.org>

	* edebug.texi (Edebug Eval, Specification List, Edebug Options):
	Copyedits.

2012-03-30  Chong Yidong  <cyd@gnu.org>

	* display.texi (Image Formats): Add imagemagick type.
	(Image Descriptors): Mention how they are used.
	(ImageMagick Images): Clarify role of imagemagick-register-types.
	(Character Display): Don't mention glyph tables.
	(Display Tables): Use make-glyph-code in example.
	(Glyphs): Avoid "simple glyph code" terminology.  Note that glyph
	tables are semi-obsolete.  De-document create-glyph.
	(Glyphless Chars): Note that display tables override this.
	(Bidirectional Display): Copyedits.  Introduce "bidirectional
	reordering" terminology, and use it.

2012-03-30  Glenn Morris  <rgm@gnu.org>

	* edebug.texi (Jumping): Give name of `i' binding.

2012-03-28  Glenn Morris  <rgm@gnu.org>

	* searching.texi (Regular Expressions, Regexp Special)
	(Regexp Backslash, Regexp Example, Regexp Functions, Regexp Search)
	(Simple Match Data, Saving Match Data, Standard Regexps): Copyedits.
	(Regexp Special): Mention collation.
	Clarify char classes with an example.
	(Regexp Functions): Mention regexp-opt is not guaranteed.
	Mention regexp-opt-charset.
	(Regexp Search): Recommend against looking-back.
	(Search and Replace): Use Texinfo recommended quote convention.
	Add more query-replace-map items.  List multi-query-replace-map items.

2012-03-27  Martin Rudalics  <rudalics@gmx.at>

	* windows.texi (Window History): Describe new option
	switch-to-visible-buffer.

2012-03-27  Glenn Morris  <rgm@gnu.org>

	* searching.texi (String Search): Add xref to Emacs manual.
	Copyedits.  Mention the function word-search-regexp.
	(Searching and Case): Add xref to Emacs manual.  Copyedits.

	* processes.texi (Network Servers): Standardize apostrophe usage.

	* os.texi (System Environment): Copyedits.  Remove some examples
	that do not seem useful.  Mention setenv third arg.
	tty-erase-char does not seem to be nil under a window-system.
	(User Identification): Copyedits.
	Remove some examples that do not seem useful.

2012-03-26  Glenn Morris  <rgm@gnu.org>

	* os.texi (Startup Summary): Copyedits.  Fix startup screen logic.
	(Init File): Copyedits.
	(Command-Line Arguments): Copyedits.  Do not mention argv alias.
	(Killing Emacs): Copyedits.
	(Suspending Emacs): Copyedits.  Mention not very relevant with GUIs.
	Shorten the example, use more standard shell prompts.

2012-03-25  Chong Yidong  <cyd@gnu.org>

	* display.texi (Fringes): Note that fringes are shown on graphical
	displays only.
	(Fringe Size/Pos, Fringe Bitmaps, Making Buttons): Clarifications.
	(Replacing Specs): Clarify example.
	(Manipulating Buttons): Note that button-at can return a marker.
	(Buttons): Minor rewrite.
	(Character Display): New node.  Consolidate all character display
	related nodes into its subsections.
	(Usual Display): Character 127 is also affected by ctl-arrow.
	(Display Tables): Improve example.

2012-03-22  Glenn Morris  <rgm@gnu.org>

	* strings.texi (Text Comparison): Mention string-prefix-p.

2012-03-21  Chong Yidong  <cyd@gnu.org>

	* display.texi (The Echo Area): Add xref to Output Streams.
	(Displaying Messages): Improve doc of message.
	(Echo Area Customization, Invisible Text): Copyedits.
	(Invisible Text): Mention that spec comparison is done with eq.
	(Width): Improve doc of char-width.
	(Faces): Recommend using symbol instead of string for face name.
	Minor clarifications.
	(Defining Faces): Copyedits.  Update face example.
	(Attribute Functions): Mark set-face-foreground etc as commands.
	(Face Remapping): Mention text-scale-adjust.
	Clarify face-remapping-alist and related docs.
	(Face Functions): Don't document make-face or copy-face.

2012-03-20  Chong Yidong  <cyd@gnu.org>

	* display.texi (Forcing Redisplay): Various rewrites to reflect
	new value of redisplay-dont-pause.
	(Truncation): Copyedits.

2012-03-20  Glenn Morris  <rgm@gnu.org>

	* os.texi (Startup Summary): Don't mention initial-buffer-choice = t.
	Add summary table of some relevant command-line options.

2012-03-18  Chong Yidong  <cyd@gnu.org>

	* internals.texi (Building Emacs, Garbage Collection): Copyedits.
	(Writing Emacs Primitives): Re-organize discussion of functions
	with variable Lisp arguments are handled.  Delete an obsolete
	remark, previously tagged as FIXME.

	* os.texi (Idle Timers): Minor clarification.
	(Idle Timers): Link to Time of Day for description of time list.

2012-03-18  Glenn Morris  <rgm@gnu.org>

	* os.texi (System Interface): Flow control was removed.
	(Startup Summary): General update.
	(Init File): Don't mention compiling it.

2012-03-17  Chong Yidong  <cyd@gnu.org>

	* os.texi (Startup Summary): Mention package loading.
	(Init File): Don't refer to .emacs in section title.  Copyedits.
	(Terminal-Specific): Give a realistic example.
	(Command-Line Arguments): Reference Entering Emacs instead of
	repeating the spiel about not restarting Emacs.
	(Time of Day): Discuss time representation at beginning of node.
	(Sound Output): Copyedits.

	* package.texi (Packaging Basics): Document package-initialize.

2012-03-17  Eli Zaretskii  <eliz@gnu.org>

	* frames.texi (Initial Parameters): Add an index entry for
	minibuffer-only frame.

2012-03-16  Glenn Morris  <rgm@gnu.org>

	* modes.texi (Major Mode Conventions): Mention the strange
	relationship between View mode and special modes.  (Bug#10650)

2012-03-11  Chong Yidong  <cyd@gnu.org>

	* windows.texi (Window Configurations): save-window-excursion is
	now a macro.

	* display.texi (Temporary Displays): with-output-to-temp-buffer is
	now a macro.

	* text.texi (Fields): Minor copyedit.

2012-03-10  Eli Zaretskii  <eliz@gnu.org>

	* strings.texi (String Basics):
	* sequences.texi (Sequence Functions): Mention that `length' is
	not appropriate for computing the string width on display; add a
	cross-reference to the description of `string-width'.  (Bug#10978)

	* eval.texi (Autoloading): Minor change of wording.

2012-03-10  Chong Yidong  <cyd@gnu.org>

	* loading.texi (Autoload): Explicitly state which forms are
	processed specially (Bug#7783).

	* keymaps.texi (Mouse Menus): Describe non-toolkit behavior as the
	non-default situation.  Describe one-submenu exception (Bug#7695).

	* nonascii.texi (Character Properties): Copyedits.

2012-03-08  Chong Yidong  <cyd@gnu.org>

	* text.texi (Mode-Specific Indent): Document new behavior of
	indent-for-tab-command.  Document tab-always-indent.
	(Special Properties): Copyedits.
	(Checksum/Hash): Improve secure-hash doc.  Do not recommend MD5.
	(Parsing HTML/XML): Rename from Parsing HTML.  Update doc of
	libxml-parse-html-region.

2012-03-07  Glenn Morris  <rgm@gnu.org>

	* markers.texi (The Region): Briefly mention use-empty-active-region
	and region-active-p.
	(Overview of Markers): Reword garbage collection, add cross-ref.
	(The Mark): Tiny clarification re command loop and activate-mark-hook.

2012-03-07  Chong Yidong  <cyd@gnu.org>

	* text.texi (Buffer Contents): Don't duplicate explanation of
	region arguments from Text node.  Put doc of obsolete var
	buffer-substring-filters back, since it is referred to.
	(Low-Level Kill Ring): Yank now uses clipboard instead of primary
	selection by default.

	* markers.texi (The Mark): Fix typo.
	(The Region): Copyedits.

2012-03-07  Glenn Morris  <rgm@gnu.org>

	* markers.texi (Overview of Markers): Copyedits.
	(Creating Markers): Update approximate example buffer size.
	(The Mark): Don't mention uninteresting return values.

2012-03-05  Chong Yidong  <cyd@gnu.org>

	* positions.texi (Text Lines): Document count-words.

2012-03-04  Chong Yidong  <cyd@gnu.org>

	* frames.texi (Frames): Remove little-used "terminal frame" and
	"window frame" terminology.
	(Frame Parameters, Font and Color Parameters, Initial Parameters)
	(Size and Position, Visibility of Frames): Callers changed.
	(Frames): Clarify which terminals in framep are graphical.
	(Initial Parameters): --geometry is not the only option which adds
	to initial-frame-alist.
	(Position Parameters): Note that icon-left and icon-top are for
	old window managers only.
	(Size Parameters): Sizes are in characters even on graphical
	displays.
	(Management Parameters): Note that window-id and outer-window-id
	can't really be changed, and that auto-raise isn't always obeyed.
	(Cursor Parameters): Document cursor-type explicitly.
	(Size and Position): The aliases set-screen-height and
	set-screen-width have been deleted.
	(Visibility of Frames): Mention "minimization".

	* os.texi (Startup Summary): Minor clarifications.
	(Startup Summary, Suspending Emacs): Standardize on "text
	terminal" terminology.

	* windows.texi (Basic Windows, Coordinates and Windows)
	(Coordinates and Windows):
	* display.texi (Refresh Screen, Line Height, Face Attributes)
	(Overlay Arrow, Beeping, Glyphless Chars): Likewise.

2012-03-04  Glenn Morris  <rgm@gnu.org>

	* abbrevs.texi: Small copyedits throughout.
	(Abbrev Mode): Remove this section, folding it into the top-level.
	(Abbrev Tables): Don't mention irrelevant return values.
	(Abbrev Expansion): Add cross-ref for wrapper hooks.
	(Standard Abbrev Tables): Emacs Lisp mode now has its own table.
	(Abbrev Table Properties): Update nil :regexp description.

2012-03-03  Glenn Morris  <rgm@gnu.org>

	* internals.texi: Change @appendix section commands to @section.
	(Building Emacs): Say less about CANNOT_DUMP platforms.
	Replace deleted eval-at-startup with custom-initialize-delay.
	(Pure Storage): Small changes.
	(Memory Usage): Copyedit.
	(Writing Emacs Primitives): Update Fcoordinates_in_window_p and For
	example definitions.  Give examples of things with non-nil
	interactive args.  Mention eval_sub.  Remove old info about
	strings and GCPRO.  Mention cus-start.el.
	(Buffer Internals, Window Internals, Process Internals):
	Misc small updates and fixes for fields.

	* tips.texi: Copyedits.
	(Coding Conventions): Mention autoloads.
	Combine partially duplicated macro items.  Fix xref.
	Refer to Library Headers for copyright notice.
	(Programming Tips): edit-options is long-obsolete.
	(Compilation Tips): Mention loading bytecomp for byte-compile props.
	(Warning Tips): Mention declare-function.
	(Documentation Tips): Remove old info.
	(Comment Tips): Mention comment-dwim, not indent-for-comment.
	(Library Headers): General update.

2012-03-02  Glenn Morris  <rgm@gnu.org>

	* backups.texi (Reverting): Un-duplicate revert-buffer-in-progress-p,
	and relocate entry.  Mention buffer-stale-function.

	* elisp.texi, vol1.texi, vol2.texi: Standardize some menu entries.

	* hooks.texi (Standard Hooks): General update.
	Put related hooks together.  Add and remove items.
	* commands.texi (Keyboard Macros): Remove cross-ref to Standard Hooks.
	* modes.texi (Hooks): Tweak cross-ref description.

2012-03-01  Michael Albinus  <michael.albinus@gmx.de>

	* files.texi (Kinds of Files): The return value of file-equal-p is
	unspecified, if FILE1 or FILE2 does not exist.

2012-03-01  Glenn Morris  <rgm@gnu.org>

	* hooks.texi (Standard Hooks): Remove mode-specific hooks.

	* maps.texi (Standard Keymaps): General update.
	Remove mode-specific maps, talk about the more general keymaps.
	* help.texi (Help Functions): Add vindex for Helper-help-map.
	* keymaps.texi (Active Keymaps): Minor rephrasing.

2012-02-29  Glenn Morris  <rgm@gnu.org>

	* elisp.texi, vol1.texi, vol2.texi: Use "" quotes in menus.

2012-02-28  Thierry Volpiatto  <thierry.volpiatto@gmail.com>

	* files.texi (Kinds of Files): Rename files-equal-p to file-equal-p.
	Update changed behavior of file-subdir-of-p.

2012-02-28  Glenn Morris  <rgm@gnu.org>

	* advice.texi, anti.texi, display.texi, elisp.texi:
	* processes.texi, variables.texi, vol1.texi, vol2.texi:
	Standardize possessive apostrophe usage.

	* locals.texi: Remove file.
	* elisp.texi, vol1.texi, vol2.texi: Don't include locals.texi.
	Remove menu entry.
	* errors.texi, maps.texi: Adjust node pointers.
	* internals.texi (Buffer Internals): Remove cross-refs to locals.texi.
	* makefile.w32-in (srcs):
	* Makefile.in (srcs): Remove locals.texi.

	* frames.texi (Mouse Position): Fix cross-ref.

2012-02-27  Chong Yidong  <cyd@gnu.org>

	* buffers.texi (Creating Buffers): Clarify that
	generate-new-buffer uses generate-new-buffer-names.
	(Killing Buffers): Remove bogus example duplicating buffer-live-p.

	* files.texi (Directory Names): Index entry for file name abbreviations.
	(Relative File Names, File Name Expansion): Refer to it.
	(Locating Files): Move locate-user-emacs-file documentation to
	Standard File Names.
	(Standard File Names): Add locate-user-emacs-file; update examples.

2012-02-26  Michael Albinus  <michael.albinus@gmx.de>

	* files.texi (Magic File Names): Add files-equal-p and file-subdir-of-p.

2012-02-26  Chong Yidong  <cyd@gnu.org>

	* files.texi (Kinds of Files): Improve documentation of
	files-equal-p and file-subdir-of-p.

2012-02-26  Glenn Morris  <rgm@gnu.org>

	* intro.texi (Acknowledgements): Small changes.

2012-02-25  Glenn Morris  <rgm@gnu.org>

	* errors.texi: Don't try to list _all_ the error symbols.
	Add circular-list, cl-assertion-failed, compression-error.
	* elisp.texi, vol1.texi, vol2.texi:
	* control.texi (Error Symbols): Tweak "Standard Errors" description.

2012-02-25  Thierry Volpiatto  <thierry.volpiatto@gmail.com>

	* files.texi (files-equal-p, file-subdir-of-p): New,
	add initial documentation.

2012-02-25  Chong Yidong  <cyd@gnu.org>

	* files.texi (File Attributes): Document file-selinux-context.
	(Changing Files): Link to it.
	(Changing Files): Document set-file-selinux-context.

	* backups.texi (Making Backups): Return value of backup-buffer is
	changed.  Mention default value of backup-directory-alist.
	(Rename or Copy): Note that backup-by-copying-when-mismatch is t.
	(Auto-Saving): New minor mode behavior for auto-save-mode.
	(Reverting): Add defvar for revert-buffer-in-progress-p.

	* searching.texi (Regexp Backslash): Add index entry (Bug#10869).

2012-02-24  Glenn Morris  <rgm@gnu.org>

	* errors.texi (Standard Errors): Mention dbus-error.
	For arith-error sub-classes, just use one cross-ref.

2012-02-23  Alan Mackenzie  <acm@muc.de>

	* modes.texi (Defining Minor Modes): Document the new keyword
	:after-hook.

2012-02-21  Chong Yidong  <cyd@gnu.org>

	* files.texi (Files): Mention magic file names as arguments.
	(Reading from Files): Copyedits.
	(File Attributes): Mention how to change file modes.
	(Changing Files): Use standard "file permissions" terminology.
	Add xref to File Attributes node.
	(Locating Files): Document locate-user-emacs-file.
	(Unique File Names): Recommend against using make-temp-name.

2012-02-19  Chong Yidong  <cyd@gnu.org>

	* help.texi (Documentation, Documentation Basics, Help Functions):
	Minor clarifications.
	(Accessing Documentation): Clarify what documentation-property is
	for.  Add xref to Keys in Documentation.

	* tips.texi (Documentation Tips): Don't recommend using * in
	docstrings.

	* macros.texi (Defining Macros):
	* modes.texi (Derived Modes): Say "documentation string" instead
	of docstring.

2012-02-18  Chong Yidong  <cyd@gnu.org>

	* modes.texi (Tabulated List Mode): New node.
	(Basic Major Modes): Add xref to it.

	* processes.texi (Process Information): Mention Process Menu mode.

2012-02-17  Chong Yidong  <cyd@gnu.org>

	* syntax.texi (Motion via Parsing): Doc fix for scan-lists.

2012-02-17  Glenn Morris  <rgm@gnu.org>

	* hooks.texi (Standard Hooks): Fix cross-ref to Emacs manual.

2012-02-16  Chong Yidong  <cyd@gnu.org>

	* syntax.texi (Syntax Tables, Syntax Descriptors)
	(Syntax Table Functions): Copyedits.
	(Syntax Basics): Don't repeat the material in the preceding node.
	(Syntax Class Table): Use a table.
	(Syntax Properties): Document syntax-propertize-function and
	syntax-propertize-extend-region-functions.
	(Motion via Parsing): Clarify scan-lists.  Fix indentation.
	(Parser State): Update for the new "c" comment style.
	Fix description of item 7 (comment style).

	* modes.texi (Minor Modes): Update how mode commands should treat
	arguments now.
	(Mode Line Basics): Clarify force-mode-line-update.
	(Mode Line Top): Note that the example is not realistic.
	(Mode Line Variables, Mode Line Data, %-Constructs, Header Lines)
	(Emulating Mode Line): Use "mode line" instead of "mode-line", and
	"mode line construct" instead of "mode line specification".
	(Syntactic Font Lock): Remove mention of obsolete variable
	font-lock-syntactic-keywords.
	(Setting Syntax Properties): Node deleted.
	(Font Lock Mode): Note that Font Lock mode is a minor mode.
	(Font Lock Basics): Note that syntactic fontification falls back
	on `syntax-table'.
	(Search-based Fontification): Emphasize that font-lock-keywords
	should not be set directly.
	(Faces for Font Lock): Avoid some confusing terminology.
	(Syntactic Font Lock): Minor clarifications.  Add xref to
	Syntactic Font Lock node.

2012-02-15  Chong Yidong  <cyd@gnu.org>

	* minibuf.texi (Basic Completion): Define "completion table".
	Move completion-in-region to Completion in Buffers node.
	(Completion Commands): Use "completion table" terminology.
	(Completion in Buffers): New node.

	* modes.texi (Hooks): add-hook can be used for abnormal hooks too.
	(Setting Hooks): Update minor mode usage example.
	(Major Mode Conventions): Note that completion-at-point-functions
	should be altered locally.  Add xref to Completion in Buffers.
	Remove duplicate tip about auto-mode-alist.
	(Minor Modes): Rewrite introduction.
	(Minor Mode Conventions): Copyedits.  Don't recommend
	variable-only minor modes since few minor modes are like that.

2012-02-15  Glenn Morris  <rgm@gnu.org>

	* processes.texi (Network): Document open-network-stream :parameters.

2012-02-14  Chong Yidong  <cyd@gnu.org>

	* keymaps.texi (Format of Keymaps): The CACHE component of keymaps
	was removed on 2009-09-10.  Update lisp-mode-map example.
	(Inheritance and Keymaps): Minor clarification.
	(Searching Keymaps): Remove out-of-place enumeration.
	(Key Lookup): Remove unnecessary example (one was already given in
	Format of Keymaps).
	(Changing Key Bindings): Update suppress-keymap example.
	(Menu Bar, Tool Bar): Copyedits.
	(Tool Bar): Update tool-bar-map example.

2012-02-12  Chong Yidong  <cyd@gnu.org>

	* debugging.texi (Debugger Commands): Continuing is now allowed
	for errors.

2012-02-11  Chong Yidong  <cyd@gnu.org>

	* display.texi (Fringe Indicators): Add xref to Fringe Bitmaps.
	Move the list of standard bitmaps there.
	(Fringe Cursors): Rewrite for clarity.
	(Fringe Bitmaps): Consolidate the list of standard bitmaps here.

	* commands.texi (Command Overview): Mention read-key.
	(Using Interactive, Interactive Call): Minor clarifications.
	(Function Keys, Click Events): Avoid "input stream" terminology.
	(Click Events): Add xref to Window Sizes and Accessing Mouse.
	Clarify column and row components.
	(Accessing Mouse): Add xref to Click Events.  Minor fixes.
	(Special Events): Copyedits.

	* streams.texi (Input Streams): De-document get-file-char.
	(Output Variables): Don't refer to old backquote syntax.

	* debugging.texi (Debugging): Copyedits.  Describe testcover, ERT.
	(Error Debugging): Note that debug-ignored-errors overrides list
	values of debug-on-error too.  Add xref to Signaling Errors.
	Note that debug-on-signal is not customizable.
	Mention condition-case-unless-debug.
	(Compilation Errors): Node deleted.

	* compile.texi (Compiler Errors): Move a paragraph here from
	deleted node Compilation Errors.

2012-02-10  Leo Liu  <sdl.web@gmail.com>

	* control.texi (Handling Errors): Change condition-case-no-debug
	to condition-case-unless-debug.

2012-02-10  Chong Yidong  <cyd@gnu.org>

	* advice.texi (Defining Advice): Clarify ad-unadvise.
	(Activation of Advice): Specifying the ACTIVATE flag in defadvice
	is not abnormal.
	(Advising Primitives): Node deleted; ad-define-subr-args has been
	removed.

	* compile.texi (Speed of Byte-Code): Use float-time in example.
	(Compilation Functions): Note that the log uses Compilation mode.
	Don't discuss the contents of byte-code function object here.
	(Compilation Functions): De-document internal function byte-code.
	(Docs and Compilation): Minor clarifications.

	* objects.texi (Byte-Code Type): Add xref to Byte-Code Function
	Objects.

2012-02-10  Glenn Morris  <rgm@gnu.org>

	* text.texi (Checksum/Hash): Rename node from MD5 Checksum.
	Mention secure-hash.
	* elisp.texi, vol1.texi, vol2.texi: Update menu entry.

2012-02-10  Chong Yidong  <cyd@gnu.org>

	* loading.texi (Loading): Don't emphasize "library" terminology.
	(Library Search): load-path is not a user option.  Mention role of
	-L option and packages.  Improve examples.
	(Loading Non-ASCII): Don't mention unibyte Emacs, which is
	obsolete.
	(Autoload): Minor clarifications.

2012-02-10  Glenn Morris  <rgm@gnu.org>

	* files.texi (Magic File Names): Tweak remote-file-name-inhibit-cache.

	* modes.texi (Basic Major Modes): Mention tabulated-list-mode.

2012-02-08  Glenn Morris  <rgm@gnu.org>

	* loading.texi (Named Features): Update the require example.

2012-02-07  Glenn Morris  <rgm@gnu.org>

	* modes.texi (Defining Minor Modes):
	Expand on args of defined minor modes.

2012-02-07  Chong Yidong  <cyd@gnu.org>

	* variables.texi (Creating Buffer-Local): Minor clarification
	to buffer-local-variables doc (Bug#10715).

2012-02-07  Glenn Morris  <rgm@gnu.org>

	* display.texi (ImageMagick Images): General update.
	Move most details of imagemagick-render-type to the variable's doc.

2012-02-06  Glenn Morris  <rgm@gnu.org>

	* keymaps.texi (Tool Bar): Mention separators.
	(Inheritance and Keymaps):
	Mention make-composed-keymap and multiple inheritance.

	* modes.texi (Running Hooks): Mention run-hook-wrapped.

	* control.texi (Handling Errors):
	Mention condition-case-no-debug and with-demoted-errors.

2012-02-05  Chong Yidong  <cyd@gnu.org>

	* customize.texi (Common Keywords): Minor clarifications.
	Document custom-unlispify-remove-prefixes.
	(Variable Definitions): Backquotes in defcustom seem to work fine
	now.  Various other copyedits.
	(Simple Types): Copyedits.  Document color selector.
	(Composite Types): Copyedits.
	(Splicing into Lists): Clarifications.

	* eval.texi (Backquote): Move from macros.texi.

	* macros.texi (Expansion): Minor clarification.
	(Backquote): Move node to eval.texi.
	(Defining Macros): Move an example from Backquote node.
	(Argument Evaluation): No need to mention Pascal.
	(Indenting Macros): Add xref to Defining Macros.

2012-02-05  Glenn Morris  <rgm@gnu.org>

	* debugging.texi (Error Debugging): Mention debug-on-event default.

2012-02-04  Glenn Morris  <rgm@gnu.org>

	* backups.texi (Reverting): Mention revert-buffer-in-progress-p.

	* debugging.texi (Error Debugging): Mention debug-on-event.
	* commands.texi (Misc Events): Mention sigusr1,2 and debugging.

	* modes.texi (Running Hooks): Try to clarify with-wrapper-hook.

	* text.texi (Buffer Contents):
	Update filter-buffer-substring description.

2012-02-04  Chong Yidong  <cyd@gnu.org>

	* functions.texi (What Is a Function): Add closures.
	Mention "return value" terminology.  Add xref for command-execute.
	Remove unused "keystroke command" terminology.
	(Lambda Expressions): Give a different example than in the
	following subsection.  Add xref to Anonymous Functions.
	(Function Documentation): Remove gratuitous markup.
	(Function Names): Move introductory text to `What Is a Function'.
	(Defining Functions): Fix defun argument spec.
	(Anonymous Functions): Document lambda macro explicitly.
	Mention effects on lexical binding.
	(Function Cells): Downplay direct usage of fset.
	(Closures): New node.
	(Inline Functions): Remove "open-code" terminology.
	(Declaring Functions): Minor tweak; .m is not C code.

	* variables.texi (Variables): Don't refer to "global value".
	(Local Variables, Void Variables): Copyedits.
	(Lexical Binding): Minor clarification of example.
	(File Local Variables): Mention :safe and :risky defcustom args.
	(Lexical Binding): Add xref to Closures node.

2012-02-04  Glenn Morris  <rgm@gnu.org>

	* minibuf.texi (High-Level Completion): Updates for read-color.

2012-02-03  Glenn Morris  <rgm@gnu.org>

	* display.texi (GIF Images): Mention animation.
	Remove commented-out old example of animation.
	(Animated Images): New subsection.
	* elisp.texi (Top):
	* vol1.texi (Top):
	* vol2.texi (Top): Add Animated Images menu entry.

	* display.texi (Image Formats): Remove oddly specific information
	on versions of image libraries.
	(GIF Images, TIFF Images): Minor rephrasing.

2012-02-02  Glenn Morris  <rgm@gnu.org>

	* processes.texi (Synchronous Processes):
	Mention call-process's :file gets overwritten.

	* commands.texi (Reading One Event):
	* help.texi (Help Functions): Document read-char-choice.

	* hooks.texi (Standard Hooks):
	* modes.texi (Keymaps and Minor Modes):
	* text.texi (Commands for Insertion): Document post-self-insert-hook.

	* hooks.texi (Standard Hooks): Add prog-mode-hook.

	* hooks.texi (Standard Hooks):
	* modes.texi (Major Mode Conventions, Mode Hooks):
	Document change-major-mode-after-body-hook.

2012-02-01  Glenn Morris  <rgm@gnu.org>

	* modes.texi (Defining Minor Modes):
	Mention disabling global minor modes on a per-major-mode basis.

2012-01-31  Chong Yidong  <cyd@gnu.org>

	* syntax.texi (Parsing Expressions): Clarify intro (Bug#10657).
	(Parser State): Remove unnecessary statement (Bug#10661).

	* eval.texi (Intro Eval): Add footnote about "sexp" terminology.

2012-01-31  Glenn Morris  <rgm@gnu.org>

	* modes.texi (Defining Minor Modes):
	Document define-minor-mode's new :variable keyword.

2012-01-29  Chong Yidong  <cyd@gnu.org>

	* syntax.texi (Syntax Class Table): Tweak description of newline
	char syntax (Bug#9619).

	* numbers.texi (Predicates on Numbers): Fix wholenump/natnump
	description (Bug#10189).

2012-01-29  Glenn Morris  <rgm@gnu.org>

	* files.texi (Changing Files): Document SELinux support.

	* windows.texi (Window Sizes): Fix typo.

2012-01-28  Chong Yidong  <cyd@gnu.org>

	* display.texi (Fringe Indicators): Clarify fringe-indicator-alist
	doc (Bug#8568).

	* frames.texi (Input Focus): Add NORECORD arg to
	select-frame-set-input-focus.  Clarify its role in select-frame.

	* text.texi (Transposition): We don't use transpose-region as an
	internal subroutine (Bug#3249).

	* modes.texi (Example Major Modes): Update Lisp example code to
	current sources.  Delete the old non-derived-major-mode example,
	which has diverged badly from current sources.

2012-01-27  Glenn Morris  <rgm@gnu.org>

	* makefile.w32-in (texinputdir): Fix (presumed) typo.
	(VERSION, manual): Remove, unused.

2012-01-27  Chong Yidong  <cyd@gnu.org>

	* commands.texi (Command Overview): Minor clarification (Bug#10384).

2012-01-26  Chong Yidong  <cyd@gnu.org>

	* searching.texi (String Search): Document negative repeat count
	(Bug#10507).

2012-01-26  Glenn Morris  <rgm@gnu.org>

	* variables.texi (Using Lexical Binding):
	Mention that lexical-binding should be set in the first line.

2012-01-26  Lars Ingebrigtsen  <larsi@gnus.org>

	* macros.texi (Defining Macros): Don't claim that `declare' only
	affects Edebug and indentation.

2012-01-25  Lars Ingebrigtsen  <larsi@gnus.org>

	* macros.texi (Defining Macros): Slight `declare' fixup.

2012-01-25  Glenn Morris  <rgm@gnu.org>

	* makefile.w32-in (texinputdir):
	* Makefile.in (ENVADD): Add $emacsdir.  (Bug#10603)

2012-01-24  Chong Yidong  <cyd@gnu.org>

	* variables.texi (Variables, Local Variables, Void Variables):
	Edit to make the descriptions less specific to dynamic binding.
	(Local Variables): Default max-specpdl-size is now 1300.
	(Defining Variables): Edits for lexical scoping.
	Delete information about starting docstrings with *.  De-document
	user-variable-p.
	(Tips for Defining): Remove an unimportant discussion of quitting
	in the middle of a load.
	(Accessing Variables, Setting Variables): Discuss lexical binding.
	(Variable Scoping): Rewrite.
	(Scope, Extent, Impl of Scope): Nodes deleted.
	(Dynamic Binding): New node, with material from Scope, Extent, and
	Impl of Scope nodes.
	(Dynamic Binding Tips): Rename from Using Scoping.
	(Lexical Binding): Rewrite.
	(Using Lexical Binding): Rename from Converting to Lexical
	Binding.  Convert to subsection.

	* customize.texi (Variable Definitions): Add custom-variable-p.
	Move user-variable-p documentation here.

2012-01-23  Chong Yidong  <cyd@gnu.org>

	* strings.texi (Text Comparison): Minor qualification.

	* lists.texi (Cons Cells): Copyedits.
	(List Elements): Mention push.
	(List Variables): Mention pop.
	(Rings): Move to sequences.texi.

	* sequences.texi (Sequence Functions): Don't repeat the
	introduction already given in the parent.
	(Vectors): Copyedits.
	(Rings): Move from lists.texi.  Note that this is specific to the
	ring package.

	* symbols.texi (Definitions, Symbol Components): Mention variable
	scoping issues.
	(Plists and Alists): Copyedits.

	* eval.texi (Intro Eval, Symbol Forms): Minor tweaks for
	correctness with lexical scoping.
	(Eval): Copyedits.

2012-01-21  Chong Yidong  <cyd@gnu.org>

	* intro.texi (A Sample Function Description): Special notation
	used for macros too.

	* objects.texi (Ctl-Char Syntax, Other Char Bits): Copyedits.
	(Symbol Type): Add xref for keyword symbols.
	(Sequence Type): Clarify differences between sequence types.
	(Cons Cell Type): Add "linked list" index entry.
	(Non-ASCII in Strings): Copyedits.
	(Equality Predicates): Symbols with same name need not be eq.

	* numbers.texi (Float Basics): Document isnan, copysign, frexp and
	ldexp.  Move float-e and float-pi to Math Functions node.

2012-01-21  Glenn Morris  <rgm@gnu.org>

	* modes.texi (Auto Major Mode):
	* variables.texi (File Local Variables):
	Mention inhibit-local-variables-regexps.

2012-01-19  Martin Rudalics  <rudalics@gmx.at>

	* windows.texi (Window Configurations): Rewrite references to
	persistent window parameters.
	(Window Parameters): Fix description of persistent window
	parameters.

2012-01-16  Juanma Barranquero  <lekktu@gmail.com>

	* windows.texi (Window Parameters): Use @pxref.

2012-01-16  Martin Rudalics  <rudalics@gmx.at>

	* windows.texi (Window Configurations, Window Parameters):
	Describe persistent window parameters.

2011-12-27  Stefan Monnier  <monnier@iro.umontreal.ca>

	* variables.texi (Creating Buffer-Local): Warn against misuses of
	make-variable-buffer-local (bug#10258).

2012-01-07  Lars Magne Ingebrigtsen  <larsi@gnus.org>

	* macros.texi (Defining Macros): Document `doc-string' (bug#9668).

2012-01-06  Chong Yidong  <cyd@gnu.org>

	* variables.texi (Directory Local Variables):
	Document hack-dir-local-variables-non-file-buffer.

2012-01-06  Glenn Morris  <rgm@gnu.org>

	* maps.texi (Standard Keymaps): Refer to Info-edit by name
	rather than by keybinding.

2011-12-29  Juanma Barranquero  <lekktu@gmail.com>

	* frames.texi (Font and Color Parameters): Add @pxref.

2011-12-29  Daniel Colascione  <dan.colascione@gmail.com>

	* frames.texi (Font and Color Parameters):
	Document w32 font backends (bug#10399).

2011-12-28  Paul Eggert  <eggert@cs.ucla.edu>

	* files.texi (File Attributes, Changing Files):
	Use a more-natural notation for octal numbers.

2011-12-23  Juanma Barranquero  <lekktu@gmail.com>

	* variables.texi (Variables with Restricted Values):
	Change reference to variable (bug#10354).

2011-12-13  Martin Rudalics  <rudalics@gmx.at>

	* windows.texi (Splitting Windows): Use t instead of non-nil
	when describing window-combination-resize.

2011-12-05  Stefan Monnier  <monnier@iro.umontreal.ca>

	* text.texi (Special Properties): Warn against `intangible' properties
	(bug#10222).

2011-11-26  Eli Zaretskii  <eliz@gnu.org>

	* display.texi (Truncation):
	* text.texi (Special Properties): Describe what a stretch-glyph is
	instead of using that term without explanation.  Make the
	cross-references more accurate.

	* display.texi (Usual Display): Update the description,
	cross-references, and indexing related to display of control
	characters and raw bytes.

2011-11-25  Martin Rudalics  <rudalics@gmx.at>

	* windows.texi (Splitting Windows): Fix description of
	window-combination-limit.  Suggested by Eli Zaretskii.

2011-11-23  Chong Yidong  <cyd@gnu.org>

	* windows.texi (Window Sizes): Move window-top-line,
	window-left-column, and window-*-pixel-edges to Coordinates and
	Windows node.
	(Coordinates and Windows): Restore window-edges doc.

2011-11-21  Martin Rudalics  <rudalics@gmx.at>

	* windows.texi (Windows and Frames, Splitting Windows):
	Fix typos.

2011-11-21  Chong Yidong  <cyd@gnu.org>

	* windows.texi (Splitting Windows): Fix error in documentation of
	window-combination-limit.
	(Cyclic Window Ordering): Minor fixes to next-window,
	one-window-p, and get-lru-window docs.  Don't document
	window-list-1.
	(Buffers and Windows): Copyedits.
	(Choosing Window): Document special handling of special-display-*.
	(Choosing Window Options): Fix display-buffer-reuse-frames doc.
	Don't document even-window-heights, which is going away.
	Clarify which options are obeyed by which action functions.

2011-11-20  Stefan Monnier  <monnier@iro.umontreal.ca>

	* display.texi (Invisible Text): Clarify point adjustment (bug#10072).

2011-11-20  Martin Rudalics  <rudalics@gmx.at>

	* windows.texi (Resizing Windows, Splitting Windows):
	Remove term "status" when talking about combination limits.

2011-11-20  Juanma Barranquero  <lekktu@gmail.com>

	* compile.texi (Compiler Errors):
	* help.texi (Help Functions): Fix typos.

2011-11-19  Chong Yidong  <cyd@gnu.org>

	* windows.texi (Splitting Windows): Clarify role of window
	parameters in split-window.  Shorten the example.
	(Deleting Windows): Rewrite intro to handle internal windows.
	Fix delete-windows-on doc.
	(Selecting Windows): Copyedits.

2011-11-17  Martin Rudalics  <rudalics@gmx.at>

	* windows.texi (Resizing Windows, Splitting Windows)
	(Deleting Windows): Use term window-combination-resize instead
	of window-splits.

2011-11-16  Martin Rudalics  <rudalics@gmx.at>

	* windows.texi (Resizing Windows, Splitting Windows):
	Rename occurrences of window-nest to window-combination-limit.

2011-11-14  Juanma Barranquero  <lekktu@gmail.com>

	* intro.texi (Lisp History): Fix typo.

2011-11-12  Martin Rudalics  <rudalics@gmx.at>

	* windows.texi (Splitting Windows, Deleting Windows):
	Remove references to splits status of windows.

2011-11-10  Glenn Morris  <rgm@gnu.org>

	* buffers.texi (Read Only Buffers): Expand a bit on why
	toggle-read-only should only be used interactively.  (Bug#7292)

2011-11-09  Chong Yidong  <cyd@gnu.org>

	* windows.texi (Window Sizes): Document window-pixel-edges,
	window-inside-pixel-edges, window-absolute-pixel-edges, and
	window-inside-absolute-pixel-edges.
	(Resizing Windows): shrink-window-if-larger-than-buffer works on
	non-full-width windows.

2011-11-09  Martin Rudalics  <rudalics@gmx.at>

	* windows.texi (Resizing Windows): Rewrite documentation of
	window-resizable.

2011-11-09  Chong Yidong  <cyd@gnu.org>

	* windows.texi (Splitting Windows): Simplify example.

2011-11-08  Chong Yidong  <cyd@gnu.org>

	* windows.texi (Window Sizes): Copyedits.  Document
	window-text-height.  Remove window-min-height and window-min-width
	discussion, referring instead to Emacs manual.
	(Splitting Windows, Resizing Windows): Add xref to Emacs manual.
	(Resizing Windows): Simplify introduction.  Don't document
	enlarge-window, shrink-window, enlarge-window-horizontally, and
	shrink-window-horizontally; they are no longer preferred for
	calling from Lisp, and are already documented in the Emacs manual.

2011-11-07  Glenn Morris  <rgm@gnu.org>

	* windows.texi (Choosing Window): Fix keybinding typo.

2011-11-07  Martin Rudalics  <rudalics@gmx.at>

	* windows.texi (Resizing Windows, Splitting Windows)
	(Window Configurations): Use "child window" instead of
	"subwindow".

2011-11-06  Chong Yidong  <cyd@gnu.org>

	* windows.texi (Basic Windows): Clarify various definitions.
	Treat window-normalize-* as internal; don't document them.
	(Windows and Frames): Various clarifications, e.g. non-live
	windows also belong to frames.  Fix window-list description.
	Simplify window nesting example.
	(Splitting Windows, Window Configurations):
	Use split-window-below.

2011-11-04  Eli Zaretskii  <eliz@gnu.org>

	* windows.texi (Window Sizes): Mention in the doc string that the
	return values of `window-body-height' and `window-body-width' are
	in frame's canonical units.  (Bug#9949)

2011-10-30  Martin Rudalics  <rudalics@gmx.at>

	* windows.texi (Windows and Frames): Remove "iso-" infix from
	documentation of window-iso-combined-p.

2011-10-26  Chong Yidong  <cyd@gnu.org>

	* modes.texi (Running Hooks): Document with-wrapper-hook.

2011-10-18  Chong Yidong  <cyd@gnu.org>

	* display.texi (Glyphless Chars): New node.

2011-10-13  Chong Yidong  <cyd@stupidchicken.com>

	* text.texi (Yanking): Document yank-excluded-properties.

	* package.texi (Packaging Basics): The commentary should say how
	to begin using the package.

2011-10-11  Martin Rudalics  <rudalics@gmx.at>

	* windows.texi (Deleting Windows): Mention which window gets
	selected when deleting the selected window.

2011-10-09  Martin Rudalics  <rudalics@gmx.at>

	* buffers.texi (The Buffer List): Describe how bury-buffer deals
	with the selected window.
	* windows.texi (Buffers and Windows): Reformulate text on how
	replace-buffer-in-windows deals with a window.
	(Quitting Windows): Describe how quit-window deals with a
	standalone frame.  Describe new option frame-auto-hide-function.

2011-10-08  Glenn Morris  <rgm@gnu.org>

	* symbols.texi (Other Plists): Markup fix.  (Bug#9702)

	* positions.texi (Excursions): Update warning message.

2011-10-05  Chong Yidong  <cyd@stupidchicken.com>

	* display.texi (Low-Level Font, Face Attributes, Font Lookup):
	Fix Emacs manual xref (Bug#9675).

2011-10-01  Chong Yidong  <cyd@stupidchicken.com>

	* windows.texi (Textual Scrolling): Document scroll-up-command,
	scroll-down-command, scroll-error-top-bottom, and the
	scroll-command symbol property.
	(Display Action Functions): Fix description of
	display-buffer-pop-up-window.

2011-09-28  Juanma Barranquero  <lekktu@gmail.com>

	* windows.texi (Splitting Windows): Fix typos.

2011-09-25  Martin Rudalics  <rudalics@gmx.at>

	* windows.texi (Windows and Frames, Display Action Functions)
	(Switching Buffers): Fix some typos.
	(Buffers and Windows): Remove reference to window-auto-delete.
	Reword description of replace-buffer-in-windows.
	(Window History): Fix some typos and refer to frame local buffer
	list.
	(Quitting Windows): New node.
	(Window Configurations): Add descriptions of window-state-get
	and window-state-put.
	(Window Parameters): Describe variable ignore-window-parameters.
	Sketch some window parameters currently in use.
	* elisp.texi (Top): Update node listing.

2011-09-25  Chong Yidong  <cyd@stupidchicken.com>

	* windows.texi (Display Action Functions)
	(Choosing Window Options): New nodes.

2011-09-24  Chong Yidong  <cyd@stupidchicken.com>

	* windows.texi (Window History): New node.  Move text here from
	Buffers and Windows.
	(Switching Buffers): Rename from Displaying Buffers, since we
	don't document display-buffer here; callers changed.
	Document FORCE-SAME-WINDOW arg to switch-to-buffer and
	switch-to-buffer-other-frame.  Delete duplicate
	replace-buffer-in-windows doc.
	(Choosing Window): Document display actions.

2011-09-24  Eli Zaretskii  <eliz@gnu.org>

	* display.texi (Forcing Redisplay): Update the description of
	redisplay-dont-pause due to change in the default value.

2011-09-23  Martin Rudalics  <rudalics@gmx.at>

	* frames.texi (Frames and Windows): Move section and rename to
	Windows and Frames in windows.texi.
	* windows.texi (Windows): Restructure.
	(Basic Windows): Rewrite.  Explain live and internal windows and
	normalization functions.
	(Windows and Frames): Move section here from frames.texi.
	Describe subwindows, window combinations, window tree, and
	corresponding functions including window-list here.
	(Window Sizes): Rename section from Size of Window and move it
	up in chapter.  Describe total and body sizes and the
	corresponding functions.  Explain new semantics of
	window-min-height/-width.
	(Resizing Windows): Move section up in chapter.  Describe new
	resize functions.
	(Splitting Windows): Describe new behavior of split-window,
	split-window-above-each-other and split-window-side-by-side.
	Provide examples.  Describe window-nest and window-splits
	options.
	(Deleting Windows): Minor rewrite.
	(Selecting Windows): Minor rewrite.
	Describe frame-selected-window and set-frame-selected-window here.
	(Cyclic Window Ordering): Minor rewrite.
	Describe window-list-1.
	(Buffers and Windows): Rewrite.  Explain a window's previous and
	next buffers and the corresponding functions.
	(Window Tree): Merge into Windows and Frames section.
	* elisp.texi (Top): Update node listings for frames and windows
	sections.

2011-09-21  Stefan Monnier  <monnier@iro.umontreal.ca>

	* display.texi (Face Functions): `face-list' returns faces (bug#9564).

2011-09-19  Lars Magne Ingebrigtsen  <larsi@gnus.org>

	* errors.texi (Standard Errors): Remove apparent placeholder text
	(bug#9491).

2011-09-18  Chong Yidong  <cyd@stupidchicken.com>

	* frames.texi (Management Parameters): Fix description of
	icon-type parameter.

2011-09-17  Chong Yidong  <cyd@stupidchicken.com>

	* tips.texi (Key Binding Conventions): Don't bind a key sequence
	ending in C-g.  Suggested by Edward O'Connor.

2011-09-17  Eli Zaretskii  <eliz@gnu.org>

	* numbers.texi (Integer Basics): Add indexing for
	most-positive-fixnum and most-negative-fixnum.  (Bug#9525)

2011-09-14  Dani Moncayo  <dmoncayo@gmail.com>

	* lists.texi (Sets And Lists): Fix typo.  (Bug#9393)

2011-09-11  Juanma Barranquero  <lekktu@gmail.com>

	* processes.texi (Network Servers): Clarify what the process
	buffer is used for (bug#9233).

2011-08-30  Dani Moncayo  <dmoncayo@gmail.com>

	* lists.texi (Building Lists): Fix typo.

2011-08-30  Chong Yidong  <cyd@stupidchicken.com>

	* display.texi (Basic Faces): New node.  Document new faces.

	* modes.texi (Major Mode Conventions): Move some text there.
	(Mode Help): Remove major-mode var, duplicated in Major Modes.

2011-08-29  Chong Yidong  <cyd@stupidchicken.com>

	* modes.texi (Basic Major Modes): New node.  Callers updated.
	(Major Modes): Document fundamental-mode and major-mode.
	(Major Mode Basics): Node deleted; text moved to Major Modes.
	(Derived Modes): Document derived-mode-p.

2011-08-28  Chong Yidong  <cyd@stupidchicken.com>

	* files.texi (Changing Files, Create/Delete Dirs): Document new
	arguments for delete-file, delete-directory, and copy-directory.
	(Visiting Functions): Remove view-file; it is documented in the
	Emacs manual.

	* frames.texi (Layout Parameters): The defaults for the
	menu-bar-lines and tool-bar-lines parameters depend on the mode.

	* display.texi (Progress): Document spinner functionality.

	* os.texi (Killing Emacs): Note that kill-emacs can be called by
	operating system signals.  Refer to save-buffers-kill-terminal
	instead of save-buffers-kill-emacs.

	* objects.texi (Symbol Type): Document ## print representation.

2011-08-25  Eli Zaretskii  <eliz@gnu.org>

	* display.texi (Specified Space): Mention that `space' specs
	influence bidi reordering.
	(Bidirectional Display): Explain how to use `(space . PROPS)' for
	separating fields with bidirectional content.

2011-08-24  Eli Zaretskii  <eliz@gnu.org>

	* display.texi (Bidirectional Display): Document return value in
	buffers that are not bidi-reordered for display, and in unibyte
	buffers.

2011-08-23  Eli Zaretskii  <eliz@gnu.org>

	* nonascii.texi (Character Properties): Document the values for
	unassigned codepoints.

2011-08-18  Eli Zaretskii  <eliz@gnu.org>

	* nonascii.texi (Character Properties): Document use of
	`bidi-class' and `mirroring' properties as part of reordering.
	Provide cross-references to "Bidirectional Display".

	* display.texi (Bidirectional Display): Document the pitfalls of
	concatenating strings with bidirectional content, with possible
	solutions.  Document bidi-string-mark-left-to-right.
	Mention paragraph direction in modes that inherit from prog-mode.
	Document use of `bidi-class' and `mirroring' properties as part of
	reordering.

2011-08-16  Eli Zaretskii  <eliz@gnu.org>

	* modes.texi (Major Mode Conventions): Improve the documentation
	of `mode-class' `special' modes.

	* nonascii.texi (Character Properties): Document the `mirroring'
	property.  Add index entries.

	* syntax.texi (Categories): Add an example of defining a new
	category and category table.

	* searching.texi (Regexp Backslash): Document how to display
	existing categories.  Mention the possibility of adding
	categories, and add an xref to where this is described.  Add an
	index entry.

2011-08-09  Chong Yidong  <cyd@stupidchicken.com>

	* text.texi (Special Properties):
	* display.texi (Overlay Properties): Note that mouse-face cannot
	change the text size (Bug#8530).

2011-08-08  Chong Yidong  <cyd@stupidchicken.com>

	* os.texi (Time of Day): Remove set-time-zone-rule, and recommend
	using setenv instead.

2011-07-28  Eli Zaretskii  <eliz@gnu.org>

	* display.texi (Bidirectional Display): Document the fact that
	bidi-display-reordering is t by default.

2011-07-23  Eli Zaretskii  <eliz@gnu.org>

	* display.texi (Bidirectional Display): New section.

2011-07-16  Lars Magne Ingebrigtsen  <larsi@gnus.org>
	    Tim Cross  <theophilusx@gmail.com>  (tiny change)
	    Glenn Morris  <rgm@gnu.org>

	* keymaps.texi (Toolkit Differences): New node.  (Bug#8176)

2011-07-15  Andreas Schwab  <schwab@linux-m68k.org>

	* help.texi (Keys in Documentation): Revert last change.

2011-07-15  Lars Magne Ingebrigtsen  <larsi@gnus.org>

	* help.texi (Keys in Documentation): Clarify that \= only quotes
	the next character, and doesn't affect longer sequences in
	particular (bug#8935).

	* debugging.texi (Using Debugger):
	Mention @code{eval-expression-debug-on-error} (bug#8549).

2011-07-14  Eli Zaretskii  <eliz@gnu.org>

	* display.texi (Other Display Specs): Document that `left-fringe'
	and `right-fringe' display specifications are of the "replacing"
	kind.

2011-07-14  Lars Magne Ingebrigtsen  <larsi@gnus.org>

	* help.texi (Documentation Basics): Add a link to the Function
	Documentation node (bug#6580).

2011-07-13  Lars Magne Ingebrigtsen  <larsi@gnus.org>

	* keymaps.texi (Menu Bar): Mention :visible and :enable
	(bug#6344).  Text by Drew Adams.

	* modes.texi (Running Hooks): Mention buffer-local hook variables
	(bug#6218).

	* objects.texi (General Escape Syntax): "a with grave accent" is
	?xe0, not ?x8e0 (bug#5259).

2011-07-12  Chong Yidong  <cyd@stupidchicken.com>

	* display.texi (Face Attributes, Font Selection): Add references
	to the Fonts node in the Emacs manual (Bug#4178).

2011-07-12  Chong Yidong  <cyd@stupidchicken.com>

	* display.texi (Window Systems): `window-system' is
	terminal-local.

	* frames.texi (Frame Parameters, Parameter Access): Don't mention
	frame-local variables.

	* variables.texi (Buffer-Local Variables): Don't mention obsolete
	frame-local variables.
	(Frame-Local Variables): Node deleted.

	* elisp.texi (Top): Update node listing.

2011-07-12  Lars Magne Ingebrigtsen  <larsi@gnus.org>

	* elisp.texi: Change "inferiors" to "subnodes" in three places
	(bug#3523).

2011-07-11  Chong Yidong  <cyd@stupidchicken.com>

	* frames.texi (Window System Selections): Discussion of
	x-select-enable-clipboard moved to Emacs manual.

2011-07-11  Deniz Dogan  <deniz@dogan.se>

	* commands.texi (Prefix Command Arguments): Remove excessive
	apostrophe.

2011-07-11  Lars Magne Ingebrigtsen  <larsi@gnus.org>

	* syntax.texi (Syntax Descriptors): Clarify that the ". 23" syntax
	description is a string (bug#3313).

	* frames.texi (Display Feature Testing): Try to explain what all
	the visual classes mean (bug#3042).

2011-07-10  Lars Magne Ingebrigtsen  <larsi@gnus.org>

	* modes.texi (Mode Line Variables): Document `mode-line-remote'
	and `mode-line-client' (bug#2974).

	* text.texi (Insertion): Clarify marker movements (bug#1651).
	Text from Drew Adams.

2011-07-07  Lars Magne Ingebrigtsen  <larsi@gnus.org>

	* text.texi (Special Properties): Clarify the format of `face'
	(bug#1375).

	* commands.texi (Interactive Call): Add a `call-interactively'
	example (bug#1010).

2011-07-06  Lars Magne Ingebrigtsen  <larsi@gnus.org>

	* functions.texi (Calling Functions): Link to the "Interactive
	Call" node (bug#1001).

2011-07-06  Chong Yidong  <cyd@stupidchicken.com>

	* customize.texi (Composite Types): Move alist and plist to here
	from Simple Types (Bug#7545).

	* elisp.texi (Top): Update menu description.

	* display.texi (Face Attributes): Document negative line widths
	(Bug#6113).

2011-07-03  Tobias C. Rittweiler  <tcr@freebits.de>  (tiny change)

	* searching.texi (Match Data): Note that match data can be
	overwritten by most functions (bug#2499).

2011-07-03  Lars Magne Ingebrigtsen  <larsi@gnus.org>

	* strings.texi (Formatting Strings): Clarify what the "-" and "0"
	flags mean (bug#6659).

	* functions.texi (What Is a Function): Document the autoload
	object (bug#6496).

2011-07-02  Lars Magne Ingebrigtsen  <larsi@gnus.org>

	* customize.texi (Variable Definitions): Clarify that SETFUNCTION
	is only used in the Customize user interface (bug#6089).

	* display.texi (Showing Images): Mention the point of sliced
	images (bug#7836).

2011-07-02  Eli Zaretskii  <eliz@gnu.org>

	* variables.texi (Defining Variables, Void Variables)
	(Constant Variables): Fix incorrect usage of @kindex.

2011-07-02  Lars Magne Ingebrigtsen  <larsi@gnus.org>

	* variables.texi (Defining Variables): Add an index entry for
	`set-variable' (bug#7262).
	(Defining Variables): Use @findex for functions.

	* frames.texi (Basic Parameters): Document the `explicit-name'
	parameter (bug#6951).

	* customize.texi (Type Keywords): Clarify that :value provides a
	default value for all types (bug#7386).

	* streams.texi (Output Functions): Document `pp'.

2011-06-25  Chong Yidong  <cyd@stupidchicken.com>

	* keymaps.texi (Searching Keymaps):
	* display.texi (Overlay Properties): Fix errors in 2011-05-29
	change.  Suggested by Johan Bockgård.

2011-06-15  Chong Yidong  <cyd@stupidchicken.com>

	* text.texi (Special Properties): Clarify role of font-lock-face.

2011-06-15  Lars Magne Ingebrigtsen  <larsi@gnus.org>

	* processes.texi (Process Information): Rename `process-alive-p'
	to `process-live-p' for consistency with other `-live-p' functions.

2011-06-03  Paul Eggert  <eggert@cs.ucla.edu>

	Document wide integers better.
	* files.texi (File Attributes): Document ino_t values better.
	ino_t values no longer map to anything larger than a single cons.
	* numbers.texi (Integer Basics, Integer Basics, Arithmetic Operations)
	(Bitwise Operations):
	* objects.texi (Integer Type): Use a binary notation that is a bit easier
	to read, and that will port better if 62-bits becomes the default.
	Fix or remove incorrect examples.
	* os.texi (Time Conversion): Document time_t values better.

2011-05-31  Lars Magne Ingebrigtsen  <larsi@gnus.org>

	* processes.texi (Process Information):
	Document `process-alive-p'.

2011-05-29  Chong Yidong  <cyd@stupidchicken.com>

	* help.texi (Accessing Documentation):
	* display.texi (Pixel Specification):
	* processes.texi (Serial Ports, Serial Ports):
	* nonascii.texi (Character Properties, Default Coding Systems):
	* text.texi (Changing Properties, Special Properties):
	* windows.texi (Window Start and End):
	* modes.texi (SMIE Indentation Example, SMIE Tricks):
	* keymaps.texi (Searching Keymaps, Tool Bar):
	* minibuf.texi (Basic Completion):
	* compile.texi (Eval During Compile):
	* strings.texi (Formatting Strings): Tweaks to avoid overflowing
	7x9 paper in printed manual.

	* lists.texi (Sets And Lists): Fix misplaced text.

2011-05-29  Chong Yidong  <cyd@stupidchicken.com>

	* keymaps.texi (Remapping Commands): Emphasize that the keymap
	needs to be active (Bug#8350).

2011-05-28  Chong Yidong  <cyd@stupidchicken.com>

	* minibuf.texi (Reading File Names): Clarify (Bug#8480).

	* tips.texi (Coding Conventions): Remove antediluvian filename
	limit recommendation (Bug#8538).

2011-05-27  Glenn Morris  <rgm@gnu.org>

	* modes.texi (Auto Major Mode): Update for set-auto-mode changes.

2011-05-26  Glenn Morris  <rgm@gnu.org>

	* variables.texi (File Local Variables):
	Update hack-local-variables `mode-only' return value.
	Add some more details on what this function does in the other case.

2011-05-19  Glenn Morris  <rgm@gnu.org>

	* lists.texi (Sets And Lists): Mention cl provides union etc.

2011-05-19  Nix  <nix@esperi.org.uk>

	* windows.texi (Displaying Buffers): pop-to-buffer is not a command.

	* text.texi (Parsing HTML): Update for function name changes.

	* syntax.texi (Syntax Flags): Small fix.

	* keymaps.texi (Active Keymaps): Typo fix.
	(Changing Key Bindings): Grammar fix.

	* frames.texi (Minibuffers and Frames): Grammar fix.
	(Window System Selections): x-select-enable-clipboard now defaults to t.

	* customize.texi (Common Keywords):
	* display.texi (Abstract Display):
	* modes.texi (Auto-Indentation):
	* nonascii.texi (Converting Representations): Typo fixes.

	* control.texi (Examples of Catch): Call it "goto" not "go to".

2011-05-14  Eli Zaretskii  <eliz@gnu.org>

	* nonascii.texi (Character Properties): Fix inconsistencies with
	implementation.

	* text.texi (Special Properties): Move @defvar's out of the
	@table.  (Bug#8652)

2011-05-12  Glenn Morris  <rgm@gnu.org>

	* display.texi (Image Descriptors): Fix typo.  (Bug#8495)

2011-05-12  Stefan Monnier  <monnier@iro.umontreal.ca>

	* modes.texi (Region to Refontify): Rename from "Region to Fontify".
	(Multiline Font Lock):
	* vol2.texi (Top):
	* vol1.texi (Top):
	* elisp.texi (Top): Update menu accordingly.

2011-05-12  Drew Adams  <drew.adams@oracle.com>

	* modes.texi (Region to Fontify): Fix typo.

2011-05-10  Jim Meyering  <meyering@redhat.com>

	* minibuf.texi: Fix typo "in in -> in".

2011-05-06  Paul Eggert  <eggert@cs.ucla.edu>

	* numbers.texi (Integer Basics): Large integers are treated as floats.

2011-04-30  Lars Magne Ingebrigtsen  <larsi@gnus.org>

	* processes.texi (Synchronous Processes): Document the (:file
	"/file-name") syntax for `call-process'.

2011-04-23  Juanma Barranquero  <lekktu@gmail.com>

	* windows.texi (Choosing Window): Fix typo.

2011-04-23  Chong Yidong  <cyd@stupidchicken.com>

	* frames.texi (Layout Parameters): Note the difference between
	querying and setting parameters for left-fringe and right-fringe
	(Bug#6930).

2011-03-21  Stefan Monnier  <monnier@iro.umontreal.ca>

	* minibuf.texi (Basic Completion): Be a bit more precise about the
	valid kinds of completion tables.
	(Programmed Completion): Remove obsolete text about lambda expressions
	not being valid completion tables.

2011-03-19  Chong Yidong  <cyd@stupidchicken.com>

	* positions.texi (Excursions): Explain the "save-excursion
	defeated by set-buffer" warning.

	* buffers.texi (Current Buffer): Copyedits.  Don't recommend using
	save-excursion.  Suggested by Uday S Reddy.

2011-04-01  Stefan Monnier  <monnier@iro.umontreal.ca>

	* variables.texi (Defining Variables): Mention the new meaning of `defvar'.
	(Lexical Binding): New sub-section.

	* eval.texi (Eval): Discourage the use of `eval'.
	Document its new `lexical' argument.

2011-03-28  Stefan Monnier  <monnier@iro.umontreal.ca>

	* commands.texi (Command Overview): `post-command-hook' is not reset to
	nil any more.

2011-03-19  Stefan Monnier  <monnier@iro.umontreal.ca>

	* strings.texi (String Conversion): Don't mention
	string-make-(uni|multi)byte (bug#8262).
	* nonascii.texi (Converting Representations): Fix up range.
	* keymaps.texi (Key Binding Commands): Update code point, avoid
	"unibyte character" and remove mention of unibyte bindings.

2011-03-10  Eli Zaretskii  <eliz@gnu.org>

	* modes.texi (Operator Precedence Grammars): Don't use characters
	outside ISO-8859-1.

2011-03-09  Eli Zaretskii  <eliz@gnu.org>

	* intro.texi (Acknowledgements): Convert to ISO-8859-1 encoding.

	* makefile.w32-in (MAKEINFO_OPTS): Add --enable-encoding.

2011-03-08  Glenn Morris  <rgm@gnu.org>

	* Makefile.in (MAKEINFO_OPTS): Add --enable-encoding.
	* intro.texi (Acknowledgements): Names to UTF-8.
	* elisp.texi: Set documentencoding.

2011-03-07  Chong Yidong  <cyd@stupidchicken.com>

	* Version 23.3 released.

2011-03-06  Chong Yidong  <cyd@stupidchicken.com>

	* package.texi: Update index keywords.
	(Package Archives): New node contents.  Document package-x.el.

2011-03-06  Juanma Barranquero  <lekktu@gmail.com>

	* makefile.w32-in (srcs): Add package.texi.

2011-03-06  Chong Yidong  <cyd@stupidchicken.com>

	* package.texi (Packaging, Packaging Basics, Simple Packages)
	(Multi-file Packages): Expand and clarify.
	(Package Archives): Temporary placeholder node.

	* elisp.texi (Top): Update node listing.

	* Makefile.in (srcs): Add package.texi.

2011-03-05  Chong Yidong  <cyd@stupidchicken.com>

	* processes.texi (Synchronous Processes): Minor clarification
	(Bug#8149).

2011-03-03  Glenn Morris  <rgm@gnu.org>

	* files.texi (Truenames): Minor clarification.  (Bug#2341)

2011-03-01  Glenn Morris  <rgm@gnu.org>

	* variables.texi (Directory Local Variables):
	Mention `(subdirs . nil)' alist element.

2011-02-28  Glenn Morris  <rgm@gnu.org>

	* variables.texi (Directory Local Variables): Mention the optional
	mtime argument of dir-locals-set-directory-class.  (Bug#3577)

2011-02-27  Chong Yidong  <cyd@stupidchicken.com>

	* minibuf.texi (Minibuffer History): Clarify discussion of
	minibuffer history lists (Bug#8085).

2011-02-19  Eli Zaretskii  <eliz@gnu.org>

	* elisp.texi: Sync @dircategory with ../../info/dir.

	* files.texi (Visiting Functions): Document find-file-literally,
	both the command and the variable.

	* variables.texi (Creating Buffer-Local): Explain the meaning of
	permanent local variables.

	* files.texi (Visiting Functions): Document find-file-literally,
	both the command and the variable.

	* variables.texi (Creating Buffer-Local): Explain the meaning of
	permanent local variables.

2011-02-19  Glenn Morris  <rgm@gnu.org>

	* keymaps.texi (Remapping Commands): Mention how to undo it.

2011-02-09  Reuben Thomas  <rrt@sc3d.org>

	* loading.texi (Hooks for Loading): Remove unnecessary advice
	about eval-after-load (Bug#7986).

2011-02-05  Chong Yidong  <cyd@stupidchicken.com>

	* commands.texi (Accessing Mouse): Note that a header line is not
	included in the row of posn-col-row.

2011-02-02  Chong Yidong  <cyd@stupidchicken.com>

	* modes.texi (Major Mode Conventions): Add face guidelines.
	(Faces for Font Lock): List faces in order of prominence.

2011-02-01  Paul Eggert  <eggert@cs.ucla.edu>

	format-time-string now supports subsecond time stamp resolution
	* os.texi (Time Parsing): Document %N.

2011-01-28  Chong Yidong  <cyd@stupidchicken.com>

	* vol1.texi (Top):
	* vol2.texi (Top):
	* elisp.texi (Top):
	* display.texi (Display Property): Shorten the menu description of
	the "Other Display Specs" node (Bug#7816).

	* keymaps.texi (Defining Menus): Add "menu item" and "extended
	menu item" concept index entries (Bug#7805).

2011-01-29  Eli Zaretskii  <eliz@gnu.org>

	* makefile.w32-in (texinfodir): New variable.
	(usermanualdir): Remove as redundant with $(emacsdir).
	(MAKEINFO): Remove options, leave only program name.
	(MAKEINFO_OPTS): New variable.
	(texinputdir, $(infodir)/elisp): Use $(MAKEINFO_OPTS).

2011-01-25  Chong Yidong  <cyd@stupidchicken.com>
            Richard Kim  <emacs18@gmail.com>

	* loading.texi (Library Search): Document list-load-path-shadows
	(Bug#7757).

2011-01-25  Chong Yidong  <cyd@stupidchicken.com>

	* searching.texi (Regexp Special): Remove outdated discussion of
	character sets (Bug#7780).

	* frames.texi (Pop-Up Menus): Document where menu title comes
	from (Bug#7684).

2011-01-25  Glenn Morris  <rgm@gnu.org>

	* display.texi (Making Buttons): Mention limitation of text buttons.

2011-01-23  Werner Lemberg  <wl@gnu.org>

	* Makefile.in (MAKEINFO): Now controlled by `configure'.
	(MAKEINFO_OPTS): New variable.  Use it where appropriate.
	(ENVADD): New variable to control texi2dvi and texi2pdf.

2011-01-15  Chong Yidong  <cyd@stupidchicken.com>

	* files.texi (Directory Names): Move directory-abbrev-alist doc to
	Emacs manual.

2011-01-15  Eli Zaretskii  <eliz@gnu.org>

	* files.texi (Directory Names): Explain why FROM in
	directory-abbrev-alist should begin with \`.  (Bug#7777)

2011-01-11  Stefan Monnier  <monnier@iro.umontreal.ca>

	* loading.texi (Hooks for Loading): Adjust doc of eval-after-load.

2011-01-02  Eli Zaretskii  <eliz@gnu.org>

	* modes.texi (Emulating Mode Line): Fix last change.

2011-01-02  Eli Zaretskii  <eliz@gnu.org>

	* modes.texi (Emulating Mode Line): Update documentation of
	format-mode-line according to changes that fixed bug #7587.

2010-12-18  Stefan Monnier  <monnier@iro.umontreal.ca>

	* modes.texi (Derived Modes): Mention prog-mode.

	* keymaps.texi (Simple Menu Items, Extended Menu Items): Remove mention
	of the key-binding-data cache since we don't use it any more.

2010-12-13  Eli Zaretskii  <eliz@gnu.org>

	* processes.texi (Shell Arguments):
	* strings.texi (Creating Strings): Don't mention "shell commands";
	make it explicit that `split-string-and-unquote' and
	`combine-and-quote-strings' are mainly for working with arguments
	to call-process and start-process.

	* processes.texi (Shell Arguments): Fix documentation of
	`split-string-and-unquote'.  Add indexing.  (Bug#7563)

2010-12-13  Stefan Monnier  <monnier@iro.umontreal.ca>

	* modes.texi (Auto-Indentation): New section to document SMIE.
	(Major Mode Conventions):
	* text.texi (Mode-Specific Indent): Refer to it.

2010-12-13  Eli Zaretskii  <eliz@gnu.org>

	* display.texi (Other Display Specs): Document left-fringe and
	right-fringe display specs.

2010-12-13  Stefan Monnier  <monnier@iro.umontreal.ca>

	* backups.texi (Making Backups):
	* modes.texi (Example Major Modes): Use recommended coding style.
	(Major Mode Basics, Derived Modes): Encourge more strongly use of
	define-derived-mode.  Mention completion-at-point-functions.

2010-12-13  Chong Yidong  <cyd@stupidchicken.com>

	* nonascii.texi (Converting Representations):
	Document byte-to-string.

2010-12-08  Glenn Morris  <rgm@gnu.org>

	* buffers.texi (Modification Time):
	verify-visited-file-modtime now defaults to the current buffer.

2010-11-27  Chong Yidong  <cyd@stupidchicken.com>

	* nonascii.texi (Converting Representations): Document byte-to-string.

	* strings.texi (Creating Strings): Don't mention semi-obsolete
	function char-to-string.
	(String Conversion): Shorten discussion of semi-obsolete function
	string-to-char.  Link to Converting Representations.

	* objects.texi (Symbol Type):
	* text.texi (Near Point):
	* help.texi (Help Functions):
	* functions.texi (Mapping Functions): Use string instead of
	char-to-string in examples.

2010-11-27  Chong Yidong  <cyd@stupidchicken.com>

	* text.texi (Kill Functions, Kill Functions)
	(Low-Level Kill Ring, Low-Level Kill Ring): Remove obsolete
	YANK-HANDLER args.

	* symbols.texi (Creating Symbols): Using unintern without an
	obarray arg is now obsolete.

	* numbers.texi (Float Basics): Document float-e and float-pi.

	* variables.texi (Defining Variables): Change "pi" example to
	"float-pi".

2010-11-26  Eli Zaretskii  <eliz@gnu.org>

	* commands.texi (Click Events): Document the values of X, Y and
	COL, ROW in the event's position, when the click is on the header
	or mode line, on the fringes, or in the margins.

2010-11-17  Eli Zaretskii  <eliz@gnu.org>

	* customize.texi (Composite Types): Lower-case index entry.

	* loading.texi (How Programs Do Loading):
	Document load-file-name.  (Bug#7346)

2010-11-17  Glenn Morris  <rgm@gnu.org>

	* text.texi (Kill Functions, Low-Level Kill Ring): Small fixes.

2010-11-13  Eli Zaretskii  <eliz@gnu.org>

	* display.texi (Usual Display): Characters with no fonts are not
	necessarily displayed as empty boxes.

2010-10-31  Glenn Morris  <rgm@gnu.org>

	* maps.texi (Standard Keymaps): Update File menu description.

2010-10-28  Glenn Morris  <rgm@gnu.org>

	* Makefile.in (elisp.dvi, elisp.pdf): Also include $emacsdir.

2010-10-24  Eli Zaretskii  <eliz@gnu.org>

	* display.texi (Window Systems): Deprecate use of window-system as
	a predicate.

2010-10-23  Glenn Morris  <rgm@gnu.org>

	* help.texi (Documentation Basics): Remove mentions of digest-doc and
	sorted-doc.

2010-10-15  Eli Zaretskii  <eliz@gnu.org>

	* os.texi (Dynamic Libraries): New node, with slightly modified
	text deleted from "Image Formats".
	(System Interface): Add @menu entry for "Dynamic Libraries".

	* display.texi (Image Formats): Remove description of
	image-library-alist.  (Renamed in 2010-10-13T14:50:06Z!lekktu@gmail.com.)

2010-10-12  Glenn Morris  <rgm@gnu.org>

	* book-spine.texinfo: Rename to book-spine.texi.

2010-10-11  Glenn Morris  <rgm@gnu.org>

	* Makefile.in (MAKEINFO): Add explicit -I$srcdir.

	* Makefile.in (DVIPS): New variable.
	(.PHONY): Add html, ps.
	(html, elisp.html, ps, elisp.ps): New targets.
	(clean): Delete html, ps files.
	($(infodir)/elisp): Remove unnecessary includes.

2010-10-09  Eli Zaretskii  <eliz@gnu.org>

	* makefile.w32-in (emacsdir): New variable.
	(srcs): Add emacsver.texi.
	($(infodir)/elisp, elisp.dvi): Add -I$(emacsdir).

2010-10-09  Glenn Morris  <rgm@gnu.org>

	* Makefile.in (VPATH): Remove.
	(infodir): Make it absolute.
	(mkinfodir, $(infodir)/elisp, infoclean): No need to cd $srcdir.

	* Makefile.in (dist): Anchor regexps.

	* Makefile.in (srcs): Put elisp.texi first.
	($(infodir)/elisp, elisp.dvi, elisp.pdf): Use $<.

	* Makefile.in (infoclean): Remove harmless, long-standing error.

	* Makefile.in ($(infodir)): Delete rule.
	(mkinfodir): New.
	($(infodir)/elisp): Use $mkinfodir instead of infodir.

	* Makefile.in (dist): Remove reference to emacsver.texi.in.
	Also copy emacsver.texi, and edit $emacsdir.

2010-10-09  Glenn Morris  <rgm@gnu.org>

	* Makefile.in (emacsdir): New variable.
	(MAKEINFO): Add -I $emacsdir.
	(dist): Copy emacsver.texi.
	(srcs): Add emacsver.texi.

	* book-spine.texinfo, elisp.texi, vol2.texi, vol1.texi:
	Set EMACSVER by including emacsver.texi.

	* Makefile.in (.PHONY): Declare info, dvi, pdf, dist.

2010-10-07  Glenn Morris  <rgm@gnu.org>

	* Makefile.in (version): New, set by configure.
	(clean): Delete dist tar file.
	(dist): Use version in tar name.

2010-10-06  Glenn Morris  <rgm@gnu.org>

	* Makefile.in: Rearrange to more closely resemble doc/emacs/Makefile.
	(INSTALL_INFO): Remove unused variable.
	(mostlyclean, infoclean, dist): New rules.
	(clean): Delete dvi and pdf files.
	(maintainer-clean): Remove elisp.oaux, use infoclean.
	($(infodir)): Add parallel build workaround.

2010-10-04  Glenn Morris  <rgm@gnu.org>

	* Makefile.in (dvi, pdf, $(infodir)): New targets.
	($(infodir)/elisp): Ensure target directory exists.  Use $@.
	Fix -I typo.
	(clean): No 'make.out' or 'core' files.
	(.PHONY): Declare clean rules.
	(maintainer-clean): Delete pdf file.  Guard against cd failures.

2010-10-03  Glenn Morris  <rgm@gnu.org>

	* files.texi (File Name Components): Remove ignored section about
	deleted variable directory-sep-char.

2010-10-03  Michael Albinus  <michael.albinus@gmx.de>

	* files.texi (Magic File Names): New defopt
	remote-file-name-inhibit-cache.

2010-10-02  Glenn Morris  <rgm@gnu.org>

	* os.texi (Killing Emacs): Hook now runs in batch mode.

2010-09-18  Stefan Monnier  <monnier@iro.umontreal.ca>

	* text.texi (Special Properties): Clarify when modification-hooks run.

2010-09-11  Stefan Monnier  <monnier@iro.umontreal.ca>

	* syntax.texi (Syntax Flags): Document new `c' flag.

2010-09-09  Glenn Morris  <rgm@gnu.org>

	* display.texi (ImageMagick Images): General cleanup.

2010-09-06  Alexander Klimov  <alserkli@inbox.ru>  (tiny change)

	* files.texi (Directory Names): Use \` rather than ^.

2010-09-02  Jan Djärv  <jan.h.d@swipnet.se>

	* text.texi (Low-Level Kill Ring):
	* frames.texi (Window System Selections): Remove cut buffer
	documentation.

2010-08-28  Eli Zaretskii  <eliz@gnu.org>

	* display.texi (Fringe Size/Pos): Add a cross-reference to "Layout
	Parameters", where the default fringe width is described.

	* frames.texi (Window Frame Parameters, Basic Parameters)
	(Position Parameters, Layout Parameters, Management Parameters)
	(Cursor Parameters, Font and Color Parameters): Add indexing for
	frame parameters.  (Bug#6929)

2010-08-25  Tom Tromey  <tromey@redhat.com>

	* vol2.texi (Top): Update.
	* vol1.texi (Top): Update.
	* tips.texi (Library Headers): Mention Package-Version and
	Package-Requires.
	* package.texi: New file.
	* os.texi (System Interface): Update pointers.
	* elisp.texi (Top): Link to new nodes.  Include package.texi.
	* anti.texi (Antinews): Update pointers.

2010-08-25  Eli Zaretskii  <eliz@gnu.org>

	* processes.texi (Filter Functions): Fix last change.

2010-08-24  Markus Triska  <triska@gmx.at>

	* processes.texi (Filter Functions): Use `buffer-live-p' instead
	of `buffer-name' in the main text as well as in the example
	(Bug#3098).

2010-08-22  Chong Yidong  <cyd@stupidchicken.com>

	* nonascii.texi (Text Representations):
	* loading.texi (Loading Non-ASCII):
	* compile.texi (Byte Compilation): Don't mention obsolete
	--unibyte command-line argument.

2010-08-22  Chong Yidong  <cyd@stupidchicken.com>

	* modes.texi (Defining Minor Modes): Doc fix (Bug#6880).

2010-08-22  Chong Yidong  <cyd@stupidchicken.com>

	* objects.texi (Bool-Vector Type): Minor definition tweak (Bug#6878).

2010-08-20  Eli Zaretskii  <eliz@gnu.org>

	* commands.texi (Misc Events): Add cross-references to where
	POSITION of a mouse event is described in detail.

2010-08-08  Christoph Scholtes  <cschol2112@googlemail.com>

	* control.texi (Handling Errors)  <error-message-string>: Fix arg name.

2010-08-08  Juanma Barranquero  <lekktu@gmail.com>

	* modes.texi (Defining Minor Modes): Use C-backspace, not C-delete.
	Suggested by Štěpán Němec <stepnem@gmail.com>.

2010-08-08  Juanma Barranquero  <lekktu@gmail.com>

	* minibuf.texi (High-Level Completion): Document args of
	`read-buffer-function' (bug#5625).

2010-07-29  Jan Djärv  <jan.h.d@swipnet.se>

	* frames.texi (Layout Parameters): Add doc for tool-bar-position.

2010-07-29  Michael Albinus  <michael.albinus@gmx.de>

	* processes.texi (Process Information): Explain process property
	`remote-tty'.

2010-07-27  Juanma Barranquero  <lekktu@gmail.com>

	* modes.texi (Defining Minor Modes): Use C-delete in examples,
	instead of "\C-\^?" (bug#6334).

	* text.texi (Special Properties): Fix typo.

2010-07-09  Eli Zaretskii  <eliz@gnu.org>

	* internals.texi (Writing Emacs Primitives): Adapt to ANSI C
	calling sequences, which are now the standard.

2010-06-24  Chong Yidong  <cyd@stupidchicken.com>

	* text.texi (Undo): Clarify command loop behavior (Bug#2433).

	* commands.texi (Command Overview): Mention undo-boundary call.

2010-06-23  Glenn Morris  <rgm@gnu.org>

	* abbrevs.texi, commands.texi, compile.texi, debugging.texi:
	* display.texi, edebug.texi, elisp.texi, eval.texi, files.texi:
	* frames.texi, functions.texi, internals.texi, keymaps.texi:
	* loading.texi, minibuf.texi, numbers.texi, os.texi, processes.texi:
	* searching.texi, sequences.texi, strings.texi, syntax.texi:
	* text.texi, tips.texi, vol1.texi, vol2.texi, windows.texi:
	Untabify Texinfo files.

2010-06-20  Chong Yidong  <cyd@stupidchicken.com>

	* modes.texi (Minor Mode Conventions): Fix typo (Bug#6477).

2010-06-19  Chong Yidong  <cyd@stupidchicken.com>

	* errors.texi (Standard Errors): Remove unnecessary markup (Bug#6461).

2010-06-02  Chong Yidong  <cyd@stupidchicken.com>

	* searching.texi (Regexp Special): Remove obsolete information
	about matching non-ASCII characters, and suggest using char
	classes (Bug#6283).

2010-05-30  Juanma Barranquero  <lekktu@gmail.com>

	* minibuf.texi (Basic Completion): Add missing "@end defun".

2010-05-30  Stefan Monnier  <monnier@iro.umontreal.ca>

	* minibuf.texi (Basic Completion): Document completion-boundaries.
	(Programmed Completion): Document the new fourth method for boundaries.

2010-05-22  Chong Yidong  <cyd@stupidchicken.com>

	* display.texi (Image Cache): Update documentation about image caching.

2010-05-08  Štěpán Němec  <stepnem@gmail.com>  (tiny change)

	* windows.texi (Textual Scrolling):
	* tips.texi (Coding Conventions):
	* minibuf.texi (Minibuffer History):
	* maps.texi (Standard Keymaps):
	* loading.texi (Where Defined):
	* edebug.texi (Instrumenting): Fix typos.

2010-05-08  Chong Yidong  <cyd@stupidchicken.com>

	* keymaps.texi (Menu Bar): Document :advertised-binding property.

	* functions.texi (Obsolete Functions):
	Document set-advertised-calling-convention.

	* minibuf.texi (Basic Completion): Document completion-in-region.
	(Programmed Completion): Document completion-annotate-function.

	* commands.texi (Reading One Event): Document read-key.
	(Distinguish Interactive): Document KIND arg to
	called-interactively-p.  Delete obsolete interactive-p.

	* elisp.texi (Top): Update node description.

2010-05-08  Eli Zaretskii  <eliz@gnu.org>

	* nonascii.texi (Character Properties):
	Document unicode-category-table.  Add an index entry for Unicode
	general category.

2010-05-07  Chong Yidong  <cyd@stupidchicken.com>

	* Version 23.2 released.

2010-04-20  Juanma Barranquero  <lekktu@gmail.com>

	* locals.texi (Standard Buffer-Local Variables):
	Remove @ignore'd reference to `direction-reversed'.

2010-04-14  Juri Linkov  <juri@jurta.org>

	Fix @deffn without category.

	* abbrevs.texi (Abbrev Expansion): Replace @deffn with @defun
	for `abbrev-insert'.

	* buffers.texi (Indirect Buffers): Add category `Command'
	to @deffn of `clone-indirect-buffer'.

	* windows.texi (Cyclic Window Ordering): Replace @deffn with @defun
	for `next-window' and `previous-window'.  Add category `Command'
	to @deffn of `pop-to-buffer'.

2010-04-01  Chong Yidong  <cyd@stupidchicken.com>

	* nonascii.texi (Text Representations): Don't mark
	enable-multibyte-characters as a user option.

2010-03-31  Eli Zaretskii  <eliz@gnu.org>

	* control.texi (Handling Errors): How to re-throw a signal caught
	by condition-case.

2010-03-26  Chong Yidong  <cyd@stupidchicken.com>

	* loading.texi (Hooks for Loading): Document after-load-functions.
	Copyedits.

2010-03-24  Arni Magnusson  <arnima@hafro.is>  (tiny change)

	* frames.texi (Cursor Parameters): Fix typo.  (Bug#5760)

2010-03-24  Chong Yidong  <cyd@stupidchicken.com>

	* processes.texi (Network Processes): Document seqpacket type.

2010-03-20  Dan Nicolaescu  <dann@ics.uci.edu>

	* os.texi (System Environment): Do not mention lynxos.

2010-03-10  Chong Yidong  <cyd@stupidchicken.com>

	* Branch for 23.2.

2010-03-06  Chong Yidong  <cyd@stupidchicken.com>

	* objects.texi (Integer Type): Take note of the read syntax
	exception for numbers that cannot fit in the integer type.

2010-03-03  Glenn Morris  <rgm@gnu.org>

	* numbers.texi (Integer Basics, Bitwise Operations):
	* objects.texi (Integer Type): Update for integers now being 30-bit.

2010-02-27  Chong Yidong  <cyd@stupidchicken.com>

	* display.texi (Low-Level Font): Document :otf font-spec property.

2010-02-01  Stefan Monnier  <monnier@iro.umontreal.ca>

	* display.texi (Line Height): Avoid obsolete special default variables
	like default-major-mode.

2010-01-28  Alan Mackenzie  <acm@muc.de>

	* display.texi (Auto Faces): Say fontification-functions is called
	whether or not Font Lock is enabled.  Tidy up the wording a bit.

2010-01-17  Chong Yidong  <cyd@stupidchicken.com>

	* elisp.texi: Remove duplicate edition information (Bug#5407).

2010-01-17  Juanma Barranquero  <lekktu@gmail.com>

	* two.el (volume-header-toc-markup): Fix typos in docstring.

2010-01-04  Stefan Monnier  <monnier@iro.umontreal.ca>

	Avoid dubious uses of save-excursions.
	* positions.texi (Excursions): Recommend the use of
	save-current-buffer if applicable.
	* text.texi (Clickable Text): Fix the example code which used
	save-excursion in a naive way which sometimes preserves point and
	sometimes not.
	* variables.texi (Creating Buffer-Local):
	* os.texi (Session Management):
	* display.texi (GIF Images):
	* control.texi (Cleanups): Use (save|with)-current-buffer.

2010-01-02  Eli Zaretskii  <eliz@gnu.org>

	* modes.texi (Example Major Modes): Fix indentation.  (Bug#5195)

2010-01-02  Chong Yidong  <cyd@stupidchicken.com>

	* nonascii.texi (Text Representations, Character Codes)
	(Converting Representations, Explicit Encoding)
	(Translation of Characters): Use hex notation consistently.
	(Character Sets): Fix map-charset-chars doc (Bug#5197).

2010-01-01  Chong Yidong  <cyd@stupidchicken.com>

	* loading.texi (Where Defined): Make it clearer that these are
	loaded files (Bug#5068).

2009-12-29  Chong Yidong  <cyd@stupidchicken.com>

	* minibuf.texi (Completion Styles): Document `initials' style.

2009-12-25  Chong Yidong  <cyd@stupidchicken.com>

	* frames.texi (Resources): Describe inhibit-x-resources.
	(Size Parameters): Copyedit.

	* hash.texi (Creating Hash):
	* objects.texi (Hash Table Type): Document the new hash table
	printed representation.

	* minibuf.texi (Basic Completion): 4th arg to all-completions is
	obsolete.

	* processes.texi (Process Buffers):
	Document process-kill-buffer-query-function.

2009-12-05  Glenn Morris  <rgm@gnu.org>

	* hooks.texi (Standard Hooks): Remove diary-display-hook, replaced by
	diary-display-function, and no longer recommended to be a hook.
	Update for changes in the names of calendar and diary hooks.
	diary-print-entries-hook has changed section.

2009-11-28  Eli Zaretskii  <eliz@gnu.org>

	* text.texi (Special Properties): More accurate description of
	what the `cursor' property does.

2009-11-26  Kevin Ryde  <user42@zip.com.au>

	* commands.texi (Misc Events): vindex mouse-wheel-up-event and
	mouse-wheel-down-event, the closest thing to a definition for them.
	* os.texi (Startup Summary): vindex inhibit-startup-message and
	inhibit-splash-screen.
	(Command-Line Arguments): vindex argv.
	(Suspending Emacs): vindex suspend-tty-functions and
	resume-tty-functions.  Don't want to index every hook, but having
	the programming ones is helpful.

2009-11-14  Chong Yidong  <cyd@stupidchicken.com>

	* commands.texi (Motion Events): Fix typo (Bug#4907).

2009-11-08  Chong Yidong  <cyd@stupidchicken.com>

	* searching.texi (Char Classes): Note that [:upper:] and [:lower:]
	are affected by case-fold-search (Bug#4483).

2009-11-02  Chong Yidong  <cyd@stupidchicken.com>

	* minibuf.texi (Reading File Names): Note that read-file-name may
	use a graphical file dialog.

2009-10-31  Glenn Morris  <rgm@gnu.org>

	* nonascii.texi (User-Chosen Coding Systems): Minor reword.  (Bug#4817)

2009-10-16  Kevin Ryde  <user42@zip.com.au>

	* files.texi (Magic File Names): Add @vindex file-name-handler-alist,
	in particular so `info-lookup-symbol' can find its docs.

2009-10-16  Chong Yidong  <cyd@stupidchicken.com>

	* variables.texi (Constant Variables): Distinguish from defconst
	variables.
	(Defining Variables): Add cindex.

2009-10-15  Chong Yidong  <cyd@stupidchicken.com>

	* os.texi (Time of Day): Clarify that the microsecond part is
	ignored (Bug#4637).

2009-10-11  Glenn Morris  <rgm@gnu.org>

	* frames.texi (Size and Position): Clarify what is included in the frame
	height.  (Bug#4535)

2009-10-10  Glenn Morris  <rgm@gnu.org>

	* windows.texi (Size of Window): The relationship between window and
	frame heights is not so simple.  (Bug#4535)
	Mention window-full-height-p.

2009-10-07  Stefan Monnier  <monnier@iro.umontreal.ca>

	* positions.texi (Text Lines): Remove goto-line, since it shouldn't be
	used from Lisp.

2009-10-07  Eli Zaretskii  <eliz@gnu.org>

	* files.texi (Directory Names) <abbreviate-file-name>:
	Document that root home directories are not replaced with "~".

2009-10-06  Eli Zaretskii  <eliz@gnu.org>

	* text.texi (Special Properties): Document the meaning of the
	`cursor' text property whose value is an integer.

2009-10-05  Michael Albinus  <michael.albinus@gmx.de>

	* files.texi (Magic File Names): Add `copy-directory'.

2009-10-05  Eli Zaretskii  <eliz@gnu.org>

	* files.texi (File Attributes): Fix description of file
	attributes.  (Bug#4638) Update attributes of files.texi example to
	be more representative.

2009-10-05  Michael Albinus  <michael.albinus@gmx.de>

	* files.texi (Create/Delete Dirs): New command copy-directory.

2009-10-04  Juanma Barranquero  <lekktu@gmail.com>

	* anti.texi (Antinews):
	* macros.texi (Indenting Macros):
	* strings.texi (Creating Strings, Case Conversion):
	Remove duplicate words.

2009-10-01  Michael Albinus  <michael.albinus@gmx.de>

	* files.texi (Create/Delete Dirs): delete-directory has an
	optional parameter RECURSIVE.

2009-10-01  Stefan Monnier  <monnier@iro.umontreal.ca>

	* buffers.texi (Swapping Text): Minor clarification.

2009-10-01  Glenn Morris  <rgm@gnu.org>

	* functions.texi (Declaring Functions): Mention that we also search for
	".m" files in the src/ directory.

2009-09-25  David Engster  <deng@randomsample.de>

	* display.texi (Managing Overlays): Document copy-overlay (Bug#4549).

2009-09-22  Glenn Morris  <rgm@gnu.org>

	* internals.texi (Building Emacs): Mention preloaded-file-list.

2009-09-14  Alan Mackenzie  <acm@muc.de>

	* os.texi (Terminal Output): Put "@code{}" around "stdout".

2009-09-13  Chong Yidong  <cyd@stupidchicken.com>

	* functions.texi (Anonymous Functions): Rearrange discussion,
	giving usage of unquoted lambda forms first.  Mention that
	`function' and `#'' are no longer required (Bug#4290).

2009-09-11  Alan Mackenzie  <acm@muc.de>

	* os.texi (Terminal Output): Document `send-string-to-terminal' in
	batch mode.

2009-09-01  Glenn Morris  <rgm@gnu.org>

	* display.texi (Face Functions): Mention define-obsolete-face-alias.

2009-08-26  Ulrich Mueller  <ulm@gentoo.org>

	* nonascii.texi (Character Codes): Fix typos.

2009-08-25  Michael Albinus  <michael.albinus@gmx.de>

	* processes.texi (Synchronous Processes): New defvar
	process-file-side-effects.

2009-08-25  Glenn Morris  <rgm@gnu.org>

	* display.texi (Fontsets): Fix typo.

	* files.texi (Format Conversion Round-Trip): Mention nil regexp.

2009-08-19  Stefan Monnier  <monnier@iro.umontreal.ca>

	* processes.texi (Asynchronous Processes): Adjust arglist of
	start-process-shell-command and start-file-process-shell-command.

2009-08-15  Chong Yidong  <cyd@stupidchicken.com>

	* advice.texi (Argument Access in Advice): Note that argument
	positions are zero-based (Bug#3932).

	* commands.texi (Distinguish Interactive): Minor copyedit.

	* display.texi (Face Attributes): Add xref to Displaying Faces for
	explanation of "underlying face".

	* customize.texi (Common Keywords): Add xref to Loading.

	* loading.texi (How Programs Do Loading): Add xref to Lisp
	Libraries node in the Emacs manual.

2009-08-13  Chong Yidong  <cyd@stupidchicken.com>

	* objects.texi (Meta-Char Syntax): Add xref to Strings of Events.

2009-07-18  Chong Yidong  <cyd@stupidchicken.com>

	* processes.texi (Shell Arguments): Copyedits.

2009-07-18  Glenn Morris  <rgm@gnu.org>

	* loading.texi (Repeated Loading): Fix typo.

2009-07-16  Richard Stallman  <rms@gnu.org>

	* buffers.texi (Swapping Text): Recommend setting
	write-region-annotate-functions and buffer-saved-size.

	* backups.texi (Auto-Saving): Document buffer-saved-size = -2.

2009-07-15  Glenn Morris  <rgm@gnu.org>

	* edebug.texi: Minor re-phrasings throughout.
	(Edebug Execution Modes): Sit-for affects continue mode too.
	(Jumping): Use `forward-sexp' rather than its keybinding.
	(Edebug Misc): Fix Q binding.
	(Edebug Eval): Remove cl version.
	(Printing in Edebug): Clarify print-length etc.
	(Instrumenting Macro Calls): Defopt edebug-eval-macro-args.
	(Specification List): Remove edebug-unwrap findex entry.
	(Specification Examples): defmacro is actually not the same as defun.
	Escape "`" in example.

2009-07-15  Chong Yidong  <cyd@stupidchicken.com>

	* markers.texi (The Mark): Document optional arg to
	deactivate-mark.

2009-07-11  Kevin Ryde  <user42@zip.com.au>

	* hooks.texi (Standard Hooks): Fix cross-references.

	* loading.texi (Named Features): Refer to eval-after-load.

2009-07-11  Glenn Morris  <rgm@gnu.org>

	* Makefile.in (TEXI2PDF): New.
	(elisp.pdf): New target.

	* searching.texi (Regexp Backslash): Fix typo.

	* elisp.texi (Top): Display copyright notice at start of non-TeX.

2009-07-10  Glenn Morris  <rgm@gnu.org>

	* elisp.texi, vol1.texi, vol2.texi: Update @detailmenu.

	* customize.texi (Customization Types):
	* display.texi (Abstract Display):
	* objects.texi (Character Type, String Type):
	Merge in some menu descriptions from elisp.texi.

	* hash.texi (Hash Tables):
	* modes.texi (Multiline Font Lock):
	End menu description with period.

2009-07-09  Glenn Morris  <rgm@gnu.org>

	* back.texi: Don't hard-code texinfo location.

	* two-volume.make (texinfodir): New, with location of texinfo.tex.
	(tex): Add texinfodir to TEXINPUTS.
	(elisp1med-init, elisp2med-init): Use texinfodir.

	* Makefile.in (texinfodir): Rename from usermanualdir, and update.
	(clean): Add two-volume.make intermediate files.

	* elisp.texi, vol1.texi, vol2.texi:
	Use a DATE variable with the publication date, and update it.
	Fix antinews menu description.

	* vol1.texi, vol2.texi: Update VERSION to match elisp.texi.
	Update the detailed node listing to match elisp.texi.

	* README: Update edition to match elisp.texi.

	* objects.texi (General Escape Syntax):
	* nonascii.texi (Character Sets):
	Use consistent case for "Unicode Standard".

	* anti.texi (Antinews):
	* customize.texi (Variable Definitions):
	* functions.texi (Declaring Functions):
	* nonascii.texi (Character Properties):
	* processes.texi (Serial Ports):
	* text.texi (Special Properties):
	* tips.texi (Coding Conventions):
	Minor rearrangements to improve TeX line-filling.

	* commands.texi (Using Interactive): Fix cross-reference.

2009-07-01  Jan Djärv  <jan.h.d@swipnet.se>

	* frames.texi (Management Parameters): Mention sticky.

2009-07-01  Andreas Schwab  <aschwab@redhat.com>

	* help.texi (Help Functions): Fix description of help-buffer and
	help-setup-xref to use @defun instead of @deffn.

2009-07-01  Jan Djärv  <jan.h.d@swipnet.se>

	* frames.texi (Size Parameters): Mention maximized for fullscreen.

2009-06-24  Chong Yidong  <cyd@stupidchicken.com>

	* display.texi (Window Systems): Add ns to the list.

2009-06-21  Chong Yidong  <cyd@stupidchicken.com>

	* Branch for 23.1.

2009-06-17  Martin Rudalics  <rudalics@gmx.at>

	* windows.texi (Dedicated Windows): Fix typo.
	(Resizing Windows): Replace @defun by @deffn.

2009-06-17  Glenn Morris  <rgm@gnu.org>

	* variables.texi (Directory Local Variables):
	Update for 2009-04-11 name-change of dir-locals-directory-alist.

2009-06-09  Kenichi Handa  <handa@m17n.org>

	* nonascii.texi (Character Sets): State clearly that FROM and TO
	are codepoints of CHARSET.

2009-06-07  Chong Yidong  <cyd@stupidchicken.com>

	* minibuf.texi (Reading File Names): Fix introductory text.
	Suggested by stan@derbycityprints.com.
	(High-Level Completion): Fix typo.

2009-05-28  Chong Yidong  <cyd@stupidchicken.com>

	* frames.texi (Text Terminal Colors): Multi-tty is already
	implemented, but tty-local colors are not.

2009-05-27  Chong Yidong  <cyd@stupidchicken.com>

	* hooks.texi (Standard Hooks): Remove mention of obsolete
	redisplay-end-trigger-functions.

	* internals.texi (Window Internals): Remove mention of obsolete
	redisplay-end-trigger-functions.

2009-05-21  Martin Rudalics  <rudalics@gmx.at>

	* abbrevs.texi (Abbrev Mode): abbrev-mode is an option.

	* backups.texi (Making Backups): backup-directory-alist and
	make-backup-file-name-function are options.
	(Auto-Saving): auto-save-list-file-prefix is an option.

	* buffers.texi (Killing Buffers): buffer-offer-save is an
	option.

	* display.texi (Refresh Screen): no-redraw-on-reenter is an
	option.
	(Echo Area Customization): echo-keystrokes is an option.
	(Selective Display): selective-display-ellipses is an option.
	(Temporary Displays): temp-buffer-show-function is an option.
	(Face Attributes): underline-minimum-offset and x-bitmap-file-path
	are options.
	(Font Selection): face-font-family-alternatives,
	face-font-selection-order, face-font-registry-alternatives, and
	scalable-fonts-allowed are options.
	(Fringe Indicators): indicate-buffer-boundaries is an option.
	(Fringe Cursors): overflow-newline-into-fringe is an option.
	(Scroll Bars): scroll-bar-mode is an option.

	* eval.texi (Eval): max-lisp-eval-depth is an option.

	* files.texi (Visiting Functions): find-file-hook is an option.
	(Directory Names): directory-abbrev-alist is an option.
	(Unique File Names): temporary-file-directory and
	small-temporary-file-directory are options.

	* frames.texi (Initial Parameters): initial-frame-alist,
	minibuffer-frame-alist and default-frame-alist are options.
	(Cursor Parameters): blink-cursor-alist and
	cursor-in-non-selected-windows ar options.
	(Window System Selections): selection-coding-system is an
	option.
	(Display Feature Testing): display-mm-dimensions-alist is an
	option.

	* help.texi (Help Functions): help-char and help-event-list are
	options.

	* keymaps.texi (Functions for Key Lookup): meta-prefix-char is
	an option.

	* minibuf.texi (Minibuffer History): history-length and
	history-delete-duplicates are options.
	(High-Level Completion): read-buffer-function and
	read-buffer-completion-ignore-case are options.
	(Reading File Names): read-file-name-completion-ignore-case is
	an option.

	* modes.texi (Mode Line Top): mode-line-format is an option.
	(Mode Line Variables): mode-line-position and mode-line-modes
	are options.

	* nonascii.texi (Text Representations):
	enable-multibyte-characters is an option.
	(Default Coding Systems): auto-coding-regexp-alist,
	file-coding-system-alist, auto-coding-alist and
	auto-coding-functions are options.
	(Specifying Coding Systems): inhibit-eol-conversion is an
	option.

	* os.texi (Init File): site-run-file is an option.
	(System Environment): mail-host-address is an option.
	(User Identification): user-mail-address is an option.
	(Terminal Output): baud-rate is an option.

	* positions.texi (Word Motion): words-include-escapes is an
	option.

	* searching.texi (Standard Regexps): page-delimiter,
	paragraph-separate, paragraph-separate and sentence-end are
	options.

	* text.texi (Margins): left-margin and fill-nobreak-predicate
	are options.

	* variables.texi (Local Variables): max-specpdl-size is an
	option.

	* windows.texi (Choosing Window):
	split-window-preferred-function, special-display-function and
	display-buffer-function are options.

2009-05-20  Chong Yidong  <cyd@stupidchicken.com>

	Fix errors spotted by Martin Rudalics.

	* syntax.texi (Position Parse): Document rationale for ignored
	arguments to syntax-ppss-flush-cache.

	* processes.texi (Input to Processes): Mark PROCESS arg to
	process-running-child-p as optional.
	(Network Options): Document NO-ERROR arg to
	set-network-process-option.

	* buffers.texi (Indirect Buffers): Mark clone-indirect-buffer as a
	command.

	* searching.texi (POSIX Regexps): Mark posix-search-forward and
	posix-search-backward as commands.

	* os.texi (Killing Emacs): Mark kill-emacs as a command.
	(Suspending Emacs): Mark suspend-emacs as a command.
	(Processor Run Time): Mark emacs-uptime and emacs-init-time as
	commands.
	(Terminal Output): Remove obsolete function baud-rate.
	Document TERMINAL arg for send-string-to-terminal.

	* nonascii.texi (Terminal I/O Encoding): Document TERMINAL arg for
	terminal-coding-system and set-terminal-coding-system.
	(Explicit Encoding): Mark DESTINATION arg of decode-coding-region
	as optional.
	(Character Sets): Document RESTRICTION arg of char-charset.
	(Character Codes): Mark POS argument to get-byte as optional.

	* minibuf.texi (Minibuffer Misc): Document ARGS arg for
	minibuffer-message.

	* files.texi (Create/Delete Dirs): Mark make-directory and
	delete-directory as commands.

	* abbrevs.texi (Abbrev Tables): Fix arglist for make-abbrev-table.

	* text.texi (Base 64): Mark base64-decode-string and
	base64-encode-string as commands.
	(Columns): Mark move-to-column as a command.
	(Mode-Specific Indent): Document RIGID arg to
	indent-for-tab-command.
	(Region Indent): Mark TO-COLUMN arg to indent-region as optional.
	Mark indent-code-rigidly as a command.
	(Substitution): Mark translate-region as a command.

	* frames.texi (Size and Position): Remove obsolete functions
	screen-height and screen-width.

2009-05-19  Chong Yidong  <cyd@stupidchicken.com>

	* windows.texi (Cyclic Window Ordering, Cyclic Window Ordering)
	(Displaying Buffers, Resizing Windows): Correct mistakes;
	next-window, previous-window, and pop-to-buffer are not commands,
	and fit-window-to-buffer" is a command.  (Pointed out by Martin
	Rudalics.)

2009-05-17  Richard M Stallman  <rms@gnu.org>

	* modes.texi (Precalculated Fontification): Clarify text.

2009-05-17  Martin Rudalics  <rudalics@gmx.at>

	* windows.texi (Selecting Windows): Clarify descriptions of
	with-selected-window and get-lru-window.
	(Cyclic Window Ordering): Refer to particular frame when talking
	about how splitting affects the ordering.
	(Displaying Buffers): Fix descriptions of switch-to-buffer and
	switch-to-buffer-other-window.  Explain how setting of
	display-buffer-reuse-frames affects pop-to-buffer.
	(Choosing Window): Clarify some details in descriptions of
	display-buffer-reuse-frames, pop-up-frames, and
	pop-up-frame-function.
	(Dedicated Windows): Clarify some details.
	(Textual Scrolling): Replace term vscroll by term vertical
	scroll position.
	(Vertical Scrolling): Fix typo.
	(Window Hooks): Relate text on jit-lock-register to window
	scrolling and size changes.

2009-05-14  Chong Yidong  <cyd@stupidchicken.com>

	* frames.texi (Initial Parameters): Clarify what the initial
	minibuffer frame is.
	(Buffer Parameters): Note that the minibuffer parameter can not be
	altered.

	* anti.texi (Antinews): Copyedits.  Rearrange some entries.
	Document display-buffer changes.

2009-05-13  Chong Yidong  <cyd@stupidchicken.com>

	* anti.texi (Antinews): Rewrite for Emacs 22.

	* abbrevs.texi (Abbrevs): Add xref to Creating Symbols when
	obarrays are first mentioned.  Define "system abbrev" more
	prominently, and add it to the index.
	(Abbrev Mode, Abbrev Tables, Defining Abbrevs, Abbrev Properties):
	Copyedits.
	(Abbrev Expansion): Document abbrev-insert.

2009-05-12  Chong Yidong  <cyd@stupidchicken.com>

	* frames.texi (Font and Color Parameters): Rename from Color
	Parameters.  Document font-backend parameter.

	* vol2.texi (Top): Update node listing.
	* vol1.texi (Top): Update node listing.
	* elisp.texi (Top): Update node listing.

2009-05-11  Martin Rudalics  <rudalics@gmx.at>

	* windows.texi (Choosing Window): Don't explicitly refer to
	split-window-sensibly's window argument in descriptions of
	split-height-threshold and split-width-threshold.

2009-05-10  Martin Rudalics  <rudalics@gmx.at>

	* windows.texi (Choosing Window): Fix rewrite of window
	splitting section.

2009-05-09  Eli Zaretskii  <eliz@gnu.org>

	* nonascii.texi (Default Coding Systems):
	Document find-auto-coding, set-auto-coding, and auto-coding-alist.
	Add indexing.
	(Lisp and Coding Systems): Add index entries.

2009-05-09  Martin Rudalics  <rudalics@gmx.at>

	* windows.texi (Choosing Window): Describe split-window-sensibly
	and rewrite section on window splitting accordingly.
	(Textual Scrolling): Replace `...' by @code{...}.

2009-05-04  Chong Yidong  <cyd@stupidchicken.com>

	* hooks.texi (Standard Hooks): Add abbrev-expand-functions.
	Remove obsoleted pre-abbrev-expand-hook.

	* locals.texi (Standard Buffer-Local Variables): Consolidate table
	entries.

	* internals.texi (Object Internals): Don't assume 32-bit machines
	are the norm.
	(Buffer Internals): Consolidate table entries for readability.
	(Window Internals): Synch field names to window.h.
	(Process Internals): Synch field names to process.h.

2009-04-29  Chong Yidong  <cyd@stupidchicken.com>

	* variables.texi (File Local Variables): Note that read-circle is
	bound to nil when reading file-local variables.

	* streams.texi (Input Functions): Document read-circle.
	(Output Variables): Add xref to Circular Objects.

2009-04-25  Chong Yidong  <cyd@stupidchicken.com>

	* tips.texi (Coding Conventions): Copyedits.  Add xref to Named
	Features and Coding System Basics.  Node that "p" stands for
	"predicate".  Recommend utf-8-emacs instead of emacs-mule.
	(Key Binding Conventions): Emacs does use S-down-mouse-1, for
	mouse-appearance-menu.
	(Programming Tips): Add xref to Progress.

2009-04-22  Chong Yidong  <cyd@stupidchicken.com>

	* os.texi (Command-Line Arguments):
	Document command-line-args-left.
	(Suspending Emacs): Adapt text to multi-tty case.  Document use of
	terminal objects for tty arguments.
	(Startup Summary): Add xref to Session Management.
	(Session Management): Mention emacs-session-restore.  Copyedits.

2009-04-20  Chong Yidong  <cyd@stupidchicken.com>

	* os.texi (Startup Summary): Copyedits.  The init file is not
	necessarily named .emacs now.  Document initial-buffer-choice and
	initial-scratch-message.  Note where Emacs exits in batch mode.
	Document inhibit-splash-screen as an alias.
	(Init File): Be neutral about which init file name to use.

2009-04-16  Chong Yidong  <cyd@stupidchicken.com>

	* os.texi (System Interface): Fix Texinfo usage.

2009-04-15  Chong Yidong  <cyd@stupidchicken.com>

	* searching.texi (Regexp Backslash): Also refer to shy groups as
	non-capturing or unnumbered groups.
	(Regexp Functions): Add cross-reference to Regexp Backslash.

	* display.texi (Truncation): Overlays can use line-prefix and
	wrap-prefix too.
	(Overlay Properties): Document wrap-prefix and line-prefix.
	(Face Attributes): Document underline-minimum-offset.
	(Face Remapping): Copyedits.
	(Low-Level Font): Copyedits.
	(Image Cache): Note that the image cache is shared between frames.
	(Line Height): Emphasize that line-spacing only takes effect on
	graphical terminals.

2009-04-13  Chong Yidong  <cyd@stupidchicken.com>

	* display.texi (Refresh Screen): Note that a passage about screen
	refreshing is text terminal only.
	(Forcing Redisplay): Delete misleading comment---sit-for calls
	redisplay, not the other way around.
	(Truncation): Note new values of truncate-partial-width-windows.
	Copyedits.
	(Invisible Text): Document invisible-p.

2009-04-11  Eli Zaretskii  <eliz@gnu.org>

	* display.texi (Overlays): Overlays don't scale well.  See
	http://lists.gnu.org/archive/html/emacs-devel/2009-04/msg00243.html.

2009-04-10  Chong Yidong  <cyd@stupidchicken.com>

	* syntax.texi (Syntax Table Functions): Document cons cell
	argument for modify-syntax-entry.
	(Categories): Document cons cell argument for
	modify-category-entry.

	* searching.texi (String Search): Document word-search-forward-lax
	and word-search-backward-lax.
	(Searching and Case): Describe isearch behavior more precisely.

	* keymaps.texi (Tool Bar): Mention that some platforms do not
	support multi-line toolbars.  Suggested by Stephen Eglen.

	* frames.texi (Layout Parameters): Mention that Nextstep also
	allows only one tool-bar line.  Suggested by Stephen Eglen.

	* nonascii.texi (Text Representations): Copyedits.
	(Coding System Basics): Also mention utf-8-emacs.
	(Converting Representations, Selecting a Representation)
	(Scanning Charsets, Translation of Characters, Encoding and I/O):
	Copyedits.
	(Character Codes): Mention role of codepoints 1114112 to 4194175.

2009-04-09  Chong Yidong  <cyd@stupidchicken.com>

	* text.texi (Yank Commands): Note that yank uses push-mark.
	(Filling): Clarify REGION argument of fill-paragraph.
	Document fill-forward-paragraph-function.
	(Special Properties): Remove "new in Emacs 22" declaration.
	(Clickable Text): Merge with Links and Mouse-1 node.

	* display.texi (Button Properties, Button Buffer Commands):
	Change xref to Clickable Text.

	* tips.texi (Key Binding Conventions): Change xref to Clickable
	Text.

	* elisp.texi (Top): Update node listing.

2009-04-05  Chong Yidong  <cyd@stupidchicken.com>

	* markers.texi (The Mark): Copyedits.  Improve description of
	handle-shift-selection.
	(The Region): Move use-region-p here from The Mark.

	* positions.texi (Screen Lines): Document (cols . lines) argument
	for vertical-motion.

2009-04-04  Chong Yidong  <cyd@stupidchicken.com>

	* frames.texi (Frames): Clean up introduction.  Document `ns'
	return value for framep.
	(Creating Frames): Note how the terminal is chosen.
	(Multiple Terminals, Multiple Displays): Merge into a single node.
	(Color Parameters): Fix typo.

	* variables.texi (Local Variables, Buffer-Local Variables)
	(Creating Buffer-Local): Change link to Multiple Terminals.

	* os.texi (X11 Keysyms): Change link to Multiple Terminals.

	* keymaps.texi (Controlling Active Maps): Change link to Multiple
	Terminals.

	* commands.texi (Command Loop Info, Keyboard Macros): Change link
	to Multiple Terminals.

	* elisp.texi (Top): Update node listing.
	* vol2.texi (Top): Update node listing.
	* vol1.texi (Top): Update node listing.

	* buffers.texi (Current Buffer): Note that the append-to-buffer
	example is no longer in synch with the latest code.  Tie the two
	examples together.

	* files.texi (File Attributes): Move note about MS-DOS from
	Changing Files to File Attributes.
	(Create/Delete Dirs): Note that mkdir is an alias for this.

2009-04-01  Markus Triska  <triska@gmx.at>

	* processes.texi (Filter Functions): Suggest how to handle output
	batches.

2009-03-30  Chong Yidong  <cyd@stupidchicken.com>

	* help.texi (Accessing Documentation): Update example to use
	help-setup-xref and with-help-window.
	(Help Functions): Remove print-help-return-message, which is
	semi-obsolete due to with-help-window.  Document help-buffer and
	help-setup-xref.

2009-03-29  Chong Yidong  <cyd@stupidchicken.com>

	* help.texi (Accessing Documentation, Help Functions):
	Remove information about long-obsolete Emacs versions.

	* modes.texi (Mode Line Variables): The default values of the mode
	line variables are now more complicated.

2009-03-28  Chong Yidong  <cyd@stupidchicken.com>

	* modes.texi (Major Mode Conventions): Note that specialness is
	inherited.
	(Derived Modes): Note that define-derive-mode sets the mode-class
	property.

	* keymaps.texi (Prefix Keys): The M-g prefix key is now named
	goto-map.  Add search-map to the list.

2009-03-27  Eli Zaretskii  <eliz@gnu.org>

	* os.texi (System Environment): Update the list of system-type
	values.

	* markers.texi (The Mark) <handle-shift-selection>: Update for
	removal of the optional argument DEACTIVATE.

2009-03-25  Chong Yidong  <cyd@stupidchicken.com>

	* commands.texi (Focus Events): Most X window managers don't use
	focus-follows-mouse nowadays.

2009-03-24  Chong Yidong  <cyd@stupidchicken.com>

	* commands.texi (Defining Commands): Clarify introduction.
	(Using Interactive): Not that interactive can be put in a symbol
	property.
	(Interactive Call): Note that a symbol with a non-nil
	interactive-form property satisfies commandp.

2009-03-23  Juanma Barranquero  <lekktu@gmail.com>

	* minibuf.texi (Intro to Minibuffers): Fix typos.

2009-03-23  Chong Yidong  <cyd@stupidchicken.com>

	* minibuf.texi (Intro to Minibuffers): Remove long-obsolete info
	about minibuffers in old Emacs versions.  Copyedits.
	Emphasize that enable-recursive-minibuffers defaults to nil.
	(Text from Minibuffer): Simplify introduction.

2009-03-22  Alan Mackenzie  <acm@muc.de>

	* commands.texi (Using Interactive): Clarify string argument to
	`interactive' - even promptless elements need \n separators.

2009-03-18  Chong Yidong  <cyd@stupidchicken.com>

	* minibuf.texi (Completion Styles): New node.

	* elisp.texi (Top): Update node listing.

2009-03-17  Chong Yidong  <cyd@stupidchicken.com>

	* minibuf.texi (Basic Completion): Note that
	read-file-name-completion-ignore-case and
	read-buffer-completion-ignore-case can override
	completion-ignore-case.
	(Minibuffer Completion): Document completing-read changes.
	(Completion Commands): Avoid mentioning partial completion mode.
	Document minibuffer-completion-confirm changes, and
	minibuffer-confirm-exit-commands.
	(High-Level Completion): Document new require-match behavior for
	read-buffer.  Document read-buffer-completion-ignore-case.
	(Reading File Names): Document new require-match behavior for
	read-file-name.

2009-03-14  Chong Yidong  <cyd@stupidchicken.com>

	* debugging.texi (Error Debugging): Don't mislead the reader into
	thinking that debug-on-error enters debugger for C-f at EOB.
	(Error Debugging): Setting debug-on-init within the init file
	works, and has for some time.

2009-03-13  Kenichi Handa  <handa@m17n.org>

	* display.texi (Fontsets): Update the description.

2009-03-13  Chong Yidong  <cyd@stupidchicken.com>

	* advice.texi (Advising Primitives): Link to What Is a Function.

2009-03-12  Chong Yidong  <cyd@stupidchicken.com>

	* compile.texi (Speed of Byte-Code): Update example.
	(Disassembly): Update examples.

	* loading.texi (Repeated Loading): Simplify examples.

	* customize.texi (Common Keywords): It's not necessary to use :tag
	to remove hyphens, as custom-unlispify-tag-name does it
	automatically.
	(Variable Definitions): Link to File Local Variables.
	Document customized-value symbol property.
	(Customization Types): Move menu to end of node.

2009-03-10  Chong Yidong  <cyd@stupidchicken.com>

	* macros.texi (Compiling Macros): Omit misleading sentence, which
	implied that macros can only be used in the same file they are
	defined.
	(Backquote): Remove obsolete information about Emacs 19.

2009-03-05  John Foerch  <jjfoerch@earthlink.net>  (tiny change)

	* display.texi (Display Margins): Fix paren typo.

2009-02-27  Chong Yidong  <cyd@stupidchicken.com>

	* elisp.texi (Top): Update node listing.

	* variables.texi (Variables): Clarify introduction.
	(Global Variables): Mention that setq is a special form.
	(Local Variables): Use active voice.
	(Tips for Defining): Mention marking variables as safe.
	(Buffer-Local Variables): Mention terminal-local and frame-local
	variables together.
	(File Local Variables): Copyedits.
	(Frame-Local Variables): Note that they are not really useful.
	(Future Local Variables): Node deleted.

	* objects.texi (General Escape Syntax): Update explanation of
	Unicode escape syntax.

2009-02-23  Chong Yidong  <cyd@stupidchicken.com>

	* control.texi (Control Structures): Add cindex entry for "textual
	order".

	* eval.texi (Intro Eval): Copyedits.  Standardize on "form"
	instead of "expression" throughout.
	(Function Indirection): Copyedits.  Use active voice.
	(Eval): The default value of max-lisp-eval-depth is now 400.

2009-02-23  Miles Bader  <miles@gnu.org>

	* processes.texi (System Processes): Rename `system-process-attributes'
	to `process-attributes'.

2009-02-22  Chong Yidong  <cyd@stupidchicken.com>

	* symbols.texi (Property Lists): Emphasize that property lists are
	not restricted to symbol cells.
	(Other Plists): Copyedit.

	* sequences.texi (Sequences Arrays Vectors): Make introduction
	more concise.
	(Arrays): Mention char-tables and bool-vectors too.
	(Vectors): Don't repeat information given in Arrays node.  Link to
	nodes that explain the vector usage examples.
	(Char-Tables): Note that char-table elements can have arbitrary
	type.  Explain effect of omitted char-table-extra-slots property.
	Link to Property Lists node.

2009-02-22  Chong Yidong  <cyd@stupidchicken.com>

	* lists.texi (Building Lists): Remove obsolete Emacs 20 usage of
	`append'.
	(List Elements): Copyedits.

	* sequences.texi (Vector Functions): Remove obsolete Emacs 20 use
	of `vconcat'.

	* strings.texi (Creating Strings): Copyedits.  Remove obsolete
	Emacs 20 usage of `concat'.
	(Case Conversion): Copyedits.

2009-02-21  Chong Yidong  <cyd@stupidchicken.com>

	* objects.texi (Lisp Data Types, Syntax for Strings, Buffer Type):
	Minor edits.
	(Frame Configuration Type): Emphasize that it is not primitive.
	(Font Type): New node.
	(Type Predicates): Add fontp; type-of now recognizes font object
	types.

	* intro.texi (Version Info): Update version numbers in examples.
	(Acknowledgements): List more contributors.

	* elisp.texi: Bump version number to 3.0.
	(Top): Link to Font Type node.

2009-02-20  Juanma Barranquero  <lekktu@gmail.com>

	* modes.texi (Major Mode Conventions): Remove duplicate words.
	(Customizing Keywords): Fix typo.

2009-02-14  Eli Zaretskii  <eliz@gnu.org>

	* nonascii.texi (User-Chosen Coding Systems): Document that
	select-safe-coding-system suggests raw-text if there are raw bytes
	in the region.
	(Explicit Encoding): Warn not to use `undecided' when encoding.

2009-02-11  Glenn Morris  <rgm@gnu.org>

	* frames.texi (Visibility of Frames): Mention the effect multiple
	workspaces/desktops can have on visibility.

2009-02-07  Eli Zaretskii  <eliz@gnu.org>

	* text.texi (Commands for Insertion):
	* commands.texi (Event Mod):
	* keymaps.texi (Searching Keymaps):
	* nonascii.texi (Translation of Characters):
	Reinstate documentation of translation-table-for-input.
	(Explicit Encoding): Document the `charset' text property produced
	by decode-coding-region and decode-coding-string.

2009-01-27  Alan Mackenzie  <acm@muc.de>

	* modes.texi (Search-based Fontification): Correct a typo.

2009-01-25  Juanma Barranquero  <lekktu@gmail.com>

	* abbrevs.texi (Abbrev Table Properties): Fix typo.
	Reported by Seweryn Kokot <sewkokot@gmail.com>.  (Bug#2039)

2009-01-24  Eli Zaretskii  <eliz@gnu.org>

	* display.texi (Window Systems): Document the value of
	`initial-window-system' under --daemon.

	* os.texi (System Environment): Remove description of the
	`environment' function which has been deleted.

2009-01-22  Dan Nicolaescu  <dann@ics.uci.edu>

	* frames.texi (Multiple Displays): Remove documentation for
	removed function make-frame-on-tty.

2009-01-22  Chong Yidong  <cyd@stupidchicken.com>

	* files.texi (Format Conversion Piecemeal): Clarify behavior of
	write-region-annotate-functions.
	Document write-region-post-annotation-function.

2009-01-19  Chong Yidong  <cyd@stupidchicken.com>

	* display.texi (Font Lookup): Document WIDTH argument of
	x-list-fonts.

2009-01-17  Eli Zaretskii  <eliz@gnu.org>

	* maps.texi (Standard Keymaps): Rename function-key-map to
	local-function-key-map.

	* keymaps.texi (Translation Keymaps): Rename function-key-map to
	local-function-key-map.

	* nonascii.texi (Terminal I/O Encoding): `keyboard-coding-system'
	and `set-keyboard-coding-system' now accept an optional terminal
	argument.

	* commands.texi (Event Mod): `keyboard-translate-table' is now
	terminal-local.
	(Function Keys): Rename function-key-map to
	local-function-key-map.

	* elisp.texi (Top): Make @detailmenu be consistent with changes in
	frames.texi.

	* hooks.texi (Standard Hooks): Document `delete-frame-functions'
	`delete-terminal-functions', `suspend-tty-functions' and
	`resume-tty-functions'.

	* frames.texi (Frames): Document `frame-terminal' and
	`terminal-live-p'.
	(Multiple Displays): Document `make-frame-on-tty'.
	(Multiple Terminals): Document `terminal-list', `delete-terminal',
	`terminal-name', and `get-device-terminal'.
	(Terminal Parameters): Document `terminal-parameters',
	`terminal-parameter', and `set-terminal-parameter'.

	* os.texi (System Environment): Document `environment' and
	`initial-environment'.
	(Suspending Emacs): Update for multi-tty; document
	`suspend-tty', `resume-tty', and `controlling-tty-p'.

	* nonascii.texi (Coding System Basics): More accurate description
	of `raw-text'.

2009-01-12  Juanma Barranquero  <lekktu@gmail.com>

	* display.texi (Low-Level Font): Fix typo.

2009-01-10  Chong Yidong  <cyd@stupidchicken.com>

	* elisp.texi (Top): Update node listing.

	* display.texi (PostScript Images): Node deleted.

2009-01-10  Eli Zaretskii  <eliz@gnu.org>

	* processes.texi (Decoding Output): Document that null bytes force
	no-conversion for reading process output.

	* files.texi (Reading from Files): Document that null bytes force
	no-conversion when visiting files.

	* processes.texi (Serial Ports): Improve wording, suggested by RMS.

	* nonascii.texi (Lisp and Coding Systems):
	Document inhibit-null-byte-detection and inhibit-iso-escape-detection.
	(Character Properties): Improve wording.

2009-01-09  Chong Yidong  <cyd@stupidchicken.com>

	* display.texi (Font Lookup): Remove obsolete function
	x-font-family-list.  x-list-fonts accepts Fontconfig/GTK syntax.
	(Low-Level Font): Rename from Fonts, move to end of Faces section.
	(Font Selection): Reorder order of variable descriptions.
	Minor clarifications.

	* elisp.texi (Top): Update node listing.

2009-01-09  Glenn Morris  <rgm@gnu.org>

	* commands.texi (Command Loop Info): Say that last-command-char and
	last-input-char are obsolete aliases.

	* edebug.texi (Edebug Recursive Edit): Remove separate references to
	last-input-char and last-command-char, since they are just aliases for
	last-input-event and last-command-event.

	* minibuf.texi (Minibuffer Commands): Use last-command-event rather than
	last-command-char.

2009-01-08  Chong Yidong  <cyd@stupidchicken.com>

	* elisp.texi: Update node listing.

	* display.texi (Faces): Put Font Selection node after Auto Faces.
	(Face Attributes): Don't link to Font Lookup.
	Document font-family-list.
	(Fonts): New node.

2009-01-08  Jason Rumney  <jasonr@gnu.org>

	* frames.texi (Pointer Shape): Clarify that only X supports
	changing the standard pointer shapes.  (Bug#1485)

2009-01-08  Chong Yidong  <cyd@stupidchicken.com>

	* display.texi (Attribute Functions): Note that a function value
	:height is relative, and that compatibility functions work by
	calling set-face-attribute.
	(Displaying Faces): Reorder list in order of increasing priority.
	(Face Remapping): New node.  Content moved here from Displaying
	Faces.
	(Glyphs): Link to Face Functions.

2009-01-08  Chong Yidong  <cyd@stupidchicken.com>

	* display.texi (Faces): Don't discuss face id here.  facep does
	not return t.
	(Defining Faces): Minor clarification.
	(Face Attributes): Rearrange items to match docstring of
	set-face-attribute.  Add :foundry attribute.  Document new role of
	:font attribute.  Texinfo usage fix.
	(Attribute Functions): Copyedits.
	(Face Functions): Note that face number is seldom used.

2009-01-05  Richard M Stallman  <rms@gnu.org>

	* strings.texi (Predicates for Strings): Minor clarification.

	* functions.texi (Function Safety): Texinfo usage fix.

2009-01-04  Eduard Wiebe  <usenet@pusto.de>  (tiny change)

	* objects.texi (General Escape Syntax): Fix typo.

2009-01-03  Martin Rudalics  <rudalics@gmx.at>

	* windows.texi (Choosing Window): Say that pop-up-frame-alist
	works via the default value of pop-up-frame-function.

2009-01-02  Eli Zaretskii  <eliz@gnu.org>

	* processes.texi (System Processes): Document the `time' and
	`ctime' attributes of `system-process-attributes'.

2009-01-01  Chong Yidong  <cyd@stupidchicken.com>

	* display.texi (Face Attributes): Clarify :height attribute.

2008-12-31  Martin Rudalics  <rudalics@gmx.at>

	* buffers.texi (The Buffer List): Clarify what moves a buffer to
	the front of the buffer list.  Add entries for `last-buffer' and
	`unbury-buffer'.

2008-12-27  Eli Zaretskii  <eliz@gnu.org>

	* elisp.texi (Top): Add @detailmenu items for "Multiple Terminals"
	and its subsections.

	* frames.texi (Multiple Terminals, Low-level Terminal)
	(Terminal Parameters, Frames on Other TTY devices): New sections.
	(Frames): Add an xref to "Multiple Terminals".

	* elisp.texi (Top): Add @detailmenu item for "Terminal Type".

	* objects.texi (Terminal Type): New node.
	(Editing Types): Add it to the menu.

	* elisp.texi (Top): Add a @detailmenu item for "Directory Local
	Variables".

	* variables.texi (Directory Local Variables): New node.
	(Variables): Add a menu item for it.

	* loading.texi (Autoload): Document `generate-autoload-cookie' and
	`generated-autoload-file'.

2008-12-20  Eli Zaretskii  <eliz@gnu.org>

	* os.texi (Startup Summary): Add xref to documentation of
	`initial-window-system'.

	* display.texi (Window Systems): Document `window-system' the
	function.  The variable `window-system' is now frame-local.
	Document `initial-window-system'.

2008-12-19  Martin Rudalics  <rudalics@gmx.at>

	* windows.texi (Windows): Rewrite description of
	fit-window-to-buffer.

2008-12-13  Glenn Morris  <rgm@gnu.org>

	* modes.texi (Font Lock Basics): Fix level description.  (Bug#1534)
	(Levels of Font Lock): Refer to font-lock-maximum-decoration.

2008-12-12  Glenn Morris  <rgm@gnu.org>

	* debugging.texi (Error Debugging): Refer forwards to
	eval-expression-debug-on-error.

2008-12-05  Eli Zaretskii  <eliz@gnu.org>

	* strings.texi (String Basics): Only unibyte strings that
	represent key sequences hold 8-bit raw bytes.

	* nonascii.texi (Coding System Basics): Rewrite @ignore'd
	paragraph to speak about `undecided'.
	(Character Properties): Don't explain the meaning of each
	property; instead, identify their Unicode Standard names.
	(Character Sets): Document `map-charset-chars'.

2008-12-02  Glenn Morris  <rgm@gnu.org>

	* files.texi (Format Conversion Round-Trip): Rewrite format-write-file
	section yet again.

2008-11-29  Eli Zaretskii  <eliz@gnu.org>

	* nonascii.texi (Character Properties): New Section.
	(Specifying Coding Systems): Document
	`coding-system-priority-list', `set-coding-system-priority', and
	`with-coding-priority'.
	(Lisp and Coding Systems): Document `check-coding-systems-region'
	and `coding-system-charset-list'.
	(Coding System Basics): Document `coding-system-aliases'.

	* elisp.texi (Top): Add a @detailmenu entry for "Character
	Properties".

	* objects.texi (Character Type): Correct the range of Emacs
	characters.  Add an @xref to "Character Codes".

	* strings.texi (String Basics): Add an @xref to "Character Codes".

	* numbers.texi (Integer Basics): Add an @xref to `max-char'.

	* nonascii.texi (Explicit Encoding): Update for Emacs 23.
	(Character Codes): Document `max-char'.

2008-11-28  Eli Zaretskii  <eliz@gnu.org>

	* nonascii.texi (Text Representations, Converting Representations)
	(Character Sets, Scanning Charsets, Translation of Characters):
	Make text more accurate.

2008-11-28  Glenn Morris  <rgm@gnu.org>

	* files.texi (Format Conversion Round-Trip): Improve previous change.

2008-11-26  Chong Yidong  <cyd@stupidchicken.com>

	* modes.texi (Auto Major Mode): Fix example.

2008-11-25  Glenn Morris  <rgm@gnu.org>

	* control.texi (Signaling Errors): Fix `wrong-type-argument' name.

	* files.texi (Format Conversion Round-Trip):
	Use active voice for previous change.

2008-11-25  Chong Yidong  <cyd@stupidchicken.com>

	* os.texi (Processor Run Time):
	* processes.texi (Transaction Queues):
	* markers.texi (The Mark):
	* windows.texi (Choosing Window, Selecting Windows):
	* files.texi (Changing Files, Magic File Names):
	* commands.texi (Key Sequence Input):
	* functions.texi (Declaring Functions):
	* strings.texi (Predicates for Strings):
	* intro.texi (nil and t): Fix typos (pointed out by Drew Adams).

2008-11-24  Chong Yidong  <cyd@stupidchicken.com>

	* help.texi (Accessing Documentation): Update example.

	* variables.texi (Defining Variables): Note that `*' is not
	necessary if defcustom is used.

2008-11-22  Eli Zaretskii  <eliz@gnu.org>

	* elisp.texi (Top): Remove "Chars and Bytes" and "Splitting
	Characters" from @detailmenu.

	* nonascii.texi (Character Codes, Character Sets)
	(Scanning Charsets, Translation of Characters): Update for Emacs 23.
	(Chars and Bytes, Splitting Characters): Sections removed.

2008-11-22  Lute Kamstra  <lute@gnu.org>

	* positions.texi (Text Lines): Update goto-line documentation.

2008-11-21  Martin Rudalics  <rudalics@gmx.at>

	* frames.texi (Frames): Fix typo, add cross references, reword.
	(Initial Parameters): Reword special-display-frame-alist text.
	(Frames and Windows): Reword.  Describe argument norecord for
	set-frame-selected-window.
	(Input Focus): Describe argument norecord for select-frame.
	Remove comment on MS-Windows behavior for focus-follows-mouse.
	(Raising and Lowering): Mention windows-frames dichotomy in
	metaphor.

	* windows.texi (Displaying Buffers, Vertical Scrolling)
	(Horizontal Scrolling): Fix indenting and rewording issues
	introduced with 2008-11-07 change.

2008-11-20  Glenn Morris  <rgm@gnu.org>

	* files.texi (Format Conversion Round-Trip): Mention `preserve'
	element of `format-alist'.

2008-11-19  Glenn Morris  <rgm@gnu.org>

	* doclicense.texi: Update to FDL 1.3.
	* elisp.texi, vol1.texi, vol2.texi: Relicense under FDL 1.3 or later.

2008-11-18  Chong Yidong  <cyd@stupidchicken.com>

	* windows.texi (Window Hooks): Remove *-end-trigger-functions
	vars, which are obsolete.  Mention jit-lock-register.

	* modes.texi (Other Font Lock Variables):
	Document jit-lock-register and jit-lock-unregister.

	* frames.texi (Color Parameters): Document alpha parameter.

2008-11-16  Martin Rudalics  <rudalics@gmx.at>

	* windows.texi (Splitting Windows, Deleting Windows)
	(Selecting Windows, Cyclic Window Ordering)
	(Buffers and Windows, Displaying Buffers, Choosing Window)
	(Dedicated Windows, Window Point, Window Start and End)
	(Textual Scrolling, Vertical Scrolling, Horizontal Scrolling)
	(Size of Window, Resizing Windows, Window Configurations)
	(Window Parameters): Avoid @var at beginning of sentences and
	reword accordingly.

2008-11-11  Lute Kamstra  <lute@gnu.org>

	* files.texi (File Name Components): Fix file-name-extension
	documentation.

2008-11-11  Juanma Barranquero  <lekktu@gmail.com>

	* frames.texi (Basic Parameters): Remove display-environment-variable
	and term-environment-variable.

2008-11-08  Eli Zaretskii  <eliz@gnu.org>

	* windows.texi (Basic Windows, Splitting Windows)
	(Deleting Windows, Selecting Windows, Cyclic Window Ordering)
	(Buffers and Windows, Displaying Buffers, Dedicated Windows)
	(Resizing Windows, Window Configurations, Window Parameters):
	Fix wording and markup.

2008-11-07  Martin Rudalics  <rudalics@gmx.at>

	* windows.texi (Windows): Update entries.
	(Basic Windows): Remove listing of attributes.  Reword.
	(Splitting Windows, Deleting Windows): Reword.
	(Selecting Windows, Cyclic Window Ordering): Reword with special
	emphasis on order of recently selected windows and buffer list.
	(Buffers and Windows, Choosing Window): Reword with special
	emphasis on dedicated windows.
	(Displaying Buffers): Reword.  For switch-to-buffer mention that
	it may fall back on pop-to-buffer.  For other-window try to
	explain how it treats the cyclic ordering of windows.
	(Dedicated Windows): New node and section discussing dedicated
	windows and associated functions.
	(Window Point): Add entry for window-point-insertion-type.  Reword.
	(Window Start and End): Rename node and section title.  Reword.
	(Textual Scrolling, Vertical Scrolling, Horizontal Scrolling):
	Minor rewording.
	(Size of Window): Reword, in particular text on window-width.
	(Resizing Windows): Reword.  Add text on balancing windows.
	(Window Configurations): Reword.  Mention window parameters.
	(Window Parameters): New node and section on window parameters.
	(Window Hooks): Reword.  Mention that
	window-configuration-change-hook is run "buffer-locally".
	* elisp.texi (Top): Update Windows entries in @detailmenu
	section.

2008-11-04  Juanma Barranquero  <lekktu@gmail.com>

	* searching.texi (Regexp Search): Fix typo.

2008-11-03  Seweryn Kokot  <sewkokot@gmail.com>  (tiny change)

	* searching.texi (Regexp Search): Document GREEDY arg.
	(Simple Match Data): Fix return value.

2008-11-01  Eli Zaretskii  <eliz@gnu.org>

	* nonascii.texi (Text Representations): Rewrite to make consistent
	with Emacs 23 internal representation of characters.
	Document `unibyte-string'.

2008-10-28  Chong Yidong  <cyd@stupidchicken.com>

	* processes.texi (Process Information): Note that process-status
	does not accept buffer names.

2008-10-27  Seweryn Kokot  <sewkokot@gmail.com>  (tiny change)

	* positions.texi (Skipping Characters): Correct return value of
	skip-chars-forward.

2008-10-25  Martin Rudalics  <rudalics@gmx.at>

	* windows.texi (Deleting Windows): Update documentation of
	delete-windows-on.
	(Buffers and Windows): Update documentations of
	get-buffer-window and get-buffer-window-list.
	(Displaying Buffers): Update documentation of
	replace-buffer-in-windows.

	* buffers.texi (Current Buffer): Reword set-buffer and
	with-current-buffer documentations.
	(Creating Buffers): Reword documentation of get-buffer-create.

2008-10-23  Martin Rudalics  <rudalics@gmx.at>

	* buffers.texi (Current Buffer): Reword documentation of
	set-buffer.
	(Buffer Names): Reword documentation of buffer-name.
	(The Buffer List): For bury-buffer explain what happens with the
	buffer's window.
	(Creating Buffers): Say that get-buffer-create's arg is called
	buffer-or-name.

2008-10-22  Chong Yidong  <cyd@stupidchicken.com>

	* advice.texi (Computed Advice): Explain what DEFINITION is.

	* nonascii.texi (Character Codes): Remove obsolete function
	char-valid-p, and document characterp instead.

2008-10-22  Martin Rudalics  <rudalics@gmx.at>

	* windows.texi (Displaying Buffers): Reword documentation of
	pop-to-buffer.
	(Choosing Window): Rewrite documentation of display-buffer and
	its options.

	* buffers.texi (Killing Buffers): Update documentation of
	kill-buffer.

2008-10-21  Eli Zaretskii  <eliz@gnu.org>

	* processes.texi (Serial Ports): Fix wording and improve markup.

	* searching.texi (Regexp Search): Document `string-match-p' and
	`looking-at-p'.
	(POSIX Regexps): Add an xref for "non-greedy".
	(Regexp Special): Add @cindex entry for "non-greedy".

	* display.texi (Attribute Functions): Document `face-all-attributes'.
	(Image Cache) <image-refresh>: Minor wording fixes.

	* frames.texi (Color Names): Add an xref to `read-color'.

	* minibuf.texi (High-Level Completion): Document `read-color'.

	* elisp.texi (Top): Add "Swapping Text" to @detailmenu.

	* positions.texi (Narrowing): Add an xref to "Swapping Text".

	* buffers.texi (Swapping Text): New section, documents
	`buffer-swap-text'.

2008-10-21  Martin Rudalics  <rudalics@gmx.at>

	* windows.texi (Resizing Windows): Minor wording fix.

2008-10-20  Eli Zaretskii  <eliz@gnu.org>

	* processes.texi (Shell Arguments): Document `split-string-and-unquote'
	and `combine-and-quote-strings'.

	* strings.texi (Creating Strings): Add xrefs for them.

2008-10-19  Eli Zaretskii  <eliz@gnu.org>

	* elisp.texi (Top): Make descriptive text for "Reading File Names"
	match the corresponding menu in minibuf.texi.

	* minibuf.texi (Reading File Names): Document `read-shell-command'
	and `minibuffer-local-shell-command-map'.

2008-10-19  Martin Rudalics  <rudalics@gmx.at>

	* windows.texi (Resizing Windows): Remove var{} around "window" in
	documentation of enlarge-window.
	Rewrite documentation of window-min-height and window-min-width.

2008-10-19  Eli Zaretskii  <eliz@gnu.org>

	* functions.texi (Calling Functions): Document `apply-partially'.

	* hooks.texi (Standard Hooks): Mention
	`before-hack-local-variables-hook' and `hack-local-variables-hook'.

	* variables.texi (File Local Variables): Document
	`file-local-variables-alist', `before-hack-local-variables-hook'
	and `hack-local-variables-hook'.

	* processes.texi (Synchronous Processes): Document `process-lines'.

	* customize.texi (Variable Definitions):
	Document `custom-reevaluate-setting'.

2008-10-18  Martin Rudalics  <rudalics@gmx.at>

	* windows.texi (Choosing Window, Deleting Windows)
	(Displaying Buffers): Expand documentation of dedicated windows.

2008-10-18  Eli Zaretskii  <eliz@gnu.org>

	* files.texi (Changing Files): Document symbolic input of file
	modes to `set-file-modes'.  Document `read-file-modes' and
	`file-modes-symbolic-to-number'.

	* maps.texi (Standard Keymaps): Document `multi-query-replace-map'
	and `search-map'.

	* searching.texi (Search and Replace):
	Document `replace-search-function' and `replace-re-search-function'.
	Document `multi-query-replace-map'.

	* minibuf.texi (Text from Minibuffer): Document `read-regexp'.
	(Completion Commands, Reading File Names):
	Rename `minibuffer-local-must-match-filename-map' to
	`minibuffer-local-filename-must-match-map'.
	(Minibuffer Completion): The `require-match' argument to
	`completing-read' can now have the value `confirm-only'.

	* windows.texi (Displaying Buffers): Minor wording fix.
	(Choosing Window): `split-height-threshold' can now be nil.
	Document `split-width-threshold'.  `pop-up-frames' can have the
	value `graphic-only'.

2008-10-17  Eli Zaretskii  <eliz@gnu.org>

	* os.texi (Startup Summary): Document `before-init-time' and
	`after-init-time'.  Document `initial-window-system' and
	`window-system-initialization-alist'.  Document reading the
	abbrevs file.  Document the call to `server-start' under --daemon.
	Rearrange a bit to be consistent with the code flow.
	(Processor Run Time): Document `emacs-uptime' and `emacs-init-time'.
	(Time Parsing): Document `format-seconds'.

2008-10-17  Martin Rudalics  <rudalics@gmx.at>

	* windows.texi (Basic Windows, Splitting Windows): Fix whitespace
	and reword.

2008-10-16  Eli Zaretskii  <eliz@gnu.org>

	* markers.texi (The Mark): Document use-region-p.

2008-10-15  Eli Zaretskii  <eliz@gnu.org>

	* internals.texi (Writing Emacs Primitives): The interactive spec
	of a primitive can be a Lisp form.

	* markers.texi (The Mark): Document the `lambda' and `(only . OLD)'
	values of transient-mark-mode.  Document handle-shift-selection.

	* commands.texi (Using Interactive, Interactive Codes): Document `^'.
	(Interactive Examples): Show an example of `^'.
	(Key Sequence Input): Document this-command-keys-shift-translated.
	(Defining Commands, Using Interactive): The interactive-form of a
	function can be added via its symbol's property.

	* positions.texi (List Motion): beginning-of-defun-function can
	now accept an argument.

	* text.texi (Low-Level Kill Ring): interprogram-paste-function can
	now return a list of strings.

	* control.texi (Handling Errors): Document ignore-errors.

	* frames.texi (Creating Frames): Document frame-inherited-parameters.
	(Parameter Access): Document set-frame-parameter.

	* variables.texi (Creating Buffer-Local): Add an xref to "Setting
	Hooks" for the effect of kill-all-local-variables on local hook
	functions.

	* modes.texi (Major Mode Conventions, Mode Line Variables):
	`mode-name' need not be a string.  xref to "Mode Line Data" for
	details, and to "Emulating Mode Line" for computing a string
	value.

2008-10-14  Eli Zaretskii  <eliz@gnu.org>

	* processes.texi (System Processes): New section.
	(Processes, Signals to Processes): Add xrefs to it.

	* objects.texi (Editing Types): A `process' is a subprocess of
	Emacs, not just any process running on the OS.

	* elisp.texi (Top): Adjust the @detailmenu for the above two
	changes.

	* sequences.texi (Char-Tables): Remove documentation of
	set-char-table-default, which has no effect since Emacs 23.
	<char-table-range, set-char-table-range>: Don't mention generic
	characters and charsets.  Add a cons cell as a possible argument.

	* nonascii.texi (Splitting Characters)
	(Translation of Characters): Don't mention generic characters.

	* display.texi (Fontsets): Don't mention generic characters.

	* sequences.texi (Char-Tables): `map-char-table' can now call its
	argument FUNCTION with a cons cell as KEY.

2008-10-13  Eli Zaretskii  <eliz@gnu.org>

	* objects.texi (Primitive Function Type): Move "@cindex special
	forms" from here...

	* eval.texi (Special Forms): ...to here.

	* functions.texi (What Is a Function): `functionp' returns nil for
	special forms.  Add an xref.

	* elisp.texi (Top): Add a @detailmenu entry for "Frame-Local
	Variables".

	* variables.texi (Frame-Local Variables): New section.
	(Buffer-Local Variables): Add an xref to it.
	(Intro to Buffer-Local, Creating Buffer-Local): A variable cannot
	have both frame-local and buffer-local binding.

	* frames.texi (Frames): Mention multiple tty frames.
	(Frame Parameters, Parameter Access): Mention frame-local variable
	bindings.

2008-09-20  Glenn Morris  <rgm@gnu.org>

	* display.texi (Defining Faces): Recommend against face variables.

2008-09-16  Juanma Barranquero  <lekktu@gmail.com>

	* display.texi (Echo Area Customization): Fix typo.

2008-09-09  Juanma Barranquero  <lekktu@gmail.com>

	* loading.texi (Where Defined): Add `defface' item.

2008-09-06  Martin Rudalics  <rudalics@gmx.at>

	* loading.texi (Where Defined): Fix description of symbol-file.

2008-08-26  Jason Rumney  <jasonr@gnu.org>

	* display.texi (TIFF Images): New section describing :index property.

2008-08-23  Chong Yidong  <cyd@stupidchicken.com>

	* display.texi (Temporary Displays): Remove unnecessary comment
	about usage of temp-buffer-show-hook.

2008-08-05  Chong Yidong  <cyd@stupidchicken.com>

	* symbols.texi (Other Plists): Fix incorrect example.
	Suggested by Florian Beck.

2008-07-31  Juanma Barranquero  <lekktu@gmail.com>

	* os.texi: Fix previous change.

2008-07-31  Dan Nicolaescu  <dann@ics.uci.edu>

	* os.texi:
	* intro.texi:
	* files.texi: Remove VMS support.

2008-07-27  Dan Nicolaescu  <dann@ics.uci.edu>

	* os.texi:
	* frames.texi:
	* display.texi: Remove mentions of Mac Carbon.

2008-07-01  Miles Bader  <miles@gnu.org>

	* text.texi (Special Properties):
	* display.texi (Truncation): Add wrap-prefix and line-prefix.

2008-06-28  Johan Bockgård  <bojohan@gnu.org>

	* display.texi (Other Image Types): Fix copy/paste error; say
	"PBM", not "XBM".

2008-06-26  Dan Nicolaescu  <dann@ics.uci.edu>

	* os.texi: Remove references to obsolete systems.

2008-06-20  Eli Zaretskii  <eliz@gnu.org>

	* makefile.w32-in (distclean): Remove makefile.

2008-06-17  Glenn Morris  <rgm@gnu.org>

	* Makefile.in (emacsver, miscmanualdir, VERSION, manual, install)
	(elisp, dist): Remove rules and variables that are obsolete now
	the lisp manual is no longer distributed separately.

2008-06-16  Glenn Morris  <rgm@gnu.org>

	* configure, configure.in, mkinstalldirs: Remove unused files.

	* book-spine.texinfo: Set version to 23.0.60.
	* vol1.texi (EMACSVER):
	* vol2.texi (EMACSVER): Set to 23.0.60.

	* elisp.texi, vol1.texi, vol2.texi: Update Back-Cover Text
	as per maintain.info.

2008-06-15  Glenn Morris  <rgm@gnu.org>

	* makefile.w32-in (manual): Use "23" rather than "21".

	* Makefile.in (emacsver): New, set by configure.
	(manual): Use emacsver.

	* intro.texi: Report bugs using M-x report-emacs-bug.

	* elisp.texi (EMACSVER): Remove duplicate, outdated setting.

2008-06-13  Daniel Engeler  <engeler@gmail.com>

	* elisp.texi, internals.texi, processes.texi: Add documentation
	about serial port access.

2008-06-05  Miles Bader  <miles@gnu.org>

	* display.texi (Displaying Faces): Update to reflect function
	renamings in face-remap.el.

2008-06-05  Juanma Barranquero  <lekktu@gmail.com>

	* display.texi (Fontsets): Fix typos.

2008-06-03  Miles Bader  <miles@gnu.org>

	* display.texi (Displaying Faces): Add add-relative-face-remapping,
	remove-relative-face-remapping, set-base-face-remapping,
	and set-default-base-face-remapping.

2008-06-01  Miles Bader  <miles@gnu.org>

	* display.texi (Displaying Faces): Add face-remapping-alist.

2008-05-30  Stefan Monnier  <monnier@iro.umontreal.ca>

	* tips.texi (Coding Conventions): Do not encourage the use of "-flag"
	variable names.

2008-05-03  Eric S. Raymond  <esr@golux>

	* keymaps.texi: Clarify that (current-local-map) and
	(current-global-map) return references, not copies.

2008-05-02  Juri Linkov  <juri@jurta.org>

	* minibuf.texi (Text from Minibuffer): Document a list of
	default values for `read-from-minibuffer'.

2008-04-24  Juanma Barranquero  <lekktu@gmail.com>

	* nonascii.texi (Translation of Characters): Fix previous change.

2008-04-20  Chong Yidong  <cyd@stupidchicken.com>

	* display.texi (Overlay Properties): Clarify role of underlying
	textprop and overlay keymaps for display strings.

	* keymaps.texi (Active Keymaps): Ditto.

2008-04-19  Stefan Monnier  <monnier@iro.umontreal.ca>

	* minibuf.texi (Programmed Completion):
	Replace dynamic-completion-table with the new completion-table-dynamic.

2008-04-07  Chong Yidong  <cyd@stupidchicken.com>

	* intro.texi (Some Terms): Change "fonts in this manual" index
	entry to "typographic conventions".

2008-04-05  Eli Zaretskii  <eliz@gnu.org>

	* objects.texi (Text Props and Strings): Add indexing for read
	syntax of text properties.

2008-03-25  Stefan Monnier  <monnier@iro.umontreal.ca>

	* processes.texi (Decoding Output): Remove process-filter-multibyte
	functions.

2008-03-15  Martin Rudalics  <rudalics@gmx.at>

	* display.texi (Finding Overlays): Say that empty overlays at
	the end of the buffer are reported too.

2008-03-13  Glenn Morris  <rgm@gnu.org>

	* elisp.texi (EMACSVER): Set to 23.0.60.

2008-02-26  Chong Yidong  <cyd@stupidchicken.com>

	* strings.texi (Formatting Strings): Treat - and 0 as flag characters.

2008-02-22  Glenn Morris  <rgm@gnu.org>

	* frames.texi (Position Parameters): Clarify the description of
	`left' and `top', using information from "Geometry".
	(Geometry): Give a pointer to "Position Parameters", rather than
	repeating information.

2008-02-11  Glenn Morris  <rgm@gnu.org>

	* objects.texi (Equality Predicates): No longer talk about "two"
	functions.

2008-02-11  Lawrence Mitchell  <wence@gmx.li>  (tiny change)

	* objects.texi (Equality Predicates): Add defun for
	equal-including-properties.

2008-02-10  Glenn Morris  <rgm@gnu.org>

	* objects.texi (Equality Predicates):
	Mention equal-including-properties.

2008-02-07  Richard Stallman  <rms@gnu.org>

	* windows.texi (Window Start): Mention the feature of moving
	window-start to start of line.

2008-02-07  Jan Djärv  <jan.h.d@swipnet.se>

	* keymaps.texi (Tool Bar): Document rtl property.

2008-01-27  Thien-Thi Nguyen  <ttn@gnuvola.org>

	* display.texi (Button Types):
	For define-button-type, clarify type of NAME.

2008-01-19  Martin Rudalics  <rudalics@gmx.at>

	* buffers.texi (Buffer Modification): Fix typo.

2008-01-06  Dan Nicolaescu  <dann@ics.uci.edu>

	* os.texi (System Environment): Remove references to OSes that are
	not supported anymore.

2008-01-05  Dan Nicolaescu  <dann@ics.uci.edu>

	* os.texi (System Environment): Remove mention for Masscomp.

2008-01-04  Richard Stallman  <rms@gnu.org>

	* display.texi (Faces): Don't talk about internal face vector as arg
	to facep.

	* customize.texi (Type Keywords): Fix previous change.

	* text.texi (Links and Mouse-1): Fix xref for commands.texi change.
	* elisp.texi (Top): Fix menu for commands.texi change.

2007-12-30  Richard Stallman  <rms@gnu.org>

	* commands.texi (Accessing Mouse): Rename from Accessing Events.
	(Accessing Scroll): New node broken out of Accessing Mouse.

2007-12-28  Richard Stallman  <rms@gnu.org>

	* frames.texi (Size Parameters): Fix typo.
	(Basic Parameters): For `title', refer to title bar.
	(Size and Position): Explain meaning of frame pixel width and height.

2007-12-23  Richard Stallman  <rms@gnu.org>

	* customize.texi (Type Keywords): Uncomment :validate and clarify it.
	Improve some of the commented-out keywords' text too.

2007-12-14  Martin Rudalics  <rudalics@gmx.at>

	* nonascii.texi (Encoding and I/O): Reword to avoid saying
	"visit the current buffer".

	* os.texi (System Interface): Fix typo.

2007-12-04  Richard Stallman  <rms@gnu.org>

	* objects.texi (Symbol Type): Fix typo.

2007-12-03  Richard Stallman  <rms@gnu.org>

	* hooks.texi (Standard Hooks): Add link to Hooks for Loading.

2007-12-01  Glenn Morris  <rgm@gnu.org>

	* functions.texi (Declaring Functions): Improve previous change.

2007-11-30  Glenn Morris  <rgm@gnu.org>

	* functions.texi (Declaring Functions): Add optional fourth
	argument of declare-function, and setting third argument to `t'.

2007-11-29  Richard Stallman  <rms@gnu.org>

	* customize.texi (Composite Types): Document `group' type.

2007-11-29  Glenn Morris  <rgm@gnu.org>

	* functions.texi (Declaring Functions): Add findex.
	Mention `external' files.

2007-11-26  Juanma Barranquero  <lekktu@gmail.com>

	* functions.texi (Declaring Functions): Fix directive.

2007-11-25  Richard Stallman  <rms@gnu.org>

	* help.texi (Help Functions): Clean up last change.

	* advice.texi (Preactivation, Activation of Advice): Minor cleanup.

	* loading.texi (Named Features): Minor cleanup.

	* macros.texi (Eval During Expansion): Minor cleanup.

	* variables.texi (Variable Aliases): Minor cleanup.

2007-11-24  Richard Stallman  <rms@gnu.org>

	* functions.texi (Declaring Functions): Clarify previous change.

	* compile.texi (Compiler Errors): Clarify previous change.

2007-11-24  Richard Stallman  <rms@gnu.org>

	* display.texi (Refresh Screen, Forcing Redisplay):
	Clarify the text and move items around.

2007-11-24  Glenn Morris  <rgm@gnu.org>

	* functions.texi (Declaring Functions): New section.
	* compile.texi (Compiler Errors): Mention declaring functions,
	defvar with no initvalue, and byte-compile-warnings.

2007-11-15  Martin Rudalics  <rudalics@gmx.at>

	* vol1.texi (Top): Remove Frame-Local Variables from Node Listing.
	* vol2.texi (Top): Remove Frame-Local Variables from Node Listing.

2007-11-13  Martin Rudalics  <rudalics@gmx.at>

	* help.texi (Help Functions): Document new macro `with-help-window'.

2007-11-10  Paul Pogonyshev  <pogonyshev@gmx.net>

	* searching.texi (Replacing Match): Describe new
	`match-substitute-replacement'.

2007-10-31  Richard Stallman  <rms@gnu.org>

	* strings.texi (Creating Strings): Null strings from concat not unique.

2007-10-26  Richard Stallman  <rms@gnu.org>

	* objects.texi (Equality Predicates): Null strings are uniquified.

	* minibuf.texi: Minor clarifications in previous change.

2007-10-25  Glenn Morris  <rgm@gnu.org>

	* customize.texi (Variable Definitions): Add :risky and :safe keywords.

2007-10-24  Richard Stallman  <rms@gnu.org>

	* elisp.texi (Top): Delete Frame-Local Variables from subnode menu.

	* variables.texi (Frame-Local Variables): Node deleted.
	(Variables): Delete Frame-Local Variables from menu.
	(Local Variables, Buffer-Local Variables, Intro to Buffer-Local)
	(Default Value): Don't mention frame-local vars.

	* os.texi (Idle Timers): current-idle-time returns nil if not idle.

	* loading.texi (Unloading): Document FEATURE-unload-function
	instead of FEATURE-unload-hook.

	* frames.texi (Multiple Displays): Don't mention frame-local vars.

2007-10-22  Juri Linkov  <juri@jurta.org>

	* minibuf.texi (Text from Minibuffer, Minibuffer Completion)
	(High-Level Completion): Document a list of default value strings
	in the DEFAULT argument, for which minibuffer functions return the
	first element.

2007-10-17  Juri Linkov  <juri@jurta.org>

	* text.texi (Filling): Update arguments of fill-paragraph.
	fill-paragraph operates on the active region in Transient Mark mode.
	Remove fill-paragraph-or-region.

2007-10-13  Karl Berry  <karl@gnu.org>

	* elisp.texi (@dircategory): Move to after @copying,
	since we want @copying as close as possible to the beginning of
	the output.

2007-10-12  Richard Stallman  <rms@gnu.org>

	* elisp.texi (Top): Add Distinguish Interactive to subnode menu.

	* commands.texi (Distinguish Interactive): New node,
	broken out from Interactive Call and rewritten.
	(Command Loop): Put Distinguish Interactive in menu.

2007-10-09  Richard Stallman  <rms@gnu.org>

	* text.texi (Examining Properties): Mention overlay priority.

	* display.texi (Display Margins): Correct the description
	of margin display specifications.
	(Replacing Specs): New subnode broken out of Display Property.

2007-10-06  Juri Linkov  <juri@jurta.org>

	* text.texi (Filling): Document fill-paragraph-or-region.

2007-10-05  Juanma Barranquero  <lekktu@gmail.com>

	* display.texi (Auto Faces): Fix typo.

2007-10-02  Richard Stallman  <rms@gnu.org>

	* display.texi (Display Property): Explain some display specs
	don't let you move point in.

	* frames.texi (Cursor Parameters):
	Describe cursor-in-non-selected-windows here.  Explain more values.

	* windows.texi (Basic Windows): Don't describe
	cursor-in-non-selected-windows here.

2007-10-01  Eli Zaretskii  <eliz@gnu.org>

	* processes.texi (Misc Network): Note that these functions are
	supported only on some systems.

2007-10-01  Richard Stallman  <rms@gnu.org>

	* display.texi (Overlay Properties): Explain nil as priority.
	Explain that conflicts are unpredictable if not resolved by
	priorities.

2007-09-23  Richard Stallman  <rms@gnu.org>

	* macros.texi (Backquote): Minor clarification.

2007-09-19  Richard Stallman  <rms@gnu.org>

	* display.texi (Display Property): Explain multiple display specs.
	Clarify when they work in parallel and when one overrides.
	Fix error in example.

2007-09-06  Glenn Morris  <rgm@gnu.org>

	Move from lispref/ to doc/lispref/.  Change all setfilename
	commands to use ../../info.
	* Makefile.in (infodir): Go up one more level.
	(usermanualdir): Change from ../man to ../emacs.
	(miscmanualdir): New.
	(dist): Use new variable miscmanualdir.
	* makefile.w32-in (infodir, texinputdir): Go up one more level.
	(usermanualdir): Change from ../man to ../emacs.

2007-08-30  Martin Rudalics  <rudalics@gmx.at>

	* commands.texi (Command Loop Info): Advise against changing
	most variables described here.  Explain new variable
	last-repeatable-command.

2007-08-29  Glenn Morris  <rgm@gnu.org>

	* elisp.texi (EMACSVER): Increase to 23.0.50.

2007-08-29  Dan Nicolaescu  <dann@ics.uci.edu>

	* frames.texi (Basic Parameters): Add display-environment-variable
	and term-environment-variable.

2007-08-28  Juri Linkov  <juri@jurta.org>

	* display.texi (Image Formats, Other Image Types): Add SVG.

2007-08-28  Juri Linkov  <juri@jurta.org>

	* display.texi (Images): Move formats-related text to new node
	"Image Formats".
	(Image Formats): New node.

2007-08-27  Richard Stallman  <rms@gnu.org>

	* windows.texi (Window Configurations): Clarify what
	a window configuration saves.

2007-08-25  Richard Stallman  <rms@gnu.org>

	* display.texi (Images): Delete redundant @findex.

2007-08-16  Stefan Monnier  <monnier@iro.umontreal.ca>

	* text.texi (Change Hooks): (after|before)-change-functions are no
	longer bound to nil while running; rather inhibit-modification-hooks
	is t.

2007-08-16  Richard Stallman  <rms@gnu.org>

	* processes.texi (Asynchronous Processes):
	Clarify doc of start-file-process.

2007-08-08  Martin Rudalics  <rudalics@gmx.at>

	* modes.texi (Example Major Modes): Fix typo.

2007-08-08  Glenn Morris  <rgm@gnu.org>

	* intro.texi (nil and t): Do not use `iff' in documentation.

	* tips.texi (Documentation Tips): Recommend against `iff'.

2007-08-07  Chong Yidong  <cyd@stupidchicken.com>

	* display.texi (Image Cache): Document image-refresh.

2007-08-06  Martin Rudalics  <rudalics@gmx.at>

	* windows.texi (Size of Window): Document window-full-width-p.

2007-07-25  Glenn Morris  <rgm@gnu.org>

	* gpl.texi (GPL): Replace license with GPLv3.

	* Relicense all FSF files to GPLv3 or later.

2007-07-24  Michael Albinus  <michael.albinus@gmx.de>

	* processes.texi (Synchronous Processes):
	Add `process-file-shell-command'.
	(Asynchronous Processes): Mention restricted use of
	`process-filter' and `process-sentinel' in
	`start-file-process'.  Add `start-file-process-shell-command'.

2007-07-17  Michael Albinus  <michael.albinus@gmx.de>

	* files.texi (Magic File Names): Introduce optional parameter
	IDENTIFICATION for `file-remote-p'.

2007-07-16  Richard Stallman  <rms@gnu.org>

	* display.texi (Defining Faces): Fix previous change.

2007-07-14  Richard Stallman  <rms@gnu.org>

	* control.texi (Handling Errors): Document `debug' in handler list.

2007-07-10  Richard Stallman  <rms@gnu.org>

	* display.texi (Defining Faces): Explain C-M-x feature for defface.

2007-07-09  Richard Stallman  <rms@gnu.org>

	* files.texi (Magic File Names): Rewrite previous change.

2007-07-08  Michael Albinus  <michael.albinus@gmx.de>

	* files.texi (Magic File Names): Introduce optional parameter
	CONNECTED for `file-remote-p'.

2007-07-07  Michael Albinus  <michael.albinus@gmx.de>

	* processes.texi (Asynchronous Processes):
	* files.texi (Magic File Names): Add `start-file-process'.

2007-06-27  Richard Stallman  <rms@gnu.org>

	* files.texi (Format Conversion Piecemeal):
	Clarify `after-insert-file-functions' calling convention.

2007-06-27  Michael Albinus  <michael.albinus@gmx.de>

	* files.texi (Magic File Names): Remove `dired-call-process'.
	Add `process-file'.

2007-06-27  Kenichi Handa  <handa@m17n.org>

	* text.texi (Special Properties): Fix description about
	`composition' property.

2007-06-26  Kenichi Handa  <handa@m17n.org>

	* nonascii.texi (Default Coding Systems): Document about the
	return value `undecided'.

2007-06-25  David Kastrup  <dak@gnu.org>

	* keymaps.texi (Active Keymaps): Document new POSITION argument of
	`current-active-maps'.

2007-06-24  Karl Berry  <karl@gnu.org>

	* elisp.texi, vol1.texi, vol2.texi: New Back-Cover Text.

2007-06-15  Juanma Barranquero  <lekktu@gmail.com>

	* display.texi (Overlay Arrow): Doc fix.

2007-06-14  Karl Berry  <karl@tug.org>

	* anti.texi (Antinews): Typo.

2007-06-14  Chong Yidong  <cyd@stupidchicken.com>

	* display.texi (Image Cache): Document image-refresh.

2007-06-12  Karl Berry  <karl@gnu.org>

	* vol1.texi, vol2.texi, two-volume-cross-refs.txt: Update.
	* two-volume.make: New file.
	* .cvsignore: Ignore two-volume files.

2007-06-12  Tom Tromey  <tromey@redhat.com>

	* os.texi (Init File): Document user-emacs-directory.

2007-06-03  Nick Roberts  <nickrob@snap.net.nz>

	* commands.texi (Click Events): Describe width and height when
	object is nil.

2007-05-30  Nick Roberts  <nickrob@snap.net.nz>

	* commands.texi (Click Events): Layout more logically.
	Describe width and height.
	(Drag Events, Motion Events): Update to new format for position.

2007-06-02  Richard Stallman  <rms@gnu.org>

	* frames.texi (Color Parameters): Add xref to (emacs)Standard Faces.

2007-06-02  Chong Yidong  <cyd@stupidchicken.com>

	* Version 22.1 released.

2007-06-01  Stefan Monnier  <monnier@iro.umontreal.ca>

	* text.texi (Special Properties): Correct meaning of fontified face.

2007-05-30  Richard Stallman  <rms@gnu.org>

	* text.texi (Special Properties): Add link to Adjusting Point.

2007-05-12  Richard Stallman  <rms@gnu.org>

	* text.texi (Margins): indent-to-left-margin is not the default.
	(Mode-Specific Indent): For indent-line-function, the default
	is indent-relative.

	* modes.texi (Example Major Modes): Explain last line of text-mode
	is redundant.

2007-05-10  Richard Stallman  <rms@gnu.org>

	* keymaps.texi (Scanning Keymaps): Update where-is-internal example.

	* help.texi (Keys in Documentation): Add reference to
	Documentation Tips.

	* files.texi (Format Conversion): TO-FN gets three arguments.

	* modes.texi (Auto Major Mode): Document file-start-mode-alist.

2007-05-10  Thien-Thi Nguyen  <ttn@gnuvola.org>

	* elisp.texi (Top): Remove "Saving Properties" from detailed menu.
	* files.texi (Format Conversion): Expand intro; add menu.
	(Format Conversion Overview, Format Conversion Round-Trip)
	(Format Conversion Piecemeal): New nodes/subsections.
	* hooks.texi: Xref "Format Conversion" , not "Saving Properties".
	* text.texi (Text Properties): Remove "Saving Properties" from menu.
	(Saving Properties): Delete node/subsection.

2007-05-07  Karl Berry  <karl@gnu.org>

	* elisp.texi (EMACSVER): Back to 22.

2007-05-06  Richard Stallman  <rms@gnu.org>

	* processes.texi (Accepting Output): Revert most of previous change.

2007-05-05  Richard Stallman  <rms@gnu.org>

	* processes.texi (Accepting Output): accept-process-output
	uses microseconds, not milliseconds.  But that arg is obsolete.

2007-05-04  Karl Berry  <karl@tug.org>

	* elisp.texi (EMACSVER) [smallbook]: 22.1, not 22.

2007-05-04  Eli Zaretskii  <eliz@gnu.org>

	* tips.texi (Documentation Tips): Rearrange items to place the
	more important ones first.  Add an index entry for hyperlinks.

2007-05-03  Karl Berry  <karl@gnu.org>

	* elisp.texi (\urlcolor, \linkcolor) [smallbook]: \Black for printing.
	(EMACSVER) [smallbook]: 22 for printed version.

	* control.texi (Signaling Errors) <signal>: texinfo.tex is fixed,
	so restore anchor to normal position after defun.  Found by Kevin Ryde.

2007-04-26  Glenn Morris  <rgm@gnu.org>

	* elisp.texi (EMACSVER): Increase to 22.1.50.

2007-04-28  Karl Berry  <karl@gnu.org>

	* elisp.texi: Improve line breaks on copyright page,
	similar layout to emacs manual, 8.5x11 by default.

2007-04-24  Richard Stallman  <rms@gnu.org>

	* text.texi (Special Properties): Add xref to Overlay Properties.

	* display.texi (Overlay Properties): Add xref to Special Properties.

2007-04-22  Richard Stallman  <rms@gnu.org>

	* keymaps.texi (Extended Menu Items): Move the info about
	format with cached keyboard binding.

2007-04-21  Richard Stallman  <rms@gnu.org>

	* text.texi (Special Properties): Clarify previous change.

	* files.texi (File Name Expansion): Clarify previous change.

	* display.texi (Attribute Functions): Fix example for
	face-attribute-relative-p.

2007-04-19  Kenichi Handa  <handa@m17n.org>

	* text.texi (Special Properties): Document composition property.

2007-04-19  Glenn Morris  <rgm@gnu.org>

	* files.texi (File Name Expansion): Mention "superroot".

2007-04-15  Chong Yidong  <cyd@stupidchicken.com>

	* frames.texi (Multiple Displays): Add note about "multi-monitor"
	setups.
	(Display Feature Testing): Note that display refers to all
	physical monitors for multi-monitor setups.

2007-04-14  Richard Stallman  <rms@gnu.org>

	* lists.texi (Sets And Lists): Clarify `delete' examples.
	Remove spurious xref to same node.
	Clarify xref for add-to-list.

2007-04-12  Nick Roberts  <nickrob@snap.net.nz>

	* keymaps.texi (Format of Keymaps): Remove spurious ")" from
	value of lisp-mode-map.

2007-04-11  Karl Berry  <karl@gnu.org>

	* anti.texi (Antinews):
	* display.texi (Overlay Properties, Defining Images):
	* processes.texi (Synchronous Processes, Sentinels):
	* syntax.texi (Syntax Table Internals):
	* searching.texi (Regexp Special):
	* nonascii.texi (Default Coding Systems):
	* text.texi (Special Properties):
	* minibuf.texi (Basic Completion): Wording to improve breaks in
	8.5x11 format.
	* elisp.texi (smallbook): New @set to more easily switch between
	smallbook and 8.5x11.

2007-04-11  Richard Stallman  <rms@gnu.org>

	* text.texi (Lazy Properties): Minor fix.

2007-04-08  Karl Berry  <karl@gnu.org>

	* symbols.texi (Plists and Alists): Period after "vs" in index entries.
	* macros.texi (Backquote): Downcase Backquote in index entries for
	consistency.

2007-04-08  Richard Stallman  <rms@gnu.org>

	* text.texi (Adaptive Fill): Just describe default,
	don't show it (since it contains non-ASCII chars).

2007-04-07  Karl Berry  <karl@gnu.org>

	* text.texi (Adaptive Fill) [@iftex]: Omit binary characters in
	adaptive-fill-regexp's value, since they are not in the standard
	TeX fonts.

2007-04-07  Guanpeng Xu  <herberteuler@hotmail.com>

	* display.texi (Defining Faces): Fix example.

2007-04-07  Karl Berry  <karl@gnu.org>

	* display.texi (Button Buffer Commands): Improve page break.

2007-04-07  Richard Stallman  <rms@gnu.org>

	* advice.texi (Activation of Advice): Remove redundant index entry.

	* backups.texi: Improve index entries.  Remove redundant ones.

	* compile.texi (Byte Compilation): Improve index entry.

	* hash.texi (Creating Hash): Improve index entry.

	* symbols.texi (Definitions): Improve index entry.

	* edebug.texi: Improve index entries.  Remove redundant/useless ones.

	* maps.texi (Standard Keymaps): Remove useless index entry.

	* help.texi (Documentation Basics): Remove redundant index entries.

	* customize.texi: Improve index entries.
	Remove redundant/useless ones.

	* locals.texi (Standard Buffer-Local Variables): Clarify intro text.

	* streams.texi (Output Variables): Improve index entry.

	* abbrevs.texi (Abbrevs): Remove useless index entry.

	* macros.texi (Expansion): Remove useless index entry.

	* text.texi: Improve index entries.  Remove redundant/useless ones.
	(Text Properties, Examining Properties)
	(Special Properties): Use "property category" instead of "category"
	to refer to the `category' property.

	* positions.texi: Improve index entries.  Remove useless one.

	* lists.texi: Improve index entries.  Remove redundant/useless ones.

	* os.texi: Improve index entries.
	(Timers): Fix previous change.

	* buffers.texi: Improve index entries.
	(Modification Time): Get rid of term "obsolete buffer".

	* debugging.texi: Improve index entries.
	(Test Coverage): Add xref to other test coverage ftr.

	* eval.texi: Improve index entry.  Remove redundant ones.

	* numbers.texi: Improve index entries.  Remove redundant/useless ones.

	* files.texi: Improve index entries.  Remove redundant/useless ones.

	* objects.texi: Improve index entries.

	* processes.texi: Improve index entries.

	* modes.texi: Improve index entry.  Remove redundant one.

	* nonascii.texi: Improve index entries.

	* internals.texi: Improve index entries.

	* syntax.texi: Improve index entries.

	* keymaps.texi (Active Keymaps): Improve index entries.

	* commands.texi: Improve index entries.  Remove redundant/useless ones.

	* frames.texi: Improve index entries.  Remove redundant/useless ones.

	* markers.texi: Improve index entries.  Remove redundant ones.

	* tips.texi: Improve index entries.

	* loading.texi (Unloading): Improve index entry.

	* variables.texi: Improve index entries.  Remove redundant one.

	* sequences.texi: Improve index entry.

	* display.texi: Improve index entries.  Remove redundant ones.

	* windows.texi: Improve index entries.

	* searching.texi: Improve index entries.  Remove redundant one.

	* strings.texi (Case Tables): Improve last change.

2007-04-04  Chong Yidong  <cyd@stupidchicken.com>

	* strings.texi (Case Tables): Document with-case-table and
	ascii-case-table.

2007-04-03  Karl Berry  <karl@gnu.org>

	* processes.texi (Network): Reword to improve page break.

2007-04-03  Eli Zaretskii  <eliz@gnu.org>

	* functions.texi (Inline Functions): Describe more disadvantages
	of defsubst, and make advice against it stronger.

2007-04-02  Karl Berry  <karl@gnu.org>

	* backups.texi (Backup Names): Avoid widow words.
	* modes.texi (Example Major Modes): Align last comment.

2007-04-01  Chong Yidong  <cyd@stupidchicken.com>

	* keymaps.texi (Remapping Commands): Document new arg to
	command-remapping.

2007-04-01  Karl Berry  <karl@gnu.org>

	* processes.texi (Low-Level Network): Typo.
	* loading.texi (Hooks for Loading): Avoid double "the".
	* keymaps.texi (Key Sequences): No double "and".
	(Changing Key Bindings): Shorten to improve line break.

2007-03-31  Glenn Morris  <rgm@gnu.org>

	* os.texi (Timers): Fix description of run-at-time TIME formats.

2007-03-31  Richard Stallman  <rms@gnu.org>

	* display.texi (Invisible Text): Correct buffer-invisibility-spec
	regarding ellipsis.

2007-03-31  Eli Zaretskii  <eliz@gnu.org>

	* intro.texi (nil and t):
	* symbols.texi (Plists and Alists):
	* variables.texi (Variable Aliases, Constant Variables):
	* functions.texi (Defining Functions):
	* advice.texi (Advising Primitives):
	* debugging.texi (Syntax Errors, Compilation Errors):
	* minibuf.texi (Minibuffer Windows):
	* commands.texi (Adjusting Point):
	* modes.texi (Syntactic Font Lock, Faces for Font Lock)
	(Auto Major Mode, Major Mode Conventions):
	* help.texi (Describing Characters):
	* files.texi (Create/Delete Dirs, Information about Files)
	(File Locks, Writing to Files, Reading from Files)
	(Saving Buffers):
	* windows.texi (Resizing Windows, Cyclic Window Ordering):
	* frames.texi (Finding All Frames):
	* positions.texi (Buffer End, Motion):
	* markers.texi (The Region):
	* text.texi (Deletion, Near Point):
	* display.texi (Displaying Messages, Truncation):
	* os.texi (Processor Run Time):
	* tips.texi (Key Binding Conventions, Programming Tips)
	(Warning Tips, Documentation Tips, Comment Tips):
	* internals.texi (Memory Usage): Improve indexing.

	* variables.texi (Frame-Local Variables):
	* functions.texi (Argument List):
	* loading.texi (Library Search):
	* streams.texi (Output Variables):
	* keymaps.texi (Translation Keymaps, Searching Keymaps):
	* searching.texi (Replacing Match, Search and Replace):
	* processes.texi (Byte Packing, Decoding Output)
	(Accepting Output, Network Servers, Shell Arguments):
	* display.texi (Abstract Display, Image Cache, Scroll Bars):
	* windows.texi (Window Point, Window Start):
	* frames.texi (Management Parameters, Frame Parameters, Frame Titles):
	* commands.texi (Reading Input, Keyboard Events):
	* minibuf.texi (Reading File Names, Minibuffer Completion)
	(Recursive Mini):
	* positions.texi (List Motion):
	* hash.texi (Hash Tables, Creating Hash, Defining Hash):
	* numbers.texi (Arithmetic Operations, Math Functions)
	(Predicates on Numbers, Comparison of Numbers, Numeric Conversions):
	* locals.texi (Standard Buffer-Local Variables):
	* maps.texi (Standard Keymaps):
	* os.texi (User Identification, System Environment, Recording Input)
	(X11 Keysyms):
	* nonascii.texi (Non-ASCII Characters, Splitting Characters):
	* backups.texi (Backups and Auto-Saving):
	* customize.texi (Customization, Group Definitions)
	(Variable Definitions):
	* compile.texi (Byte Compilation): Improve index entries.

2007-03-31  Karl Berry  <karl@gnu.org>

	* macros.texi (Defining Macros): Avoid widow syllable.

2007-03-31  Eli Zaretskii  <eliz@gnu.org>

	* elisp.texi (Top): Postscript -> PostScript.

	* display.texi (Images, Postscript Images): Postscript -> PostScript.

2007-03-31  Markus Triska  <markus.triska@gmx.at>

	* internals.texi (Writing Emacs Primitives): Untabify `For'.

2007-03-30  Karl Berry  <karl@gnu.org>

	* lists.texi (List-related Predicates): Remove spurious @need.
	(Setcdr): Use @smallexample to improve page break.
	(Association Lists) <assoc>: Reword to improve page break.

	* strings.texi (String Conversion): Insert blank line to improve
	page break.

	* numbers.texi (Random Numbers): Use @minus{}.
	(Math Functions): Use @minus{}.

	* intro.texi (Acknowledgements): Avoid line breaks before middle
	initials.

2007-03-24  Eli Zaretskii  <eliz@gnu.org>

	* errors.texi (Standard Errors): Add an index entry.

2007-03-19  Richard Stallman  <rms@gnu.org>

	* os.texi (Recording Input): recent-keys now gives 300 keys.

2007-03-12  Glenn Morris  <rgm@gnu.org>

	* os.texi: Replace "daylight savings" with "daylight saving"
	throughout.

2007-03-05  Richard Stallman  <rms@gnu.org>

	* variables.texi (File Local Variables):
	Update enable-local-variables values.

2007-03-04  Richard Stallman  <rms@gnu.org>

	* syntax.texi (Control Parsing): Minor clarification.

	* strings.texi (Formatting Strings): Clarify width, precision, flags.

	* sequences.texi (Sequence Functions): Move string-bytes away,
	add xref.

	* nonascii.texi (Text Representations): Move string-bytes here.

	* modes.texi (Major Mode Conventions): Fundamental mode is exception.

	* minibuf.texi (Basic Completion): Minor clarification.

	* markers.texi (The Mark): Clarify existence vs activation of mark.
	Other cleanup.

	* display.texi (Finding Overlays): Write better example.

	* compile.texi (Eval During Compile): Clarify putting macros
	in eval-when-compile.

2007-02-25  Vinicius Jose Latorre  <viniciusjl@ig.com.br>  (tiny change)

	* loading.texi (How Programs Do Loading): Fix anchor position at
	load-read-function definition doc.

2007-02-21  Kim F. Storm  <storm@cua.dk>

	* strings.texi (Text Comparison): Mention that assoc-string
	converts symbols to strings before testing.

2007-02-17  Kim F. Storm  <storm@cua.dk>

	* processes.texi (Bindat Spec): Vector types can have optional
	element type.
	(Bindat Examples): Fix example.  Add vector with element type.

2007-02-16  Andreas Schwab  <schwab@suse.de>

	* strings.texi (Formatting Strings): Document '+' flag.

2007-02-15  Juanma Barranquero  <lekktu@gmail.com>

	* strings.texi (Modifying Strings): Clarify that `clear-string'
	always converts the string to unibyte.

2007-02-14  Kim F. Storm  <storm@cua.dk>

	* display.texi (Glyphs): Add make-glyph-code, glyph-char, glyph-face.
	Rewrite glyph code description to refer to these functions.
	Remove details of encoding face number and char into integer code.

2007-02-03  Alan Mackenzie  <acm@muc.de>

	* loading.texi (Hooks for Loading): Make the description of
	`eval-after-load' more detailed, and amend the description of
	after-load-alist, in accordance with changes from 2006-05.

2007-02-03  Chong Yidong  <cyd@stupidchicken.com>

	* modes.texi (Defining Minor Modes): Document that a :require
	keyword or similar may be required to make saved customization
	variables work.

2007-02-03  Eli Zaretskii  <eliz@gnu.org>

	* elisp.texi (Top): Make the detailed menu headers compliant with
	Texinfo guidelines and with what texnfo-upd.el expects.
	Add comments to prevent people from inadvertently modifying the key
	parts needed by `texinfo-multiple-files-update'.

2007-02-02  Eli Zaretskii  <eliz@gnu.org>

	* elisp.texi (Top): Update the top-level menus.

	* syntax.texi (Categories): Add index entries.

2007-02-01  Juanma Barranquero  <lekktu@gmail.com>

	* display.texi (Attribute Functions): Fix name and description of
	the UNDERLINE arg of `set-face-underline-p'.

2007-01-29  Eli Zaretskii  <eliz@gnu.org>

	* elisp.texi (Top): Add "Standard Errors", "Standard Buffer-Local
	Variables", and "Standard Keymaps" to the detailed menu.

	* variables.texi (Future Local Variables): Add index entry.

2007-01-28  Richard Stallman  <rms@gnu.org>

	* tips.texi (Coding Conventions): Clarify the tip about macros
	that define a function or a variable.

	* files.texi (File Attributes): UID and GID can be floats.
	(Magic File Names): Explain why deferring all operations to
	the standard handler does not work.

2007-01-23  Martin Rudalics  <rudalics@gmx.at>

	* backups.texi (Reverting): Use "buffer" instead of "file"
	when talking about major and minor modes.

2007-01-21  Richard Stallman  <rms@gnu.org>

	* help.texi (Documentation): Add xref to Documentation Tips.

2007-01-14  Juanma Barranquero  <lekktu@gmail.com>

	* tips.texi (Coding Conventions): Fix typos.

2007-01-05  Richard Stallman  <rms@gnu.org>

	* modes.texi (Defining Minor Modes): Fix previous change.

2007-01-03  Richard Stallman  <rms@gnu.org>

	* customize.texi (Variable Definitions, Customization Types):
	Don't use * in doc string for defcustom.

2007-01-02  Richard Stallman  <rms@gnu.org>

	* variables.texi (Variable Aliases): Clarify that aliases vars
	always have the same value.

	* processes.texi (Bindat Spec): Fix Texinfo usage.

	* modes.texi (Defining Minor Modes): Explain effect of command
	defined with define-global-minor-mode on new buffers.

2006-12-30  Kim F. Storm  <storm@cua.dk>

	* keymaps.texi (Tool Bar): Describe `grow-only' value of
	`auto-resize-tool-bars'.

2006-12-30  Richard Stallman  <rms@gnu.org>

	* keymaps.texi (Active Keymaps): Fix previous change.

2006-12-30  Nick Roberts  <nickrob@snap.net.nz>

	* keymaps.texi (Active Keymaps): Make xref to lookup-key.

2006-12-30  Kim F. Storm  <storm@cua.dk>

	* processes.texi (Bindat Spec): Clarify using field names in
	length specifications.

2006-12-29  Kim F. Storm  <storm@cua.dk>

	* processes.texi (Bindat Spec): Explain eval forms and lengths better.
	Add count and index variables for eval forms in repeat blocks.

2006-12-24  Richard Stallman  <rms@gnu.org>

	* customize.texi (Variable Definitions):
	Document new name custom-add-frequent-value.

2006-12-19  Kim F. Storm  <storm@cua.dk>

	* commands.texi (Misc Events): User signals now result in sigusr1
	and sigusr2 events which are handled through special-event-map.
	(Special Events): User signals and drag-n-drop are special.

2006-12-17  Richard Stallman  <rms@gnu.org>

	* loading.texi (Named Features): Explain subfeatures better.

	* customize.texi: Use "option" only for user options.
	For the keyword values inside defcustom etc, say "keywords".
	For :options value's elements, say "elements".
	:group should not be omitted.

	* syntax.texi (Parsing Expressions): Split up node.
	(Motion via Parsing, Position Parse, Parser State)
	(Low-Level Parsing, Control Parsing): New subnodes.
	(Parser State): Document syntax-ppss-toplevel-pos.

	* positions.texi (List Motion): Punctuation fix.

	* files.texi (File Name Completion): Document PREDICATE arg
	to file-name-completion.

2006-12-16  Eli Zaretskii  <eliz@gnu.org>

	* internals.texi (Building Emacs, Writing Emacs Primitives):
	Add index entries.

2006-12-11  Richard Stallman  <rms@gnu.org>

	* modes.texi (Font Lock Basics): Explain how nil for font-lock-defaults
	affects face menu.  Explain how to make it non-nil without enabling
	any fontification.

2006-12-10  Chong Yidong  <cyd@stupidchicken.com>

	* modes.texi (Font Lock Basics): Document nil value of
	font-lock-defaults.

2006-12-10  Glenn Morris  <rgm@gnu.org>

	* abbrevs.texi (Defining Abbrevs): Mention `define-abbrev' 'force
	value for system-flag argument.  Abbrev tables may not be empty
	when major modes are loaded.

2006-12-08  Juanma Barranquero  <lekktu@gmail.com>

	* makefile.w32-in (maintainer-clean): Partially revert last
	change; delete "elisp-?" and "elisp-??" instead of "elisp-*"
	to protect elisp-covers.texi.

2006-12-07  Juanma Barranquero  <lekktu@gmail.com>

	* makefile.w32-in (maintainer-clean): Depend on `distclean'.
	Don't remove elisp* info files; they are already deleted by the
	`clean' and `distclean' targets, and they are in the $(infodir)
	directory, not the current one.

2006-12-04  Kim F. Storm  <storm@cua.dk>

	* commands.texi (Misc Events): Update signal events.
	(Event Examples): Add signal example.

2006-11-29  Richard Stallman  <rms@gnu.org>

	* frames.texi (Visibility of Frames): Explain visible windows
	can be covered by others.  Add xref for raise-frame.

2006-11-28  Richard Stallman  <rms@gnu.org>

	* searching.texi (Regexp Special): Update when ^ is special.

2006-11-27  Eli Zaretskii  <eliz@gnu.org>

	* customize.texi (Customization, Common Keywords)
	(Group Definitions, Variable Definitions, Composite Types)
	(Type Keywords, Customization Types): Add index entries for
	various customization keywords.

2006-11-23  Stefan Monnier  <monnier@iro.umontreal.ca>

	* modes.texi (Multiline Font Lock): Rephrase some parts for clarity.

2006-11-10  Jan Djärv  <jan.h.d@swipnet.se>

	* frames.texi (Window System Selections): Remove clipboard from
	description of selection-coding-system.

2006-11-06  Richard Stallman  <rms@gnu.org>

	* lists.texi (List Variables): Document COMPARE-FN.

	* keymaps.texi: Avoid use of "binding" to mean a relation;
	use it only to refer to the meaning associated with a key.
	(Keymaps): Change menu node description.

	* elisp.texi (Top): Change menu node description.

	* display.texi (Managing Overlays): Document overlay-recenter.

2006-10-29  Chong Yidong  <cyd@stupidchicken.com>

	* Makefile.in: Use relative paths to avoid advertising filesystem
	contents during compilation.

2006-10-23  Kim F. Storm  <storm@cua.dk>

	* commands.texi (Event Input Misc): Update unread-command-events.

2006-10-23  Nick Roberts  <nickrob@snap.net.nz>

	* lists.texi (Sets And Lists): Fix typos.

2006-10-18  Juanma Barranquero  <lekktu@gmail.com>

	* control.texi (Processing of Errors): Use @var for an argument,
	not @code.

2006-10-16  Richard Stallman  <rms@gnu.org>

	* edebug.texi (Edebug Recursive Edit): Minor cleanup.

	* keymaps.texi (Format of Keymaps): Show all the keymap element
	patterns that result from menu items.
	(Key Lookup): Minor cleanups.

	* modes.texi (Precalculated Fontification): Don't say that
	not setting font-lock-defaults avoids loading font-lock.

	* help.texi (Documentation): Move xref to Emacs Manual here.
	(Documentation Basics): From here.
	Also doc emacs-lisp-docstring-fill-column.

	* elisp.texi: Update version and ISBN.

	* commands.texi (Interactive Call): Clarify KEYS arg to
	call-interactively is a vector.
	(Command Loop Info): Delete anchor in this-command-keys.
	Add anchor in this-command-keys-vector.
	(Recursive Editing): Document how recursive-edit
	handles the current buffer.

2006-10-13  Chong Yidong  <cyd@stupidchicken.com>

	* frames.texi (Frame Titles): %c and %l are ignored in
	frame-title-format.

2006-10-11  Richard Stallman  <rms@gnu.org>

	* keymaps.texi (Key Sequences): Clarify use of kbd.

2006-10-10  Kim F. Storm  <storm@cua.dk>

	* lists.texi (Sets And Lists): Add memql.

2006-10-03  Richard Stallman  <rms@gnu.org>

	* searching.texi (Char Classes): Document :multibyte: and :unibyte:.
	Clarify :ascii: and :nonascii:.

2006-09-29  Juri Linkov  <juri@jurta.org>

	* modes.texi (%-Constructs): Reorder coding systems in the
	documentation of %z to the real order displayed in the modeline.

2006-09-25  Richard Stallman  <rms@gnu.org>

	* os.texi (Timers): Describe timer-max-repeats.

2006-09-25  Chong Yidong  <cyd@stupidchicken.com>

	* os.texi (Timers): Mention with-local-quit.

2006-09-24  Richard Stallman  <rms@gnu.org>

	* searching.texi (Searching and Matching): Mention property search.

	* commands.texi (Command Loop Info): Explain how read-event affects
	this-command-keys.

2006-09-20  Richard Stallman  <rms@gnu.org>

	* os.texi (Timers): Clarify about REPEAT when timer is delayed.

	* windows.texi (Window Start): Minor cleanups.

2006-09-20  Kim F. Storm  <storm@cua.dk>

	* windows.texi (Window Start): pos-visible-in-window-p allows
	specifying t for position to mean "end of window".
	Add window-line-height.

	* anti.texi (Antinews): Mention window-line-height.

2006-09-19  David Kastrup  <dak@gnu.org>

	* keymaps.texi (Searching Keymaps): Small clarification.

2006-09-18  Richard Stallman  <rms@gnu.org>

	* keymaps.texi (Creating Keymaps): Explain that keymap prompt strings
	cause keyboard menus.
	(Menu Keymaps): Likewise.
	(Defining Menus, Keyboard Menus): Clarify.

	* text.texi (Fields): Clarify explanation of constrain-to-field.

2006-09-16  Eli Zaretskii  <eliz@gnu.org>

	* variables.texi (Tips for Defining): Fix a typo.

2006-09-15  Richard Stallman  <rms@gnu.org>

	* keymaps.texi (Remapping Commands, Searching Keymaps)
	(Active Keymaps): Clean up previous change.

2006-09-15  Jay Belanger  <belanger@truman.edu>

	* gpl.texi: Replace "Library Public License" by "Lesser Public
	License" throughout.

2006-09-15  David Kastrup  <dak@gnu.org>

	* keymaps.texi (Active Keymaps): Adapt description to use
	`get-char-property' instead `get-text-property'.  Explain how
	mouse events change this.  Explain the new optional argument of
	`key-binding' and its mouse-dependent lookup.
	(Searching Keymaps): Adapt description similarly.
	(Remapping Commands): Explain the new optional argument of
	`command-remapping'.

2006-09-14  Richard Stallman  <rms@gnu.org>

	* keymaps.texi (Searching Keymaps): Clarification.
	(Active Keymaps): Refer to Searching Keymaps instead of duplication.

2006-09-13  Richard Stallman  <rms@gnu.org>

	* objects.texi (Character Type): Node split.
	Add xref to Describing Characters.
	(Basic Char Syntax, General Escape Syntax)
	(Ctl-Char Syntax, Meta-Char Syntax): New subnodes.

2006-09-11  Richard Stallman  <rms@gnu.org>

	* display.texi (Display Table Format): Wording clarification.
	(Glyphs): Clarifications.

2006-09-10  Chong Yidong  <cyd@stupidchicken.com>

	* keymaps.texi (Active Keymaps): Mention that key-binding checks
	local maps.

2006-09-10  Kim F. Storm  <storm@cua.dk>

	* display.texi (Forcing Redisplay): Document return value of
	function redisplay.

2006-09-09  Richard Stallman  <rms@gnu.org>

	* windows.texi (Window Hooks): Explain limits of
	window-scroll-functions.

	* display.texi (Fringe Indicators): Update for last change in
	indicate-buffer-boundaries.

2006-09-08  Richard Stallman  <rms@gnu.org>

	* processes.texi (Bindat Spec): Suggest names ending in -bindat-spec.

2006-09-06  Kim F. Storm  <storm@cua.dk>

	* frames.texi (Display Feature Testing): display-mm-dimensions-alist.

	* windows.texi (Window Start): Update pos-visible-in-window-p.

2006-09-04  Richard Stallman  <rms@gnu.org>

	* processes.texi (Accepting Output): Explain SECONDS=0 for
	accept-process-output.

	* os.texi (Idle Timers): Explain why timer functions should not
	loop until (input-pending-p).

2006-09-02  Eli Zaretskii  <eliz@gnu.org>

	* makefile.w32-in (usermanualdir): New variable.
	(elisp.dvi): Use it.

2006-09-01  Eli Zaretskii  <eliz@gnu.org>

	* buffers.texi (Buffer Modification): Fix last change.

2006-09-01  Chong Yidong  <cyd@stupidchicken.com>

	* buffers.texi (Buffer Modification):
	Document buffer-chars-modified-tick.

2006-08-31  Richard Stallman  <rms@gnu.org>

	* modes.texi (Syntactic Font Lock): Mention specific faces once again.

2006-08-31  Richard Bielawski  <RBielawski@moneygram.com>  (tiny change)

	* modes.texi (Syntactic Font Lock):
	Mention font-lock-syntactic-face-function
	instead of specific faces.

2006-08-29  Chong Yidong  <cyd@stupidchicken.com>

	* display.texi (Images): Add xrref to display-images-p.

2006-08-28  Kenichi Handa  <handa@m17n.org>

	* nonascii.texi (Lisp and Coding Systems): Fix description of
	detect-coding-region.

2006-08-27  Michael Olson  <mwolson@gnu.org>

	* processes.texi (Transaction Queues): Remove stray quote
	character.

2006-08-25  Richard Stallman  <rms@gnu.org>

	* os.texi (Idle Timers): run-with-idle-timer allows Lisp time value.
	Add xref.

2006-08-24  Chong Yidong  <cyd@stupidchicken.com>

	* os.texi (Timers): Avoid waiting inside timers.

2006-08-21  Lute Kamstra  <lute@gnu.org>

	* Makefile.in: Use ../man/texinfo.tex to build elisp.dvi.

2006-08-20  Richard Stallman  <rms@gnu.org>

	* os.texi (Idle Timers): New node, split out from Timers.
	Document current-idle-time.
	* commands.texi (Reading One Event): Update xref.
	* elisp.texi (Top): Update subnode menu.

2006-08-16  Richard Stallman  <rms@gnu.org>

	* keymaps.texi (Extended Menu Items): Show format of cached
	bindings in extended menu items.

	* customize.texi (Variable Definitions): Explain when the
	standard value expression is evaluated.

2006-08-15  Chong Yidong  <cyd@stupidchicken.com>

	* commands.texi (Reading One Event): Explain idleness in
	`read-event'.

2006-08-12  Chong Yidong  <cyd@stupidchicken.com>

	* text.texi (Near Point): Say "cursor" not "terminal cursor".
	(Commands for Insertion): Remove split-line since it's not
	relevant for Lisp programming.
	(Yank Commands): Rewrite introduction.
	(Undo): Clarify.
	(Maintaining Undo): Clarify.  Document undo-ask-before-discard.
	(Filling): Remove redundant comment.  Clarify return value of
	current-justification.
	(Margins): Minor clarifications.
	(Adaptive Fill): Update default value of adaptive-fill-regexp.
	(Sorting): Update definition of sort-lines.
	(Columns): Clarify behavior of sort-columns.
	(Indent Tabs): Link to Tab Stops in Emacs manual.
	(Special Properties): Clarify.
	(Clickable Text): Mention Buttons package.

2006-08-12  Kevin Ryde  <user42@zip.com.au>

	* os.texi (Time Parsing): Add %z to description of
	format-time-string, as per docstring.  Add cross reference to
	glibc manual for strftime.

2006-08-08  Richard Stallman  <rms@gnu.org>

	* modes.texi: Clean up wording in previous change.

2006-08-07  Chong Yidong  <cyd@stupidchicken.com>

	* modes.texi (Hooks): Clarify.
	(Major Mode Basics): Mention define-derived-mode explicitly.
	(Major Mode Conventions): Rebinding RET is OK for some modes.
	Mention change-major-mode-hook and after-change-major-mode-hook.
	(Example Major Modes): Move to end of Modes section.
	(Mode Line Basics): Clarify.
	(Mode Line Data): Mention help-echo and local-map in strings.
	Explain reason for treatment of non-risky variables.
	(Properties in Mode): Clarify.
	(Faces for Font Lock): Add font-lock-negation-char-face.

2006-08-04  Eli Zaretskii  <eliz@gnu.org>

	* strings.texi (Formatting Strings): Warn against arbitrary
	strings as first arg to `format'.

2006-07-31  Thien-Thi Nguyen  <ttn@gnu.org>

	* text.texi (Clickable Text): Mention `help-echo' text property.
	Update intro, examples and associated explanations.

2006-07-31  Richard Stallman  <rms@gnu.org>

	* commands.texi: Update xrefs.
	(Event Mod): New node, cut out from old Translating Input.

	* maps.texi: Update xrefs.

	* keymaps.texi (Translation Keymaps): New node.
	Update xrefs from Translating Input to Translation Keymaps.

	* elisp.texi (Top): Update subnode menu.

	* display.texi (Face Functions): Fix explanations of FRAME=t or nil.

	* os.texi (System Interface): Fix menu descriptions of some nodes.
	(Translating Input): Node deleted.

2006-07-31  Nick Roberts  <nickrob@snap.net.nz>

	* modes.texi (Minor Mode Conventions): Update xref for add-to-list.

	* lists.texi (Sets And Lists): Likewise.

2006-07-30  Thien-Thi Nguyen  <ttn@gnu.org>

	* text.texi (Fields): Mention POS
	requirement when narrowing is in effect.

2006-07-28  Richard Stallman  <rms@gnu.org>

	* display.texi (Face Attributes): Simplify wording.
	(Attribute Functions): Clarify meaning of new-frame default
	attribute settings.

	* customize.texi (Common Keywords): Document how to use
	:package-version in a package not in Emacs.

2006-07-28  Kim F. Storm  <storm@cua.dk>

	* commands.texi (Reading One Event): Fix last change.

2006-07-26  Chong Yidong  <cyd@stupidchicken.com>

	* commands.texi (Reading One Event): Document SECONDS argument for
	read-event, read-char, and read-char-exclusive.

2006-07-25  Stefan Monnier  <monnier@iro.umontreal.ca>

	* modes.texi (Multiline Font Lock): Can't use jit-lock-defer-multiline
	to ensure correct identification.

2006-07-24  Richard Stallman  <rms@gnu.org>

	* text.texi (Clickable Text): Clarify.

	* sequences.texi (Vector Functions): Delete duplicate xref.

	* objects.texi (Function Type): Clarify.

	* modes.texi (Keymaps and Minor Modes): List punct chars for minor
	modes.

	* lists.texi (List Variables): New node.
	Material moved from other nodes.

	* variables.texi (Setting Variables): add-to-list and
	add-to-ordered-list moved to List Variables node.

2006-07-23  Thien-Thi Nguyen  <ttn@gnu.org>

	* text.texi (Links and Mouse-1):
	For mouse-on-link-p, expand on arg POS.

2006-07-21  Kim F. Storm  <storm@cua.dk>

	* display.texi (Forcing Redisplay): Don't mention systems which
	don't support sub-second timers for redisplay-preemption-period.

	* os.texi (Terminal Output): Clarify text vs graphical terminal.

2006-07-21  Eli Zaretskii  <eliz@gnu.org>

	* frames.texi (Input Focus): Document that focus-follows-mouse has
	no effect on MS-Windows.

2006-07-18  Richard Stallman  <rms@gnu.org>

	* display.texi (Forcing Redisplay): Cleanups in previous change.

	* processes.texi (Low-Level Network): Make menu more convenient.

2006-07-18  Kim F. Storm  <storm@cua.dk>

	* display.texi (Forcing Redisplay): redisplay-preemption-period
	only used on window systems.  Add xref to Terminal Output.

	* os.texi (Terminal Output): baud-rate only controls preemption on
	non-window systems.  Add xref to Forcing Redisplay.

	* processes.texi (Low-Level Network): Rename node "Make Network"
	to "Network Processes".

2006-07-18  Karl Berry  <karl@gnu.org>

	* variables.texi, functions.texi, customize.texi, loading.texi:
	* edebug.texi, minibuf.texi: Fix page breaks through chapter 20.

2006-07-17  Chong Yidong  <cyd@stupidchicken.com>

	* commands.texi (Waiting): Document batch-mode sit-for behavior.

2006-07-17  Richard Stallman  <rms@gnu.org>

	* eval.texi, elisp.texi, text.texi: Use real doublequote inside menus.
	Put period and comma inside quotes.

	* loading.texi, markers.texi: Use real doublequote inside menus.

	* windows.texi: Put point and comma inside quotes.
	(Textual Scrolling): Use @samp for error message.

	* variables.texi, tips.texi, syntax.texi, symbols.texi:
	* strings.texi, streams.texi, processes.texi, os.texi:
	* objects.texi, numbers.texi, modes.texi, minibuf.texi:
	* lists.texi, keymaps.texi, intro.texi, hash.texi, internals.texi:
	* gpl.texi, functions.texi, files.texi, frames.texi, doclicense.texi:
	* display.texi, control.texi, commands.texi, buffers.texi, anti.texi:
	Put point and comma inside quotes.

	* control.texi (Processing of Errors): Add command-error-function.

	* variables.texi (File Local Variables): Clarify that
	file local variables make buffer-local bindings.

	* modes.texi (Syntactic Font Lock): Give default for
	font-lock-syntax-table.

2006-07-17  Nick Roberts  <nickrob@snap.net.nz>

	* text.texi (Special Properties): Clean up previous change.

2006-07-16  Karl Berry  <karl@gnu.org>

	* objects.texi, numbers.texi, strings.texi, lists.texi, hash.texi:
	* control.texi: Fix bad page breaks through chapter 10 (control).

	* anti.texi (Antinews): Reorder face-attribute fns to avoid
	underfull hbox.

2006-07-15  Nick Roberts  <nickrob@snap.net.nz>

	* text.texi (Special Properties): Describe fontified text property
	in relation to a character (not text).

2006-07-15  Kim F. Storm  <storm@cua.dk>

	* maps.texi (Standard Keymaps): Add xref for minibuffer maps.
	Add apropos-mode-map, custom-mode-map, esc-map, global-map,
	grep-mode-map, help-map, help-mode-map, kmacro-map, and tool-bar-map.

	* anti.texi (Antinews): Mention redisplay function.
	The kbd macro existed, but was not documented, before 22.x.
	Function pos-visible-in-window-p is not new in 22.x, just enhanced.

2006-07-14  Nick Roberts  <nickrob@snap.net.nz>

	* display.texi (Displaying Messages): Add anchor.

	* frames.texi (Dialog Boxes): Use it.

2006-07-12  Richard Stallman  <rms@gnu.org>

	* objects.texi (Frame Type): Explain nature of frames better.

	* frames.texi (Frames): Explain nature of frames better.

2006-07-12  Ken Manheimer  <ken.manheimer@gmail.com>

	* tips.texi (Coding Conventions): Explain why use cl at compile time.

2006-07-12  YAMAMOTO Mitsuharu  <mituharu@math.s.chiba-u.ac.jp>

	* frames.texi (Window System Selections): Mention scrap support for Mac.
	Default value of x-select-enable-clipboard is t on Mac.

	* os.texi (Getting Out): Suspending is not allowed on Mac, either.

2006-07-11  Kim F. Storm  <storm@cua.dk>

	* display.texi (Forcing Redisplay): Add `redisplay' function.
	Don't mention (sit-for -1) -- use (redisplay t) instead.

	* commands.texi (Waiting): (sit-for -1) is no longer special.
	(sit-for 0) is equivalent to (redisplay).
	Iconifying/deiconifying no longer makes sit-for return.

2006-07-10  Nick Roberts  <nickrob@snap.net.nz>

	* display.texi (Buttons): Fix typo.

	* index.texi, elisp.texi (New Symbols): Comment node out.

2006-07-09  Richard Stallman  <rms@gnu.org>

	* display.texi (Truncation): Clean up previous change.

2006-07-08  Richard Stallman  <rms@gnu.org>

	* commands.texi (Interactive Call): Use 3 as prefix in example
	for execute-extended-command.

	* display.texi (Attribute Functions): Move paragraph about
	compatibility with Emacs < 21.

2006-07-09  Kim F. Storm  <storm@cua.dk>

	* display.texi (Refresh Screen): Clarify force-window-update.
	(Truncation): "Normally" indicated by fringe arrows.

2006-07-08  Eli Zaretskii  <eliz@gnu.org>

	* windows.texi (Textual Scrolling, Resizing Windows):
	* variables.texi (Constant Variables):
	* text.texi (Buffer Contents, Deletion, Changing Properties)
	(Property Search, Special Properties, Sticky Properties)
	(Links and Mouse-1, Fields, Change Hooks):
	* syntax.texi (Syntax Table Functions, Parsing Expressions)
	(Categories):
	* symbols.texi (Other Plists):
	* streams.texi (Output Variables):
	* processes.texi (Input to Processes, Query Before Exit):
	* positions.texi (Word Motion, Text Lines, List Motion):
	* os.texi (Init File, System Environment, Sound Output)
	(Session Management):
	* nonascii.texi (Text Representations, Character Sets)
	(Chars and Bytes, Locales):
	* modes.texi (Defining Minor Modes, Header Lines):
	* minibuf.texi (Minibuffer Contents):
	* markers.texi (Information from Markers):
	* lists.texi (List Elements, Building Lists, Association Lists):
	* keymaps.texi (Tool Bar):
	* hash.texi (Creating Hash, Hash Access, Defining Hash, Other Hash):
	* functions.texi (What Is a Function, Mapping Functions):
	* frames.texi (Creating Frames, Parameter Access, Pointer Shape)
	(Color Names, Text Terminal Colors, Display Feature Testing):
	* files.texi (Visiting Functions, File Name Components)
	(Unique File Names, Contents of Directories):
	* display.texi (Forcing Redisplay, Displaying Messages)
	(Temporary Displays, Font Selection, Auto Faces)
	(Font Lookup, Fringe Indicators, Display Margins)
	(Image Descriptors, Showing Images, Image Cache, Button Types)
	(Making Buttons, Manipulating Buttons, Button Buffer Commands)
	(Display Table Format, Glyphs):
	* control.texi (Iteration):
	* commands.texi (Command Loop Info, Adjusting Point):
	* backups.texi (Making Backups, Auto-Saving):
	Remove @tindex entries.

2006-07-07  Kim F. Storm  <storm@cua.dk>

	* display.texi (Fringe Cursors): Fix typo.
	(Customizing Bitmaps): Fix define-fringe-bitmap entry.
	(Overlay Arrow): Default is overlay-arrow fringe indicator.

2006-07-05  Richard Stallman  <rms@gnu.org>

	* text.texi (Buffer Contents): Add example of text props
	in result of buffer-substring.
	(Text Properties): Explain better about use of specific property names.
	(Property Search): Some cleanups; reorder some functions.

	* keymaps.texi (Changing Key Bindings): Cleanup.
	Add xref to Key Binding Conventions.

	* display.texi (Attribute Functions): Add examples for
	face-attribute-relative-p.

	* tips.texi (Coding Conventions): Cleanup last change.

2006-07-05  Karl Berry  <karl@gnu.org>

	* elisp.texi: Use @fonttextsize 10pt, a la emacs.texi.
	Remove @setchapternewpage odd.
	Result is 1013 pages, down from 1100.

	* anti.texi, customize.texi, display.texi, internals.texi:
	* minibuf.texi, modes.texi, tips.texi:
	Fix overfull/underfull boxes.

2006-07-05  Thien-Thi Nguyen  <ttn@gnu.org>

	* edebug.texi (Instrumenting):
	Add Edebug-specific findex for eval-buffer.
	* loading.texi (Loading):
	Replace eval-current-buffer with eval-buffer.

2006-06-30  Nick Roberts  <nickrob@snap.net.nz>

	* locals.texi (Standard Buffer-Local Variables): Update the list
	of variables.

2006-06-26  Nick Roberts  <nickrob@snap.net.nz>

	* files.texi (File Name Completion): Point user to the node
	"Reading File Names".

2006-06-24  Eli Zaretskii  <eliz@gnu.org>

	* files.texi (Contents of Directories): Document case-insensitive
	behavior on respective filesystems.

	* objects.texi (Character Type): Document that Emacs signals an
	error for unsupported Unicode characters specified as \uNNNN.

2006-06-19  Richard Stallman  <rms@gnu.org>

	* processes.texi (Bindat Spec): Clarify previous change.

2006-06-16  Richard Stallman  <rms@gnu.org>

	* tips.texi (Coding Conventions): Better explain conventions
	for definition constructs.

	* text.texi (Special Properties): String value of `read-only'
	serves as the error message.

	* objects.texi (Character Type): Clarify prev. change.
	(Non-ASCII in Strings): Mention \u and \U.

	* commands.texi (Using Interactive): Explain problem of
	markers, etc., in command-history.

2006-06-14  Kim F. Storm  <storm@cua.dk>

	* commands.texi (Waiting): Negative arg to sit-for forces
	redisplay even if input is pending.

	* display.texi (Forcing Redisplay): Use (sit-for -1) to force a
	redisplay.  Remove incorrect example of binding redisplay-dont-pause
	around (sit-for 0).

2006-06-13  Richard Stallman  <rms@gnu.org>

	* display.texi (Forcing Redisplay): Clarify previous change.

2006-06-13  Romain Francoise  <romain@orebokech.com>

	* display.texi (Forcing Redisplay): Fix typo.

2006-06-13  Kim F. Storm  <storm@cua.dk>

	* display.texi (Forcing Redisplay): Add redisplay-preemption-period.

2006-06-10  Luc Teirlinck  <teirllm@auburn.edu>

	* tips.texi (Coding Conventions): Add `@end itemize'.

2006-06-10  Richard Stallman  <rms@gnu.org>

	* tips.texi (Coding Conventions): Explain use of coding systems
	to ensure one decoding for strings.

2006-06-09  Aidan Kehoe  <kehoea@parhasard.net>

	* objects.texi (Character Type): Describe the \uABCD and \U00ABCDEF
	syntax.

2006-06-07  Eli Zaretskii  <eliz@gnu.org>

	* display.texi (Font Selection): Remove description of
	clear-face-cache.

	* compile.texi (Eval During Compile): Fix a typo.  Add index
	entries for possible uses of eval-when-compile.

2006-06-04  Thien-Thi Nguyen  <ttn@gnu.org>

	* display.texi (Abstract Display): Fix typo.

2006-06-03  Eli Zaretskii  <eliz@gnu.org>

	* minibuf.texi (Minibuffer History) <history-add-new-input>:
	Reword variable's description.

2006-06-01  Richard Stallman  <rms@gnu.org>

	* windows.texi (Splitting Windows): Clarify splitting nonselected
	window.

2006-05-31  Juri Linkov  <juri@jurta.org>

	* minibuf.texi (Minibuffer History): Add history-add-new-input.

2006-05-30  Richard Stallman  <rms@gnu.org>

	* display.texi (Line Height): Fix errors in description of
	default line height and line-height property.

	* nonascii.texi (Default Coding Systems): Further clarification.

2006-05-29  Luc Teirlinck  <teirllm@auburn.edu>

	* internals.texi (Pure Storage): Mention that an overflow in pure
	space causes a memory leak.
	(Garbage Collection): If there was an overflow in pure space,
	`garbage-collect' returns nil.

2006-05-30  Eli Zaretskii  <eliz@gnu.org>

	* nonascii.texi (Default Coding Systems): Fix it some more.

2006-05-29  Eli Zaretskii  <eliz@gnu.org>

	* nonascii.texi (Default Coding Systems): Fix last change.

2006-05-29  Kenichi Handa  <handa@m17n.org>

	* nonascii.texi (find-operation-coding-system): Describe the new
	argument format (FILENAME . BUFFER).

2006-05-28  Richard Stallman  <rms@gnu.org>

	* tips.texi (Coding Conventions): Better explain reasons not to
	advise other packages or use `eval-after-load'.

2006-05-29  Kim F. Storm  <storm@cua.dk>

	* processes.texi (Bindat Functions): Rename `pos' and `raw-data' to
	`bindat-idx' and `bindat-raw' for clarity.

2006-05-27  Thien-Thi Nguyen  <ttn@gnu.org>

	* processes.texi (Bindat Spec): Expand on `repeat' handler.

	* display.texi (Display): Add "Abstract Display" to menu.
	(Abstract Display, Abstract Display Functions)
	(Abstract Display Example): New nodes.
	* elisp.texi (Top): Add "Abstract Display" to menu.

2006-05-27  Chong Yidong  <cyd@stupidchicken.com>

	* keymaps.texi (Key Sequences): Link to input events definition.
	(Format of Keymaps): Delete material duplicated in Keymap Basics.

	* files.texi (Changing Files): Document updated argument list for
	copy-file.

2006-05-27  Thien-Thi Nguyen  <ttn@gnu.org>

	* processes.texi (Bindat Functions): Explain term "total length".
	Use it in bindat-length and bindat-pack descriptions.

2006-05-26  Eli Zaretskii  <eliz@gnu.org>

	* tips.texi (Coding Conventions): Advise against using
	eval-after-load in packages.  Add an index entry.

2006-05-25  Juri Linkov  <juri@jurta.org>

	* minibuf.texi (Text from Minibuffer): Undocument keep-all.

	* modes.texi (%-Constructs): Add %e, %z, %Z.

2006-05-25  Richard Stallman  <rms@gnu.org>

	* elisp.texi (Top): Update subnode menu.

	* keymaps.texi (Keymap Basics): New node, split out of Key Sequences.
	(Keymaps): Update menu.

2006-05-25  Chong Yidong  <cyd@stupidchicken.com>

	* keymaps.texi (Key Sequences): Some clarifications.

2006-05-25  Thien-Thi Nguyen  <ttn@gnu.org>

	* processes.texi (Bindat Functions): Say "unibyte string"
	explicitly for bindat-unpack and bindat-pack descriptions.
	(Bindat Examples): Don't call `string-make-unibyte' in example.

2006-05-25  Chong Yidong  <cyd@stupidchicken.com>

	* keymaps.texi (Key Sequences): Rename from Keymap Terminology.
	Explain string and vector representations of key sequences.

	* keymaps.texi (Changing Key Bindings):
	* commands.texi (Interactive Codes):
	* help.texi (Describing Characters): Refer to it.

2006-05-23  Luc Teirlinck  <teirllm@auburn.edu>

	* frames.texi (Pointer Shape): @end table -> @end defvar.

2006-05-22  Richard Stallman  <rms@gnu.org>

	* elisp.texi (Top): Update subnode menus.

	* frames.texi (Pointer Shape): Node renamed from Pointer Shapes.
	Contents rewritten; material from old Pointer Shape node moved here.

	* display.texi (Pointer Shape): Node deleted.
	(Image Descriptors): Minor cleanup.

2006-05-21  Richard Stallman  <rms@gnu.org>

	* syntax.texi (Parsing Expressions): Update info on which STATE
	elements are ignored.

2006-05-19  Luc Teirlinck  <teirllm@auburn.edu>

	* hooks.texi (Standard Hooks): Correct typo.

	* gpl.texi (GPL): ifinfo -> ifnottex.

2006-05-19  Michael Ernst  <mernst@alum.mit.edu>  (tiny change)

	* searching.texi (Simple Match Data): Warn about match data being
	set anew by every search.

2006-05-17  Richard Stallman  <rms@gnu.org>

	* minibuf.texi (Minibuffer History): Clarify.

	* searching.texi (Regexp Special): Clarify nested regexp warning.

2006-05-16  Kim F. Storm  <storm@cua.dk>

	* minibuf.texi (Minibuffer History): Update add-to-history.

2006-05-15  Oliver Scholz  <epameinondas@gmx.de>  (tiny change)

	* nonascii.texi (Explicit Encoding):
	Fix typo (encoding<->decoding).

2006-05-14  Richard Stallman  <rms@gnu.org>

	* buffers.texi (Creating Buffers): Cleanup.

	* files.texi (Visiting Functions): Rewrite in find-file-noselect.

2006-05-13  Eli Zaretskii  <eliz@gnu.org>

	* buffers.texi (Current Buffer): Document that with-temp-buffer
	disables undo.

	* os.texi (Terminal-Specific): More accurate description of how
	Emacs searches for the terminal-specific libraries.

2006-05-12  Eli Zaretskii  <eliz@gnu.org>

	* hooks.texi (Standard Hooks) [iftex]: Convert @xref's to
	emacs-xtra to @inforef's.

	* text.texi (Undo): Document that undo is turned off in buffers
	whose names begin with a space.

	* buffers.texi (Buffer Names): Add index entries for buffers whose
	names begin with a space.
	(Creating Buffers): Document that undo is turned off in buffers
	whose names begin with a space.

	* files.texi (Visiting Functions, Reading from Files)
	(Saving Buffers): Mention code and EOL conversions by file I/O
	primitives and subroutines.

	* nonascii.texi (Lisp and Coding Systems):
	Document coding-system-eol-type.  Add index entries for eol conversion.

	* display.texi (Defining Faces): Mention `mac', and add an xref to
	where window-system is described.

2006-05-10  Richard Stallman  <rms@gnu.org>

	* internals.texi (Writing Emacs Primitives): Clarify GCPRO rules.

2006-05-10  Reiner Steib  <Reiner.Steib@gmx.de>

	* variables.texi (File Local Variables): Recommend to quote lambda
	expressions in safe-local-variable property.

2006-05-09  Richard Stallman  <rms@gnu.org>

	* variables.texi (File Local Variables):
	Document safe-local-eval-forms and safe-local-eval-function.

2006-05-07  Kim F. Storm  <storm@cua.dk>

	* minibuf.texi (Minibuffer History): Remove keep-dups arg
	from add-to-history.

2006-05-07  Romain Francoise  <romain@orebokech.com>

	* commands.texi (Event Input Misc):
	* compile.texi (Eval During Compile):
	* internals.texi (Buffer Internals):
	* minibuf.texi (Initial Input):
	* nonascii.texi (Scanning Charsets):
	* numbers.texi (Comparison of Numbers):
	* windows.texi (Textual Scrolling, Vertical Scrolling):
	Fix various typos.

2006-05-06  Eli Zaretskii  <eliz@gnu.org>

	* hooks.texi (Standard Hooks): Replace inforef to emacs-xtra by
	conditional xref's to either emacs or emacs-xtra, depending on
	@iftex/@ifnottex.

	* minibuf.texi (Minibuffer History): Document add-to-history.

2006-05-05  Eli Zaretskii  <eliz@gnu.org>

	* internals.texi (Pure Storage): Mention the pure overflow message
	at startup.

2006-05-05  Johan Bockgård  <bojohan@dd.chalmers.se>

	* keymaps.texi (Active Keymaps): Fix pseudo-Lisp syntax.
	(Searching Keymaps): Fix pseudo-Lisp description of keymap
	search.

2006-05-01  Richard Stallman  <rms@gnu.org>

	* intro.texi (nil and t): Clarify.

	* variables.texi (File Local Variables): Suggest using booleanp.

2006-05-01  Juanma Barranquero  <lekktu@gmail.com>

	* objects.texi (Type Predicates): Fix typos.

2006-05-01  Stefan Monnier  <monnier@iro.umontreal.ca>

	* intro.texi (nil and t): Add booleanp.

	* objects.texi (Type Predicates): Add links for booleanp and
	string-or-null-p.

2006-04-29  Richard Stallman  <rms@gnu.org>

	* modes.texi (Multiline Font Lock): Rename from
	Multi line Font Lock Elements.  Much clarification.
	(Font Lock Multiline, Region to Fontify): Much clarification.

2006-04-29  Stefan Monnier  <monnier@iro.umontreal.ca>

	* variables.texi (File Local Variables): Remove the special case t for
	safe-local-variable.

2006-04-26  Richard Stallman  <rms@gnu.org>

	* syntax.texi (Parsing Expressions): Minor cleanup.

2006-04-18  Richard Stallman  <rms@gnu.org>

	* tips.texi (Coding Conventions): Explain when the package's
	prefix should appear later on (not at the start of the name).

	* searching.texi (String Search): Clarify effect of NOERROR.

	* modes.texi (Imenu): Clarify what special items do.

	* hooks.texi (Standard Hooks): Delete text about old hook names.

2006-04-17  Romain Francoise  <romain@orebokech.com>

	* variables.texi (Local Variables): Update the default value of
	`max-specpdl-size'.

2006-04-15  Michael Olson  <mwolson@gnu.org>

	* processes.texi (Transaction Queues): Mention the new optional
	`delay-question' argument for `tq-enqueue'.

2006-04-13  Bill Wohler  <wohler@newt.com>

	* customize.texi (Common Keywords): Use dotted notation for
	:package-version value.  Specify its values.  Improve documentation
	for customize-package-emacs-version-alist.

2006-04-12  Bill Wohler  <wohler@newt.com>

	* customize.texi (Common Keywords): Move description of
	customize-package-emacs-version-alist to @defvar.

2006-04-10  Bill Wohler  <wohler@newt.com>

	* customize.texi (Common Keywords): Add :package-version.

2006-04-10  Kim F. Storm  <storm@cua.dk>

	* text.texi (Buffer Contents): Add NOPROPS arg to
	filter-buffer-substring.

2006-04-08  Kevin Ryde  <user42@zip.com.au>

	* os.texi (Command-Line Arguments): Update xref to emacs manual
	"Command Arguments" -> "Emacs Invocation", per change there.

2006-04-08  Thien-Thi Nguyen  <ttn@gnu.org>

	* display.texi (Other Display Specs): Arrange a @code{DOTTED-LIST} to
	be on one line to help makeinfo not render two spaces after the dot.

2006-04-07  Reiner Steib  <Reiner.Steib@gmx.de>

	* strings.texi (Predicates for Strings): Add string-or-null-p.

2006-03-28  Kim F. Storm  <storm@cua.dk>

	* processes.texi (Accepting Output): Remove obsolete (and incorrect)
	remarks about systems that don't support fractional seconds.

2006-03-25  Karl Berry  <karl@gnu.org>

	* elisp.texi: Use @copyright{} instead of (C), and do not indent
	the year list.

2006-03-21  Nick Roberts  <nickrob@snap.net.nz>

	* display.texi (Fringe Indicators): Fix typos.

2006-03-19  Luc Teirlinck  <teirllm@auburn.edu>

	* tips.texi (Documentation Tips): One can now also write `program'
	in front of a quoted symbol in a docstring to prevent making a
	hyperlink.

2006-03-19  Alan Mackenzie  <acm@muc.de>

	* text.texi (Special Properties): Clarify `fontified' property.

2006-03-16  Richard Stallman  <rms@gnu.org>

	* display.texi (Defining Images): Minor cleanup.

2006-03-16  Bill Wohler  <wohler@newt.com>

	* display.texi (Defining Images): In image-load-path-for-library,
	prefer user's images.

2006-03-15  Stefan Monnier  <monnier@iro.umontreal.ca>

	* modes.texi (Region to Fontify): Remove font-lock-lines-before.

2006-03-15  Bill Wohler  <wohler@newt.com>

	* display.texi (Defining Images): Fix example in
	image-load-path-for-library by not recommending that one binds
	image-load-path.  Just defvar it to placate compiler and only use
	it if previously defined.

2006-03-14  Bill Wohler  <wohler@newt.com>

	* display.texi (Defining Images): In image-load-path-for-library,
	always return list of directories.  Update example.

2006-03-14  Alan Mackenzie  <acm@muc.de>

	* modes.texi: New node, "Region to Fontify" (for Font Lock).
	This describes font-lock-extend-region-function.
	("Other Font Lock Variables"): Move "font-lock-lines-before" to
	the new node "Region to Fontify".

2006-03-13  Richard Stallman  <rms@gnu.org>

	* display.texi (Invisible Text): The impossible position is
	now before the invisible text, not after.
	(Defining Images): Clean up last change.

2006-03-11  Bill Wohler  <wohler@newt.com>

	* display.texi (Defining Images): Add image-load-path-for-library.

2006-03-11  Luc Teirlinck  <teirllm@auburn.edu>

	* text.texi (Adaptive Fill): Fix Texinfo usage.

	* strings.texi (Creating Strings): Fix Texinfo usage.

	* searching.texi (Regexp Special): Use @samp for regular
	expressions that are not in Lisp syntax.

2006-03-08  Luc Teirlinck  <teirllm@auburn.edu>

	* searching.texi (Regexp Special): Put remark between parentheses
	to avoid misreading.

2006-03-07  Luc Teirlinck  <teirllm@auburn.edu>

	* searching.texi (Syntax of Regexps): More accurately describe
	which characters are special in which situations.
	(Regexp Special): Recommend _not_ to quote `]' or `-' when they
	are not special.  Describe in detail when `[' and `]' are special.
	(Regexp Backslash): Plenty of regexps with unbalanced square
	brackets are valid, so reword that statement.

2006-03-02  Kim F. Storm  <storm@cua.dk>

	* keymaps.texi (Tool Bar): Add tool-bar-border.

2006-02-28  Luc Teirlinck  <teirllm@auburn.edu>

	* loading.texi (Load Suffixes): Rephrase last paragraph.  Fix typos.

2006-02-27  Luc Teirlinck  <teirllm@auburn.edu>

	* elisp.texi (Top): Include "Load Suffixes" in the detailed menu.

	* files.texi (Locating Files): Suggest additional values for the
	SUFFIXES arg of `locate-file'.  Update pxref.

	* loading.texi (Loading): Include new node "Load Suffixes" in menu.
	(How Programs Do Loading): Discuss the effects of Auto Compression
	mode on `load'.
	(Load Suffixes): New node.
	(Library Search): Delete description of `load-suffixes'; it was
	moved to "Load Suffixes".
	(Autoload, Named Features): Mention `load-suffixes'.

2006-02-21  Giorgos Keramidas  <keramida@ceid.upatras.gr>  (tiny change)

	* display.texi (Fringe Indicators, Fringe Cursors): Fix typos.

	* windows.texi (Window Tree): Fix typo.

2006-02-20  Kim F. Storm  <storm@cua.dk>

	* display.texi (Fringe Indicators): New section.
	Move indicate-empty-lines, indicate-buffer-boundaries, and
	default-indicate-buffer-boundaries here.
	Add fringe-indicator-alist and default-fringes-indicator-alist.
	Add list of logical fringe indicator symbols.
	Update list of standard bitmap names.
	(Fringe Cursors): New section.
	Move overflow-newline-into-fringe here.
	Add fringe-cursor-alist and default-fringes-cursor-alist.
	Add list of fringe cursor symbols.

2006-02-20  Juanma Barranquero  <lekktu@gmail.com>

	* commands.texi (Using Interactive): Fix reference to node
	"Minibuffers".

2006-02-19  Richard M. Stallman  <rms@gnu.org>

	* minibuf.texi (High-Level Completion):
	Add xref to read-input-method-name.

	* files.texi (Relative File Names): Move file-relative-name here.
	(File Name Expansion): From here.  Minor clarifications.

	* commands.texi (Using Interactive): Add xrefs about reading input.
	Clarify remarks about that moving point and mark.
	Put string case before list case.

2006-02-16  Johan Bockgård  <bojohan@dd.chalmers.se>

	* display.texi (Other Display Specs, Image Descriptors):
	Revert erroneous changes.  The previous description of
	image-descriptors as `(image . PROPS)' was correct.

2006-02-14  Richard M. Stallman  <rms@gnu.org>

	* variables.texi (File Local Variables): Clarifications.

2006-02-14  Juanma Barranquero  <lekktu@gmail.com>

	* variables.texi (File Local Variables): Use @code for a cons
	cell, not @var.

2006-02-13  Chong Yidong  <cyd@stupidchicken.com>

	* variables.texi (File Local Variables): Document new file local
	variable behavior.

2006-02-10  Kim F. Storm  <storm@cua.dk>

	* eval.texi (Function Indirection): Add NOERROR to indirect-function.

2006-02-08  Juanma Barranquero  <lekktu@gmail.com>

	* modes.texi (%-Constructs): Remove obsolete info about
	`global-mode-string'.

2006-02-07  Richard M. Stallman  <rms@gnu.org>

	* commands.texi (Prefix Command Arguments): Minor cleanup.

	* display.texi: "Graphical display", not window system.

	* functions.texi (What Is a Function): Fix xref.

	* keymaps.texi (Key Lookup): Clarify wrt commands vs other functions.
	(Changing Key Bindings): Clarify when remapping is better than
	substitute-key-definition.

2006-02-02  Richard M. Stallman  <rms@gnu.org>

	* minibuf.texi (Basic Completion): Completion alists are risky.

	* keymaps.texi (Active Keymaps): Clarifications.
	(Searching Keymaps): New node.
	(Keymaps): Update menu.

	* frames.texi (Layout Parameters): Minor clarification.
	(Drag and Drop): New node.
	(Frames): Update menu.

2006-01-29  Chong Yidong  <cyd@stupidchicken.com>

	* display.texi (Other Display Specs, Image Descriptors):
	Image description is a list, not a cons cell.

2006-01-28  Luc Teirlinck  <teirllm@auburn.edu>

	* lists.texi (Cons Cells): Minor correction (the cdr of a dotted
	list is not necessarily a list).

2006-01-27  Eli Zaretskii  <eliz@gnu.org>

	* frames.texi (Layout Parameters): border-width and
	internal-border-width belong to the frame, not the window.

2006-01-19  Richard M. Stallman  <rms@gnu.org>

	* nonascii.texi (Translation of Characters): Search cmds use
	translation-table-for-input.  Automatically made local.

	* markers.texi (Overview of Markers): Count insertion type
	as one of a marker's attributes.

	* keymaps.texi (Controlling Active Maps): New node, split out of
	Active Keymaps.
	(Keymaps): Menu updated.
	(Active Keymaps): Give pseudocode to explain how the active
	maps are searched.  current-active-maps and key-binding moved here.
	(Functions for Key Lookup): current-active-maps and key-binding moved.
	Clarifications.
	(Searching the Keymaps): New subnode.

	* elisp.texi (Top): Menu clarification.

	* display.texi (Other Display Specs): Delete duplicate entry for
	just a string as display spec.  Move text about recursive display
	specs on such a string.

	* commands.texi (Key Sequence Input): Clarify.
	Move num-nonmacro-input-events out.
	(Reading One Event): num-nonmacro-input-events moved here.

2006-01-14  Nick Roberts  <nickrob@snap.net.nz>

	* advice.texi (Simple Advice): Update example to fit argument
	change in previous-line.

2006-01-05  Richard M. Stallman  <rms@gnu.org>

	* markers.texi (The Mark): Fix in `mark'.

2006-01-04  Richard M. Stallman  <rms@gnu.org>

	* processes.texi (Misc Network, Make Network): Minor cleanups.

2006-01-04  Kim F. Storm  <storm@cua.dk>

	* processes.texi (Make Network): Add IPv6 addresses and handling.
	(Network Feature Testing): Mention (:family ipv6).
	(Misc Network): Add IPv6 formats to format-network-address.

2005-12-30  Richard M. Stallman  <rms@gnu.org>

	* text.texi (Changing Properties):
	Don't use return value of set-text-properties.

2005-12-29  Luc Teirlinck  <teirllm@auburn.edu>

	* modes.texi (Mode Line Format): Correct typo in menu.

2005-12-29  Richard M. Stallman  <rms@gnu.org>

	* modes.texi (Mode Line Top): New node.
	(Mode Line Data): Some text moved to new node.
	Explain the data structure more concretely.
	(Mode Line Basics): Clarifications.
	(Mode Line Variables): Clarify intro paragraph.
	(%-Constructs): Clarify intro paragraph.
	(Mode Line Format): Update menu.

2005-12-28  Luc Teirlinck  <teirllm@auburn.edu>

	* minibuf.texi (Basic Completion): Update lazy-completion-table
	examples for removal of ARGS argument.

2005-12-23  Richard M. Stallman  <rms@gnu.org>

	* text.texi (Undo): Restore some explanation from the version
	that was deleted.

2005-12-23  Eli Zaretskii  <eliz@gnu.org>

	* text.texi (Undo): Remove duplicate descriptions of `apply
	funname' and `apply delta' elements of the undo list.

2005-12-20  Richard M. Stallman  <rms@gnu.org>

	* help.texi (Help Functions): Update documentation of `apropos'.

2005-12-20  Luc Teirlinck  <teirllm@auburn.edu>

	* customize.texi (Type Keywords): Delete xref to "Text help-echo",
	because it is confusing.  If the :help-echo keyword is a function,
	it is not directly used as the :help-echo overlay property, as the
	xref seems to suggest (it does not take the appropriate args).

2005-12-19  Luc Teirlinck  <teirllm@auburn.edu>

	* customize.texi (Common Keywords): Fix Texinfo usage.
	(Group Definitions, Variable Definitions): Update for new
	conventions for using `*' in docstrings.

	* tips.texi (Documentation Tips): Update for new conventions for
	using `*' in docstrings.

2005-12-16  Richard M. Stallman  <rms@gnu.org>

	* minibuf.texi (Minibuffer Contents): Minor cleanup.

2005-12-16  Juri Linkov  <juri@jurta.org>

	* minibuf.texi (Minibuffer Contents): Add minibuffer-completion-contents.

2005-12-14  Romain Francoise  <romain@orebokech.com>

	* modes.texi (Customizing Keywords): Rename `append' to `how'.
	Fix typo.

2005-12-11  Juri Linkov  <juri@jurta.org>

	* minibuf.texi (Completion Commands): Add mention of read-file-name
	for filename completion keymaps.
	(Reading File Names): Add mention of filename completion keymaps
	for read-file-name and xref to `Completion Commands'.

2005-12-10  Richard M. Stallman  <rms@gnu.org>

	* customize.texi (Common Keywords): State caveats for use of :tag.

2005-12-08  Richard M. Stallman  <rms@gnu.org>

	* minibuf.texi (Intro to Minibuffers): Replace list of local maps
	with xrefs and better explanation.
	(Completion Commands): Add the filename completion maps.

	* objects.texi (Character Type): Clarify that \s is not space
	if a dash follows.

2005-12-05  Richard M. Stallman  <rms@gnu.org>

	* windows.texi (Resizing Windows): Delete preserve-before args.

2005-12-05  Stefan Monnier  <monnier@iro.umontreal.ca>

	* keymaps.texi (Format of Keymaps): Remove mention of a quirk
	in full keymaps, since the quirk has been fixed.

2005-12-03  Eli Zaretskii  <eliz@gnu.org>

	* hooks.texi (Standard Hooks): Add index entries.
	Mention `compilation-finish-functions'.

2005-11-27  Richard M. Stallman  <rms@gnu.org>

	* windows.texi (Resizing Windows): Add adjust-window-trailing-edge.

2005-11-21  Juri Linkov  <juri@jurta.org>

	* customize.texi (Common Keywords): Update links types
	custom-manual and url-link.  Add link types emacs-library-link,
	file-link, function-link, variable-link, custom-group-link.

2005-11-20  Chong Yidong  <cyd@stupidchicken.com>

	* display.texi: Revert 2005-11-20 change.

2005-11-20  Thien-Thi Nguyen  <ttn@gnu.org>

	* processes.texi (Bindat Functions):
	Say "third" to refer to zero-based index "2".

2005-11-18  Luc Teirlinck  <teirllm@auburn.edu>

	* loading.texi (Library Search): Update the default value of
	`load-suffixes'.

2005-11-17  Chong Yidong  <cyd@stupidchicken.com>

	* display.texi (Attribute Functions): Mention :ignore-defface.

2005-11-16  Stefan Monnier  <monnier@iro.umontreal.ca>

	* modes.texi (Minor Mode Conventions): Use custom-set-minor-mode.
	(Minor Mode Conventions): Mention the use of a hook.

2005-11-06  Richard M. Stallman  <rms@gnu.org>

	* files.texi (Magic File Names): find-file-name-handler checks the
	`operations' property of the handler.

2005-11-03  Richard M. Stallman  <rms@gnu.org>

	* variables.texi (Frame-Local Variables): Small clarification.

2005-10-29  Chong Yidong  <cyd@stupidchicken.com>

	* os.texi (Init File): Document ~/.emacs.d/init.el.

2005-10-29  Richard M. Stallman  <rms@gnu.org>

	* internals.texi (Garbage Collection): Document memory-full.

2005-10-28  Bill Wohler  <wohler@newt.com>

	* tips.texi (Documentation Tips): Help mode now creates hyperlinks
	for URLs.

2005-10-28  Richard M. Stallman  <rms@gnu.org>

	* minibuf.texi (Completion Commands): Clean up prev change.

2005-10-26  Kevin Ryde  <user42@zip.com.au>

	* compile.texi (Eval During Compile): Explain recommended uses
	of eval-when-compile and eval-and-compile.

2005-10-27  Masatake YAMATO  <jet@gyve.org>

	* minibuf.texi (Completion Commands):
	Write about new optional argument for `display-completion-list'.

2005-10-23  Richard M. Stallman  <rms@gnu.org>

	* display.texi (Overlay Arrow): Clarify about local bindings of
	overlay-arrow-position.

2005-10-22  Eli Zaretskii  <eliz@gnu.org>

	* internals.texi (Building Emacs): Fix last change.

2005-10-22  Richard M. Stallman  <rms@gnu.org>

	* internals.texi (Building Emacs): Document eval-at-startup.

2005-10-21  Richard M. Stallman  <rms@gnu.org>

	* loading.texi (Where Defined): load-history contains abs file names.
	symbol-file returns abs file names.

2005-10-19  Kim F. Storm  <storm@cua.dk>

	* display.texi (Showing Images): Add max-image-size integer value.

2005-10-18  Chong Yidong  <cyd@stupidchicken.com>

	* display.texi (Showing Images): Document max-image-size.

2005-10-17  Richard M. Stallman  <rms@gnu.org>

	* commands.texi (Quitting): Minor clarification.

	* processes.texi (Sentinels): Clarify about output and quitting.
	(Filter Functions): Mention with-local-quit.

2005-10-17  Juri Linkov  <juri@jurta.org>

	* buffers.texi (Current Buffer):
	* commands.texi (Event Input Misc):
	* compile.texi (Eval During Compile, Compiler Errors):
	* customize.texi (Group Definitions):
	* display.texi (Progress, Defining Faces):
	* files.texi (Writing to Files):
	* modes.texi (Mode Hooks, Defining Minor Modes):
	* streams.texi (Output Functions):
	* syntax.texi (Syntax Table Functions):
	* text.texi (Change Hooks):
	Replace `...' with `@dots{}' in `@defmac' and `@defspec'.

	* commands.texi (Quitting): Replace arg `forms' with `body' in
	`with-local-quit'.

	* positions.texi (Excursions): Replace arg `forms' with `body' in
	`save-excursion'.

2005-10-08  Kim F. Storm  <storm@cua.dk>

	* windows.texi (Window Tree): Rename window-split-tree to window-tree.
	Rename manual section accordingly.

2005-10-04  Kim F. Storm  <storm@cua.dk>

	* windows.texi (Window Split Tree): New section describing
	new function window-split-tree function.

2005-10-03  Nick Roberts  <nickrob@snap.net.nz>

	* display.texi (Fringe Size/Pos): Simplify and add detail.

2005-09-30  Romain Francoise  <romain@orebokech.com>

	* minibuf.texi (High-Level Completion): Explain that the prompt
	given to `read-buffer' should end with a colon and a space.
	Update usage examples.

2005-09-29  Juri Linkov  <juri@jurta.org>

	* display.texi (Displaying Messages): Rename argument name
	`string' to `format-string' in functions `message', `message-box',
	`message-or-box'.

2005-09-26  Chong Yidong  <cyd@stupidchicken.com>

	* errors.texi (Standard Errors): Correct xrefs.

2005-09-18  Chong Yidong  <cyd@stupidchicken.com>

	* display.texi (Defining Images): Update documentation for
	`image-load-path'.

2005-09-17  Richard M. Stallman  <rms@gnu.org>

	* display.texi (Defining Images): Clean up previous change.

2005-09-16  Romain Francoise  <romain@orebokech.com>

	* elisp.texi: Specify GFDL version 1.2.

	* doclicense.texi (GNU Free Documentation License): Update to
	version 1.2.

2005-09-15  Chong Yidong  <cyd@stupidchicken.com>

	* display.texi (Defining Images): Document `image-load-path'.

2005-09-15  Richard M. Stallman  <rms@gnu.org>

	* objects.texi (Printed Representation): Minor cleanup.
	(Box Diagrams): Minor fix.
	(Cons Cell Type): Move (...) index item here.
	(Box Diagrams): From here.
	(Array Type): Minor fix.
	(Type Predicates): Delete index "predicates".
	(Hash Table Type): Clarify xref.
	(Dotted Pair Notation): Minor fix.

2005-09-10  Chong Yidong  <cyd@stupidchicken.com>

	* files.texi (Saving Buffers): Fix typo.

2005-09-08  Richard M. Stallman  <rms@gnu.org>

	* tips.texi (Programming Tips): Correct the "default" prompt spec.

2005-09-08  Chong Yidong  <cyd@stupidchicken.com>

	* locals.texi (Standard Buffer-Local Variables): Don't include
	mode variables for minor modes.
	Fix xrefs for buffer-display-count, buffer-display-table,
	buffer-offer-save, buffer-saved-size, cache-long-line-scans,
	enable-multibyte-characters, fill-column, header-line-format,
	left-fringe-width, left-margin, and right-fringe-width.

	* hooks.texi (Standard Hooks): All hooks should conform to the
	standard naming convention now.
	Fix xref for `echo-area-clear-hook'.

	* display.texi (Usual Display): Note that indicate-empty-lines and
	tab-width are buffer-local.

	* files.texi (Saving Buffers): Add xref to `Killing Buffers'.

	* modes.texi (Mode Help): Note that major-mode is buffer-local.

	* nonascii.texi (Encoding and I/O): Note that
	buffer-file-coding-system is buffer-local.

	* positions.texi (List Motion): Note that defun-prompt-regexp is
	buffer-local.

	* text.texi (Auto Filling): Note that auto-fill-function is
	buffer-local.
	(Undo): Note that buffer-undo-list is buffer-local.

	* windows.texi (Buffers and Windows):
	Document buffer-display-count.

2005-09-06  Richard M. Stallman  <rms@gnu.org>

	* tips.texi (Coding Conventions): Sometimes it is ok to put the
	package prefix elsewhere than at the start of the name.

2005-09-03  Richard M. Stallman  <rms@gnu.org>

	* tips.texi (Programming Tips): Add conventions for minibuffer
	questions and prompts.

2005-09-03  Joshua Varner  <jlvarner@gmail.com>  (tiny change)

	* intro.texi (nil and t): Minor cleanup.
	Delete spurious mention of keyword symbols.
	(Evaluation Notation): Add index entry.
	(A Sample Function Description): Minor cleanup.
	(A Sample Variable Description): Not all vars can be set.

2005-09-03  Thien-Thi Nguyen  <ttn@gnu.org>

	* text.texi (Buffer Contents): Use "\n" in examples' result strings.

	(Insertion): Document precise type of `insert-char' arg COUNT.

2005-09-02  Stefan Monnier  <monnier@iro.umontreal.ca>

	* modes.texi (Other Font Lock Variables): Sync the default of
	font-lock-lines-before.

2005-08-31  Michael Albinus  <michael.albinus@gmx.de>

	* files.texi (Magic File Names): Add `make-auto-save-file-name'.

2005-08-29  Richard M. Stallman  <rms@gnu.org>

	* elisp.texi (Top): Update subnode menu.

	* searching.texi (Searching and Matching): Move node.
	Rearrange contents and add overall explanation.
	(Searching and Case): Move node.
	(Searching and Matching): Update menu.

2005-08-27  Eli Zaretskii  <eliz@gnu.org>

	* os.texi (Startup Summary): Fix the description of the initial
	startup message display.

2005-08-25  Richard M. Stallman  <rms@gnu.org>

	* searching.texi (Search and Replace): Add replace-regexp-in-string.

2005-08-25  Emilio C. Lopes  <eclig@gmx.net>

	* display.texi (Finding Overlays): Fix `find-overlay-prop' in
	`next-overlay-change' example.

2005-08-22  Juri Linkov  <juri@jurta.org>

	* display.texi (Attribute Functions): Add set-face-inverse-video-p.
	Fix invert-face.  Fix args of face-background.

	* display.texi (Standard Faces): Delete node.
	(Faces): Add xref to `(emacs)Standard Faces'.
	(Displaying Faces): Fix xref to `Standard Faces'.

	* modes.texi (Mode Line Data): Fix xref to Standard Faces.

2005-08-20  Alan Mackenzie  <acm@muc.de>

	* buffers.texi (The Buffer List): Clarify the manipulation of the
	buffer list.

2005-08-14  Richard M. Stallman  <rms@gnu.org>

	* modes.texi (Auto Major Mode): interpreter-mode-alist key is not
	a regexp.

2005-08-11  Richard M. Stallman  <rms@gnu.org>

	* elisp.texi (Top): Update subnode lists.

	* display.texi (Inverse Video): Node deleted.

	* tips.texi (Key Binding Conventions, Programming Tips, Warning Tips):
	New nodes split out of Coding Conventions.

	* searching.texi (Regular Expressions): Document re-builder.

	* os.texi (Time Parsing): New node split out of Time Conversion.

	* processes.texi (Misc Network, Network Feature Testing)
	(Network Options, Make Network): New nodes split out of
	Low-Level Network.

2005-08-09  Richard M. Stallman  <rms@gnu.org>

	* frames.texi (Geometry): New node, split from Size and Position.
	(Frame Parameters): Refer to Geometry.

	* buffers.texi (The Buffer List): Fix xrefs.

	* windows.texi (Splitting Windows): Fix xref.

	* frames.texi (Layout Parameters): Add xref.

	* display.texi (Line Height, Scroll Bars): Fix xrefs.

	* keymaps.texi (Menu Bar): Fix xref.

	* locals.texi (Standard Buffer-Local Variables): Fix xref.

	* modes.texi (%-Constructs): Fix xref.

	* frames.texi (Window Frame Parameters): Node split up.
	(Basic Parameters, Position Parameters, Size Parameters)
	(Layout Parameters, Buffer Parameters, Management Parameters)
	(Cursor Parameters, Color Parameters): New subnodes.

2005-08-09  Luc Teirlinck  <teirllm@auburn.edu>

	* positions.texi (Screen Lines): Update xref for previous change
	in minibuf.texi.

	* minibuf.texi (Intro to Minibuffers): Update pxref for previous
	change in minibuf.texi.

2005-08-09  Richard M. Stallman  <rms@gnu.org>

	* tips.texi (Coding Conventions): Minor cleanup.

	* modes.texi (Defining Minor Modes): Explain when init-value
	can be non-nil.

	* elisp.texi (Top): Update submenu for Minibuffer.

	* minibuf.texi (Minibuffer Misc): Node split up.
	(Minibuffer Commands, Minibuffer Windows, Minibuffer Contents)
	(Recursive Mini): New nodes split out from Minibuffer Misc.
	(Minibuffer Misc): Document max-mini-window-height.

	* hash.texi (Defining Hash): Delete stray paren in example.

	* display.texi (Echo Area Customization): Don't define
	max-mini-window-height here; xref instead.

	* commands.texi (Event Input Misc): Update while-no-input.

	* advice.texi (Advising Functions): Explain when to use advice
	and when to use a hook.

2005-07-30  Eli Zaretskii  <eliz@gnu.org>

	* makefile.w32-in (info): Don't run install-info.
	($(infodir)/dir): New target, produced by running install-info.

2005-07-27  Luc Teirlinck  <teirllm@auburn.edu>

	* modes.texi (Defining Minor Modes): The keyword for the initial
	value is :init-value, not :initial-value.

2005-07-23  Eli Zaretskii  <eliz@gnu.org>

	* loading.texi (Autoload): Make the `doctor' example be consistent
	with what's in current loaddefs.el.  Describe the "fn" magic in
	the usage portion of the doc string.

2005-07-22  Richard M. Stallman  <rms@gnu.org>

	* internals.texi (Garbage Collection): Clarify previous change.

2005-07-21  Stefan Monnier  <monnier@iro.umontreal.ca>

	* internals.texi (Garbage Collection): Add gc-cons-percentage.

2005-07-18  Juri Linkov  <juri@jurta.org>

	* commands.texi (Accessing Events):
	* frames.texi (Text Terminal Colors, Resources):
	* markers.texi (The Mark):
	* modes.texi (Defining Minor Modes):
	Delete duplicate duplicate words.

2005-07-16  Richard M. Stallman  <rms@gnu.org>

	* display.texi (Managing Overlays): Clarify make-overlay
	args for insertion types.

2005-07-13  Luc Teirlinck  <teirllm@auburn.edu>

	* customize.texi (Variable Definitions):
	Add `custom-initialize-safe-set' and `custom-initialize-safe-default'.
	`standard-value' is a list too.
	(Defining New Types): Use @key{RET} instead of @key{ret}.

2005-07-13  Francis Litterio  <franl@world.std.com>  (tiny change)

	* os.texi (Translating Input): Fix typo.

2005-07-08  Richard M. Stallman  <rms@gnu.org>

	* README: Update edition number and size estimate.

	* elisp.texi (VERSION): Set to 2.9.

2005-07-07  Richard M. Stallman  <rms@gnu.org>

	* book-spine.texinfo: Update Emacs version.

	* display.texi (Inverse Video): Delete mode-line-inverse-video.

2005-07-06  Richard M. Stallman  <rms@gnu.org>

	* searching.texi (Regexp Search): Clarify what re-search-forward
	does when the search fails.

2005-07-05  Lute Kamstra  <lute@gnu.org>

	* Update FSF's address in GPL notices.

	* doclicense.texi (GNU Free Documentation License):
	* gpl.texi (GPL):
	* tips.texi (Coding Conventions, Library Headers):
	* vol1.texi:
	* vol2.texi: Update FSF's address.

2005-07-04  Richard M. Stallman  <rms@gnu.org>

	* hooks.texi (Standard Hooks): Add occur-hook.

2005-07-03  Luc Teirlinck  <teirllm@auburn.edu>

	* display.texi (The Echo Area): Correct menu.

2005-07-03  Richard M. Stallman  <rms@gnu.org>

	* elisp.texi (Top): Update subnode menu for Display.

	* display.texi (Displaying Messages): New node, with most
	of what was in The Echo Area.
	(Progress): Move under The Echo Area.
	(Logging Messages): New node with new text.
	(Echo Area Customization): New node, the rest of what was
	in The Echo Area.  Document message-truncate-lines with @defvar.
	(Display): Update menu.

	* windows.texi (Textual Scrolling): Doc 3 values for
	scroll-preserve-screen-position.

	* text.texi (Special Properties): Change hook functions
	should bind inhibit-modification-hooks around altering buffer text.

	* keymaps.texi (Key Binding Commands): Call binding BINDING
	rather than DEFINITION.

2005-06-29  Juanma Barranquero  <lekktu@gmail.com>

	* variables.texi (Defining Variables): `user-variable-p' returns t
	for aliases of user options, nil for alias loops.

2005-06-28  Richard M. Stallman  <rms@gnu.org>

	* keymaps.texi (Creating Keymaps): Put make-sparse-keymap before
	make-keymap.

2005-06-27  Luc Teirlinck  <teirllm@auburn.edu>

	* variables.texi (Setting Variables): Correct and clarify
	description of `add-to-ordered-list'.

2005-06-26  Richard M. Stallman  <rms@gnu.org>

	* display.texi (Faces): Minor cleanup.

2005-06-25  Luc Teirlinck  <teirllm@auburn.edu>

	* display.texi (Faces): `facep' returns t for strings that are
	face names.

2005-06-25  Richard M. Stallman  <rms@gnu.org>

	* objects.texi (Equality Predicates): Clarify meaning of equal.

	* windows.texi (Selecting Windows): save-selected-window
	and with-selected-window save and restore the current buffer.

2005-06-24  Richard M. Stallman  <rms@gnu.org>

	* numbers.texi (Float Basics): Explain how to test for NaN,
	and printing the sign of NaNs.

2005-06-24  Eli Zaretskii  <eliz@gnu.org>

	* makefile.w32-in (MAKEINFO): Use --force.

2005-06-23  Richard M. Stallman  <rms@gnu.org>

	* display.texi (Face Functions): Correct Texinfo usage.

2005-06-23  Luc Teirlinck  <teirllm@auburn.edu>

	* lists.texi (Rings): `ring-elements' now returns the elements of
	RING in order.

2005-06-23  Juanma Barranquero  <lekktu@gmail.com>

	* markers.texi (The Mark): Texinfo usage fix.

2005-06-23  Kim F. Storm  <storm@cua.dk>

	* searching.texi (Entire Match Data): Remove evaporate option for
	match-data.  Do not mention evaporate option for set-match-data.

2005-06-22  Glenn Morris  <gmorris@ast.cam.ac.uk>

	* display.texi (Face Functions): Mention face aliases.

2005-06-21  Richard M. Stallman  <rms@gnu.org>

	* anti.texi (Antinews): Texinfo usage fix.

2005-06-21  Karl Berry  <karl@gnu.org>

	* elisp.texi: Use @copying.

	* elisp.texi: Put @summarycontents and @contents before the Top
	node, instead of the end of the file, so that the contents appear
	in the right place in the dvi/pdf output.

2005-06-21  Juri Linkov  <juri@jurta.org>

	* display.texi (Defining Faces): Add `customized-face'.

2005-06-20  Kim F. Storm  <storm@cua.dk>

	* variables.texi (Setting Variables): Any type of element can be
	given order in add-to-ordered-list.  Compare elements with eq.

	* lists.texi (Rearrangement): Sort predicate may just return non-nil.

2005-06-20  Karl Berry  <karl@gnu.org>

	* syntax.texi (Syntax Flags): Make last column very slightly wider
	to avoid "generic comment" breaking on two lines and causing an
	underfull box.

2005-06-19  Luc Teirlinck  <teirllm@auburn.edu>

	* lists.texi (Rings): Various minor clarifications and corrections.

2005-06-18  Richard M. Stallman  <rms@gnu.org>

	* functions.texi (Obsolete Functions): Simplify.

	* variables.texi (Variable Aliases): Simplify.

	* anti.texi, backups.texi, compile.texi, customize.texi:
	* debugging.texi, display.texi, edebug.texi, errors.texi, frames.texi:
	* functions.texi, help.texi, keymaps.texi, modes.texi, nonascii.texi:
	* os.texi, processes.texi, searching.texi, strings.texi, text.texi:
	* variables.texi: Fix formatting ugliness.

	* elisp.texi: Add links to Rings and Byte Packing.
	Update version and copyright years.

	* minibuf.texi: Fix formatting ugliness.
	(Completion Commands): Move keymap vars to the end
	and vars completing-read binds to the top.

2005-06-17  Luc Teirlinck  <teirllm@auburn.edu>

	* processes.texi: Fix typos.
	(Bindat Spec): Correct Texinfo error.
	(Byte Packing): Fix ungrammatical sentence.

2005-06-17  Thien-Thi Nguyen  <ttn@gnu.org>

	* lists.texi (Rings): New node.
	(Lists): Add it to menu.

	* processes.texi (Byte Packing): New node.
	(Processes): Add it to menu.

2005-06-17  Richard M. Stallman  <rms@gnu.org>

	* syntax.texi (Parsing Expressions): Fix texinfo usage.

	* help.texi (Documentation Basics): Explain the xref to
	Documentation Tips.

	* debugging.texi (Debugger Commands): Minor fix.

2005-06-16  Luc Teirlinck  <teirllm@auburn.edu>

	* edebug.texi (Instrumenting): Eliminate duplicate link.
	(Specification List): Replace references to "below", referring to
	a later node, with one @ref to that node.

	* os.texi (Timers): Timers should save and restore the match data
	if they change it.

	* debugging.texi (Debugger Commands): Mention that the Lisp
	debugger can not step through primitive functions.

2005-06-16  Juanma Barranquero  <lekktu@gmail.com>

	* functions.texi (Obsolete Functions): Update argument names of
	`make-obsolete' and `define-obsolete-function-alias'.

	* variables.texi (Variable Aliases): Update argument names of
	`defvaralias', `make-obsolete-variable' and
	`define-obsolete-variable-alias'.

2005-06-15  Kim F. Storm  <storm@cua.dk>

	* searching.texi (Entire Match Data): Rephrase warnings about
	evaporate arg to match-data and set-match-data.

2005-06-14  Luc Teirlinck  <teirllm@auburn.edu>

	* elisp.texi (Top): Update detailed menu.

	* edebug.texi (Edebug): Update menu.
	(Instrumenting): Update xrefs.
	(Edebug Execution Modes): Correct xref.
	(Jumping): Clarify description of `h' command.
	Eliminate redundant @ref.
	(Breaks): New node.
	(Breakpoints): Is now a subsubsection.
	(Global Break Condition): Mention `C-x X X'.
	(Edebug Views): Clarify `v' and `p'.  Mention `C-x X w'.
	(Trace Buffer): Clarify STRING arg of `edebug-tracing'.
	(Edebug Display Update): Correct pxref.
	(Edebug and Macros): New node.
	(Instrumenting Macro Calls): Is now a subsubsection.
	Neither arg of `def-edebug-spec' is evaluated.
	(Instrumenting Macro Calls): Mention `edebug-eval-macro-args'.
	(Specification Examples): Fix typo.

2005-06-14  Lute Kamstra  <lute@gnu.org>

	* debugging.texi (Function Debugging): Primitives can break on
	entry too.

2005-06-14  Kim F. Storm  <storm@cua.dk>

	* variables.texi (Setting Variables): Add add-to-ordered-list.

2005-06-13  Stefan Monnier  <monnier@iro.umontreal.ca>

	* syntax.texi (Parsing Expressions): Document aux functions and vars of
	syntax-ppss: syntax-ppss-flush-cache and syntax-begin-function.

2005-06-13  Lute Kamstra  <lute@gnu.org>

	* text.texi (Special Properties): Fix cross reference.

2005-06-11  Luc Teirlinck  <teirllm@auburn.edu>

	* debugging.texi (Function Debugging): Delete mention of empty
	string argument to `cancel-debug-on-entry'.  Delete inaccurate
	description of the return value of that command.

2005-06-11  Alan Mackenzie  <acm@muc.de>

	* text.texi (Adaptive Fill): Amplify the description of
	fill-context-prefix.

2005-06-10  Luc Teirlinck  <teirllm@auburn.edu>

	* syntax.texi (Parsing Expressions): Fix Texinfo error.

2005-06-10  Stefan Monnier  <monnier@iro.umontreal.ca>

	* syntax.texi (Parsing Expressions): Document syntax-ppss.

2005-06-10  Luc Teirlinck  <teirllm@auburn.edu>

	* debugging.texi (Error Debugging): Minor rewording.
	(Function Debugging): FUNCTION-NAME arg to `cancel-debug-on-entry'
	is optional.

2005-06-10  Lute Kamstra  <lute@gnu.org>

	* elisp.texi: Use EMACSVER to refer to the current version of Emacs.
	(Top): Give it a title.  Correct version number.  Give the
	detailed node listing a more prominent header.
	* intro.texi: Don't set VERSION here a second time.
	Mention Emacs's version too.
	* anti.texi (Antinews): Use EMACSVER to refer to the current
	version of Emacs.

2005-06-09  Kim F. Storm  <storm@cua.dk>

	* searching.texi (Entire Match Data): Explain new `reseat' argument to
	match-data and set-match-data.

2005-06-08  Richard M. Stallman  <rms@gnu.org>

	* searching.texi (Entire Match Data): Clarify when match-data
	returns markers and when integers.

	* display.texi (Defining Faces): Explain that face name should not
	end in `-face'.

	* modes.texi (Mode Line Data): Minor cleanup.
	(Customizing Keywords): Node split out of Search-based Fontification.
	Add example of using font-lock-add-keywords from a hook.
	Clarify when MODE should be non-nil, and when nil.

2005-06-06  Richard M. Stallman  <rms@gnu.org>

	* modes.texi (Mode Line Data): Explain what happens when the car
	of a list is a void symbol.
	(Search-based Fontification): Explain MODE arg to
	font-lock-add-keywords and warn about calls from major modes.

2005-06-08  Juri Linkov  <juri@jurta.org>

	* display.texi (Standard Faces): Add `shadow' face.

2005-05-29  Luc Teirlinck  <teirllm@auburn.edu>

	* modes.texi (Major Mode Conventions): A derived mode only needs
	to put the call to the parent mode inside `delay-mode-hooks'.

2005-05-29  Richard M. Stallman  <rms@gnu.org>

	* modes.texi (Mode Hooks): Explain that after-change-major-mode-hook is
	new, and what that implies.  Clarify.

	* files.texi (Locating Files): Clean up the text.

	* frames.texi (Window Frame Parameters): Document user-size.
	Shorten entry for top by referring to left.

2005-05-26  Richard M. Stallman  <rms@gnu.org>

	* modes.texi (Mode Hooks): Explain that after-change-major-mode-hook
	is new, and what the implications are.  Other clarifications.

2005-05-24  Richard M. Stallman  <rms@gnu.org>

	* frames.texi (Dialog Boxes): Minor fixes.

2005-05-25  Masatake YAMATO  <jet@gyve.org>

	* display.texi (Standard Faces): Write about `mode-line-highlight'.

2005-05-24  Luc Teirlinck  <teirllm@auburn.edu>

	* frames.texi (Dialog Boxes): HEADER argument to `x-popup-dialog'
	is optional.

2005-05-24  Nick Roberts  <nickrob@snap.net.nz>

	* frames.texi (Dialog Boxes): Describe new optional argument.

2005-05-23  Lute Kamstra  <lute@gnu.org>

	* modes.texi (Font Lock Basics, Syntactic Font Lock): Recommend
	syntax-begin-function over font-lock-beginning-of-syntax-function.

2005-05-21  Luc Teirlinck  <teirllm@auburn.edu>

	* minibuf.texi (Reading File Names): Update description of
	`read-directory-name'.

	* modes.texi (Derived Modes): Clarify :group keyword.

2005-05-21  Eli Zaretskii  <eliz@gnu.org>

	* files.texi (Locating Files): New subsection.
	Describe locate-file and executable-find.

2005-05-21  Kevin Ryde  <user42@zip.com.au>

	* frames.texi (Initial Parameters): Update cross reference to
	"Emacs Invocation".

2005-05-19  Luc Teirlinck  <teirllm@auburn.edu>

	* keymaps.texi (Active Keymaps): Add anchor.

	* modes.texi (Hooks): Delete confusing and unnecessary sentence.
	(Major Mode Conventions): Refer to `Auto Major Mode' in more
	appropriate place.
	(Derived Modes): Small clarifications.
	(Minor Mode Conventions, Keymaps and Minor Modes):
	Replace references to nodes with references to anchors.
	(Mode Line Data): Warn that `(:eval FORM)' should not load any files.
	Clarify description of lists whose first element is an integer.
	(Mode Line Variables): Add anchor.
	(%-Constructs): Clarify description of integer after %.
	(Emulating Mode Line): Describe nil value for FACE.

2005-05-18  Luc Teirlinck  <teirllm@auburn.edu>

	* modes.texi (Derived Modes): Correct references to non-existing
	variable standard-syntax-table.

2005-05-17  Lute Kamstra  <lute@gnu.org>

	* modes.texi (Defining Minor Modes): Mention the mode hook.

2005-05-15  Kim F. Storm  <storm@cua.dk>

	* processes.texi (Network): Remove open-network-stream-nowait.
	(Network Servers): Remove open-network-stream-server.

2005-05-15  Luc Teirlinck  <teirllm@auburn.edu>

	* elisp.texi (Top): Update detailed menu.

	* variables.texi: Reorder nodes.
	(Variables): Update menu.
	(File Local Variables): Do not refer to the `-*-' line as
	a "local variables list".  Add pxref.

2005-05-14  Luc Teirlinck  <teirllm@auburn.edu>

	* elisp.texi (Top): Update detailed menu for node changes.

	* modes.texi (Modes): Update Menu.
	(Hooks): Move to beginning of chapter.
	Most minor modes run mode hooks too.
	`add-hook' can handle void hooks or hooks whose value is a single
	function.
	(Major Modes): Update Menu.
	(Major Mode Basics): New node, split off from `Major Modes'.
	(Major Mode Conventions): Correct xref.  Explain how to handle
	auto-mode-alist if the major mode command has an autoload cookie.
	(Auto Major Mode): Major update.  Add magic-mode-alist.
	(Derived Modes): Major update.
	(Mode Line Format): Update Menu.
	(Mode Line Basics): New node, split off from `Mode Line Format'.

	* loading.texi (Autoload): Mention `autoload cookie' as synonym
	for `magic autoload comment'.  Add index entries and anchor.

2005-05-14  Richard M. Stallman  <rms@gnu.org>

	* tips.texi (Coding Conventions): Explain how important it is
	that just loading certain files not change Emacs behavior.

	* modes.texi (Defining Minor Modes): Define define-global-minor-mode.

2005-05-12  Lute Kamstra  <lute@gnu.org>

	* modes.texi (Generic Modes): Update.
	(Major Modes): Refer to node "Generic Modes".

	* elisp.texi (Top): Update to the current structure of the manual.
	* processes.texi (Processes): Add menu description.
	* customize.texi (Customization): Add menu descriptions.

2005-05-11  Thien-Thi Nguyen  <ttn@gnu.org>

	* processes.texi (Signals to Processes)
	(Low-Level Network): Fix typos.

2005-05-11  Lute Kamstra  <lute@gnu.org>

	* elisp.texi (Top): Add some nodes from the chapter "Major and
	Minor Modes" to the detailed node listing.

2005-05-10  Richard M. Stallman  <rms@gnu.org>

	* keymaps.texi (Extended Menu Items): Menu item filter functions
	can be called at any time.

2005-05-08  Luc Teirlinck  <teirllm@auburn.edu>

	* variables.texi (File Local Variables): `(hack-local-variables t)'
	now also checks whether a mode is specified in the local variables
	list.

2005-05-05  Kevin Ryde  <user42@zip.com.au>

	* display.texi (The Echo Area): Correct format function cross
	reference.

2005-05-05  Luc Teirlinck  <teirllm@auburn.edu>

	* variables.texi (Variable Aliases): Change description of
	`define-obsolete-variable-alias'.

	* functions.texi (Functions): Add "Obsolete Functions" to menu.
	(Defining Functions): Add xref.
	(Obsolete Functions): New node.
	(Function Safety): Standardize capitalization of section title.

	* frames.texi (Pop-Up Menus): Complete description of `x-popup-menu'.
	(Dialog Boxes): Complete description of `x-popup-dialog'.

2005-05-04  Richard M. Stallman  <rms@gnu.org>

	* commands.texi (Interactive Codes): Fix Texinfo usage.
	Document U more clearly.

2005-05-01  Luc Teirlinck  <teirllm@auburn.edu>

	* variables.texi (Variable Aliases): `make-obsolete-variable' is a
	function and not a macro.

	* frames.texi (Pop-Up Menus): Correct and clarify description of
	`x-popup-menu'.
	(Dialog Boxes): Clarify description of `x-popup-dialog'.

2005-05-01  Richard M. Stallman  <rms@gnu.org>

	* edebug.texi (Checking Whether to Stop): Fix previous change.

2005-05-01  Luc Teirlinck  <teirllm@auburn.edu>

	* display.texi: Fix typos and Texinfo usage.

	* edebug.texi (Checking Whether to Stop): executing-macro ->
	executing-kbd-macro.

2005-05-01  Richard M. Stallman  <rms@gnu.org>

	* display.texi (Invisible Text): Correct add-to-invisibility-spec.

2005-04-30  Richard M. Stallman  <rms@gnu.org>

	* files.texi (Magic File Names): Document `operations' property.

2005-04-29  Lute Kamstra  <lute@gnu.org>

	* modes.texi (Generic Modes): New node.
	(Major Modes): Add it to the menu.
	(Derived Modes): Add "derived mode" to concept index.

2005-04-28  Lute Kamstra  <lute@gnu.org>

	* modes.texi (Defining Minor Modes): Fix previous change.
	(Font Lock Mode): Simplify.
	(Font Lock Basics): Say that font-lock-defaults is buffer-local
	when set and that some parts are optional.  Add cross references.
	(Search-based Fontification): Say how to specify font-lock-keywords.
	Add cross references.  Add font-lock-multiline to index.
	Move font-lock-keywords-case-fold-search here from node "Other Font
	Lock Variables".  Document font-lock-add-keywords and
	font-lock-remove-keywords.
	(Other Font Lock Variables): Move font-lock-keywords-only,
	font-lock-syntax-table, font-lock-beginning-of-syntax-function,
	and font-lock-syntactic-face-function to node "Syntactic Font
	Lock".  Move font-lock-keywords-case-fold-search to node
	"Search-based Fontification".  Document font-lock-inhibit-thing-lock
	and font-lock-{,un}fontify-{buffer,region}-function.
	(Precalculated Fontification): Remove reference to deleted variable
	font-lock-core-only.
	(Faces for Font Lock): Add font-lock-comment-delimiter-face.
	(Syntactic Font Lock): Add intro.  Move font-lock-keywords-only,
	font-lock-syntax-table, font-lock-beginning-of-syntax-function,
	and font-lock-syntactic-face-function here from node "Other Font
	Lock Variables".  Move font-lock-syntactic-keywords to "Setting
	Syntax Properties".  Add cross references.
	(Setting Syntax Properties): New node.
	Move font-lock-syntactic-keywords here from "Syntactic Font Lock".
	* syntax.texi (Syntax Properties): Add cross reference.
	* hooks.texi (Standard Hooks): Add Font-Lock hooks.

2005-04-26  Richard M. Stallman  <rms@gnu.org>

	* display.texi (Defining Faces):
	Document `default' elements of defface spec.

	* modes.texi (Major Mode Conventions): Explain customizing ElDoc mode.

	* variables.texi (Variable Aliases): Clarify text.

2005-04-25  Chong Yidong  <cyd@stupidchicken.com>

	* windows.texi (Window Hooks): Remove reference to obsolete Lazy Lock.

2005-04-25  Luc Teirlinck  <teirllm@auburn.edu>

	* hooks.texi (Standard Hooks): Most minor modes have mode hooks too.

2005-04-24  Eli Zaretskii  <eliz@gnu.org>

	* syntax.texi (Syntax Table Internals): Elaborate documentation of
	syntax-after and syntax-class.

	* files.texi (Changing Files): Fix last change's cross-reference.
	(Unique File Names): Don't mention "numbers" in the documentation
	of make-temp-file and make-temp-name.

2005-04-23  Richard M. Stallman  <rms@gnu.org>

	* files.texi (Changing Files): Document MUSTBENEW arg in copy-file.

2005-04-22  Nick Roberts  <nickrob@snap.net.nz>

	* windows.texi (Cyclic Window Ordering): Clarify window-list.

2005-04-22  Nick Roberts  <nickrob@snap.net.nz>

	* variables.texi (Variable Aliases): Describe make-obsolete-variable
	and define-obsolete-variable-alias.

2005-04-22  Kim F. Storm  <storm@cua.dk>

	* symbols.texi (Symbol Plists): Remove safe-get, as get is now safe.
	(Other Plists): Remove safe-plist-get, as plist-get is now safe.

2005-04-21  Lute Kamstra  <lute@gnu.org>

	* lists.texi (Association Lists): Document rassq-delete-all.

2005-04-19  Richard M. Stallman  <rms@gnu.org>

	* modes.texi (Search-based Fontification): Explain that
	facespec is an expression to be evaluated.

2005-04-19  Kevin Ryde  <user42@zip.com.au>

	* streams.texi (Output Functions): Fix xref.
	* strings.texi (String Conversion): Fix xref.

2005-04-19  Kim F. Storm  <storm@cua.dk>

	* symbols.texi (Symbol Plists): Add safe-get.
	Mention that `get' may signal an error.

2005-04-18  Nick Roberts  <nickrob@snap.net.nz>

	* customize.texi (Variable Definitions): Replace tooltip-mode
	example with save-place.

2005-04-17  Richard M. Stallman  <rms@gnu.org>

	* buffers.texi (Indirect Buffers): Clarify.

	* positions.texi (Positions): Clarify converting marker to integer.

	* strings.texi (String Basics): Mention string-match; clarify.

2005-04-08  Lute Kamstra  <lute@gnu.org>

	* modes.texi (Search-based Fontification): Fix cross references.
	Use consistent terminology.  Document anchored highlighting.

2005-04-05  Lute Kamstra  <lute@gnu.org>

	* modes.texi (Defining Minor Modes): Document :group keyword
	argument and its default value.

2005-04-03  Lute Kamstra  <lute@gnu.org>

	* hooks.texi (Standard Hooks): Add some hooks.  Add cross
	references and/or descriptions.  Delete major mode hooks; mention
	them as a category instead.  Rename or delete obsolete hooks.

2005-04-02  Richard M. Stallman  <rms@gnu.org>

	* nonascii.texi (Coding System Basics): Another wording cleanup.

2005-04-01  Richard M. Stallman  <rms@gnu.org>

	* nonascii.texi (Coding System Basics): Clarify previous change.

2005-04-01  Kenichi Handa  <handa@m17n.org>

	* nonascii.texi (Coding System Basics): Describe about roundtrip
	identity of coding systems.

2005-03-29  Chong Yidong  <cyd@stupidchicken.com>

	* text.texi (Buffer Contents): Add filter-buffer-substring and
	buffer-substring-filters.

2005-03-26  Chong Yidong  <cyd@stupidchicken.com>

	* anti.texi (Antinews): Mention `G' interactive code.

	* tips.texi (Compilation Tips): Mention benchmark.el.

2005-03-27  Luc Teirlinck  <teirllm@auburn.edu>

	* modes.texi (Other Font Lock Variables): `font-lock-fontify-block'
	is now bound to M-o M-o.

	* keymaps.texi (Prefix Keys): `facemenu-keymap' is now on M-o.

2005-03-26  Glenn Morris  <gmorris@ast.cam.ac.uk>

	* calendar.texi: Delete file (and move contents to emacs-xtra.texi
	in the Emacs Manual).
	* Makefile.in (srcs): Remove calendar.texi.
	* makefile.w32-in (srcs): Remove calendar.texi.
	* display.texi (Display): Change name of next node.
	* os.texi (System In): Change name of previous node.
	* elisp.texi (Top): Remove Calendar references.
	* vol1.texi (Top): Remove Calendar references.
	* vol2.texi (Top): Remove Calendar references.

2005-03-25  Richard M. Stallman  <rms@gnu.org>

	* display.texi (Standard Faces, Fringe Bitmaps, Customizing Bitmaps):
	Cleanup previous change.

2005-03-25  Chong Yidong  <cyd@stupidchicken.com>

	* display.texi (Face Attributes): Faces earlier in an :inherit
	list take precedence.
	(Scroll Bars): Fix description of vertical-scroll-bars.
	Document frame-current-scroll-bars and window-current-scroll-bars.

	* markers.texi (The Mark): Document temporary Transient Mark mode.

	* minibuf.texi (Reading File Names):
	Document read-file-name-completion-ignore-case.

	* positions.texi (Screen Lines): Document nil for width argument
	to compute-motion.

2005-03-23  Kim F. Storm  <storm@cua.dk>

	* display.texi (Standard Faces): Other faces used in the fringe
	implicitly inherits from the fringe face.
	(Fringe Bitmaps): FACE in right-fringe and left-fringe display
	properties implicitly inherits from fringe face.
	(Customizing Bitmaps): Likewise for set-fringe-bitmap-face.

2005-03-20  Chong Yidong  <cyd@stupidchicken.com>

	* display.texi (Invisible Text): State default value of
	line-move-ignore-invisible.
	(Managing Overlays): Document remove-overlays.
	(Standard Faces): Document escape-glyph face.

	* minibuf.texi (Reading File Names): Document read-file-name-function.

	* modes.texi (Other Font Lock Variables):
	Document font-lock-lines-before.

	* positions.texi (Skipping Characters): skip-chars-forward allows
	character classes.

2005-03-18  Lute Kamstra  <lute@gnu.org>

	* edebug.texi (Instrumenting Macro Calls): Fix another typo.

2005-03-17  Richard M. Stallman  <rms@gnu.org>

	* text.texi (Undo): Document extensible undo entries.

	* searching.texi (String Search, Regexp Search): Cleanups.

	* nonascii.texi (Character Codes): Minor fix.

	* display.texi (Display Property): Explain the significance
	of having text properties that are eq.
	(Other Display Specs): Explain string as display spec.

	* commands.texi (Interactive Codes): Document G option.

2005-03-17  Chong Yidong  <cyd@stupidchicken.com>

	* text.texi (Filling): Add sentence-end-without-period and
	sentence-end-without-space.
	(Changing Properties): Minor fix.

	* anti.texi: Total rewrite.

2005-03-15  Lute Kamstra  <lute@gnu.org>

	* edebug.texi (Instrumenting Macro Calls): Fix typos.

2005-03-08  Kim F. Storm  <storm@cua.dk>

	* display.texi (Specified Space): Property :width is support on
	non-graphic terminals, :height is not.

2005-03-07  Richard M. Stallman  <rms@gnu.org>

	* display.texi (Overlay Arrow, Fringe Bitmaps, Customizing Bitmaps):
	Now subnodes of Fringes.
	(Overlay Arrow): Document overlay-arrow-variable-list.
	(Fringe Size/Pos): New node, broken out of Fringes.
	(Display): Explain clearing vs redisplay better.
	(Truncation): Clarify use of bitmaps.
	(The Echo Area): Clarify the uses of the echo area.
	Add max-mini-window-height.
	(Progress): Clarify.
	(Invisible Text): Explain that main loop moves point out.
	(Selective Display): Say "hidden", not "invisible".
	(Managing Overlays): Move up.  Describe relation to Undo here.
	(Overlay Properties): Clarify intro.
	(Finding Overlays): Explain return values when nothing found.
	(Width): truncate-string-to-width has added arg.
	(Displaying Faces): Clarify and update mode line face handling.
	(Face Functions): Minor cleanup.
	(Conditional Display): Merge into Other Display Specs.
	(Pixel Specification, Other Display Specs): Minor cleanups.
	(Images, Image Descriptors): Minor cleanups.
	(GIF Images): Patents have expired.
	(Showing Images): Explain default text for insert-image.
	(Manipulating Button Types): Merge into Manipulating Buttons.
	(Making Buttons): Explain return values.
	(Button Buffer Commands): Add xref.
	(Inverse Video): Update mode-line-inverse-video.
	(Display Table Format): Clarify.
	(Active Display Table): Give defaults for window-display-table.

	* calendar.texi (Calendar Customizing): calendar-holiday-marker
	and calendar-today-marker are strings, not chars.
	(Holiday Customizing): Minor fix.

	* internals.texi (Writing Emacs Primitives): Update `or' example.
	Update limit on # args of subr.

	* edebug.texi (Using Edebug): Arrow is in fringe.
	(Instrumenting): Arg to eval-defun works without loading edebug.
	(Edebug Execution Modes): Add xref.

	* customize.texi (Common Keywords): Clarify :require.
	Mention :version here.
	(Variable Definitions, Group Definitions): Not here.
	(Variable Definitions): Clarify symbol arg to :initialize and :set fns.

2005-03-07  Chong Yidong  <cyd@stupidchicken.com>
	* nonascii.texi (Text Representations): Clarify position-bytes.
	(Character Sets): Add list-charset-chars.
	(Scanning Charsets): Add charset-after.
	(Encoding and I/O): Minor fix.

2005-03-06  Richard M. Stallman  <rms@gnu.org>

	* windows.texi (Vertical Scrolling): Get rid of "Emacs 21".
	(Resizing Windows): Likewise.

	* text.texi (Change Hooks): Get rid of "Emacs 21".

	* strings.texi (Formatting Strings): Get rid of "Emacs 21".

	* streams.texi (Output Variables): Get rid of "Emacs 21".

	* searching.texi (Regexp Special, Char Classes): Get rid of "Emacs 21".

	* os.texi (Translating Input): Replace flow-control example
	with a less obsolete example that uses `keyboard-translate'.

	* objects.texi (Hash Table Type, Circular Objects):
	Get rid of "Emacs 21".

	* modes.texi (Mode Line Format): Get rid of "Emacs 21".
	(Mode Line Data, Properties in Mode, Header Lines): Likewise.

	* minibuf.texi (Minibuffer Misc): Get rid of "Emacs 21".

	* lists.texi (List Elements, Building Lists): Get rid of "Emacs 21".

	* keymaps.texi (Menu Separators, Tool Bar): Get rid of "Emacs 21".
	(Menu Bar): Fix when menu-bar-update-hook is called.

	* hash.texi (Hash Tables): Get rid of "Emacs 21".

	* frames.texi (Text Terminal Colors): Get rid of "Emacs 21",
	and make it read better.

	* files.texi (Writing to Files): Get rid of "Emacs 21".
	(Unique File Names): Likewise.

	* elisp.texi: Update Emacs version to 22.

	* display.texi (Forcing Redisplay): Get rid of "Emacs 21".
	(Overlay Properties, Face Attributes): Likewise.
	(Managing Overlays): Fix punctuation.
	(Attribute Functions): Clarify set-face-font; get rid of
	info about old Emacs versions.
	(Auto Faces, Font Lookup, Display Property, Images):
	Get rid of "Emacs 21".

	* calendar.texi (Calendar Customizing): Get rid of "Emacs 21".

2005-03-05  Richard M. Stallman  <rms@gnu.org>

	* debugging.texi (Error Debugging): Remove stack-trace-on-error.

2005-03-04  Lute Kamstra  <lute@gnu.org>

	* debugging.texi (Error Debugging): Document stack-trace-on-error.

2005-03-03  Lute Kamstra  <lute@gnu.org>

	* edebug.texi (Instrumenting Macro Calls): Fix typo.

2005-03-01  Lute Kamstra  <lute@gnu.org>

	* debugging.texi (Debugger Commands): Update `j'.

2005-02-28  Lute Kamstra  <lute@gnu.org>

	* debugging.texi (Debugging): Fix typo.
	(Error Debugging): Document eval-expression-debug-on-error.
	(Function Debugging): Update example.
	(Using Debugger): Mention starred stack frames.
	(Debugger Commands): Document `j' and `l'.
	(Invoking the Debugger): `d' and `j' exit recursive edit too.
	Update the messages that the debugger displays.
	(Internals of Debugger): Add cross reference.  Update example.
	(Excess Open): Minor improvement.
	(Excess Close): Minor improvement.

2005-02-26  Richard M. Stallman  <rms@gnu.org>

	* tips.texi (Coding Conventions): Clarify.
	Put all the major mode key reservations together.
	Mention the Mouse-1 => Mouse-2 conventions.

	* syntax.texi (Syntax Class Table): Clarify.
	(Syntax Table Functions): syntax-after moved from here.
	(Syntax Table Internals): syntax-after moved to here.
	(Parsing Expressions): Update info on number of values
	and what's meaningful in the STATE argument.
	(Categories): Fix typo.

	* sequences.texi (Arrays): Cleanup.
	(Char-Tables): Clarify.

	* processes.texi (Deleting Processes): Cleanups, add xref.
	(Subprocess Creation): Explain nil in exec-path.  Cleanup.
	(Process Information): set-process-coding-system, some args optional.
	(Input to Processes): Explain various types for PROCESS args.
	Rename them from PROCESS-NAME to PROCESS.
	(Signals to Processes): Likewise.
	(Decoding Output): Cleanup.
	(Query Before Exit): Clarify.

	* os.texi (Startup Summary): Correct the options; add missing ones.
	(Terminal Output, Batch Mode): Clarify.
	(Flow Control): Node deleted.

	* markers.texi (The Mark): Clarify.

	* macros.texi (Expansion): Cleanup.
	(Indenting Macros): indent-spec allows ints, not floats.

	* keymaps.texi (Keymaps): Clarify.
	(Format of Keymaps): Update lisp-mode-map example.
	(Active Keymaps, Key Lookup): Clarify.
	(Changing Key Bindings): Add xref to `kbd'.
	(Key Binding Commands, Simple Menu Items): Clarify.
	(Mouse Menus, Menu Bar): Clarify.
	(Menu Example): Replace print example with menu-bar-replace-menu.

	* help.texi (Documentation Basics): Add function-documentation prop.

	* elisp.texi (Top): Don't refer to Flow Control node.

	* commands.texi (Command Overview): Improve xrefs.
	(Adjusting Point): Adjusting point applies to intangible and invis.
	(Key Sequence Input): Doc extra read-key-sequence args.
	Likewise for read-key-sequence-vector.

	* backups.texi (Rename or Copy): Minor fix.
	(Numbered Backups): For version-control, say the default.
	(Auto-Saving): make-auto-save-file-name example is simplified.

	* advice.texi (Advising Functions): Don't imply one part of Emacs
	should advise another part.  Markup changes.
	(Defining Advice): Move transitional para.
	(Activation of Advice): Cleanup.
	Explain if COMPILE is nil or negative.

	* abbrevs.texi (Abbrev Expansion): Clarify, fix typo.

2005-02-24  Lute Kamstra  <lute@gnu.org>

	* modes.texi (Defining Minor Modes): Explain that INIT-VALUE,
	LIGHTER, and KEYMAP can be omitted when KEYWORD-ARGS are used.

2005-02-23  Lute Kamstra  <lute@gnu.org>

	* modes.texi (Defining Minor Modes): define-minor-mode can be used
	to define global minor modes as well.

	* display.texi (Managing Overlays): overlay-buffer returns nil for
	deleted overlays.

2005-02-22  Kim F. Storm  <storm@cua.dk>

	* minibuf.texi (Basic Completion): Allow symbols in addition to
	strings in try-completion and all-completions.

2005-02-14  Lute Kamstra  <lute@gnu.org>

	* elisp.texi (Top): Remove reference to deleted node.

	* lists.texi (Lists): Remove reference to deleted node.
	(Cons Cells): Fix typo.

	* loading.texi (Where Defined): Fix typo.

2005-02-14  Richard M. Stallman  <rms@gnu.org>

	* variables.texi (Creating Buffer-Local): change-major-mode-hook
	is useful for discarding some minor modes.

	* symbols.texi (Symbol Components): Reorder examples.

	* streams.texi (Input Functions): State standard-input default.
	(Output Variables): State standard-output default.

	* objects.texi (Printed Representation): Clarify read syntax vs print.
	(Floating Point Type): Explain meaning better.
	(Symbol Type): Explain uniqueness better.
	(Cons Cell Type): Explain empty list sooner.  CAR and CDR later.
	List examples sooner.
	(Box Diagrams): New subnode broken out.
	Some examples moved from old Lists as Boxes node.
	(Dotted Pair Notation): Clarify intro.
	(Array Type): Clarify.
	(Type Predicates): Add hash-table-p.

	* numbers.texi (Integer Basics): Clarify radix explanation.
	(Predicates on Numbers): Minor clarification.
	(Comparison of Numbers): Minor clarification.  Clarify eql.
	Typos in min, max.
	(Math Functions): Clarify overflow in expt.

	* minibuf.texi (Text from Minibuffer): Minor clarification.
	Mention arrow keys.

	* loading.texi (Autoload): defun's doc string overrides autoload's
	doc string.
	(Repeated Loading): Modernize "add to list" examples.
	(Where Defined): Finish updating table of load-history elts.

	* lists.texi (List-related Predicates): Minor wording improvement.
	(Lists as Boxes): Node deleted.
	(Building Lists): Explain trivial cases of number-sequence.

	* hash.texi (Hash Tables): Add desc to menu items.
	(Creating Hash): Explain "full" means "make larger".
	(Hash Access): Any object can be a key.
	State value of maphash.

	* functions.texi (What Is a Function): Wording cleanup.
	(Function Documentation): Minor cleanup.
	Explain purpose of calling convention at end of doc string.
	(Function Names): Wording cleanup.
	(Calling Functions): Wording cleanup.
	Explain better how funcall calls the function.
	(Function Cells): Delete example of saving and redefining function.

	* control.texi (Combining Conditions): Wording cleanup.
	(Iteration): dolist and dotimes bind VAR locally.
	(Cleanups): Xref to Atomic Changes.

	* compile.texi (Byte Compilation): Delete 19.29 info.
	(Compilation Functions): Macros' difficulties don't affect defsubst.
	(Docs and Compilation): Delete 19.29 info.

2005-02-10  Richard M. Stallman  <rms@gnu.org>

	* objects.texi (Symbol Type): Minor correction.

2005-02-06  Lute Kamstra  <lute@gnu.org>

	* modes.texi (Example Major Modes): Fix typos.

2005-02-06  Richard M. Stallman  <rms@gnu.org>

	* text.texi (Margins): fill-nobreak-predicate can be one function.

	* strings.texi (Modifying Strings): clear-string can make unibyte.
	(Formatting Strings): format gives error if values missing.

	* positions.texi (Character Motion): Mention default arg
	for forward-char.  backward-char refers to forward-char.
	(Word Motion): Mention default arg for forward-word.
	(Buffer End Motion): Mention default arg for beginning-of-buffer.
	Simplify end-of-buffer.
	(Text Lines): Mention default arg for forward-line.
	(List Motion): Mention default arg for beginning/end-of-defun.
	(Skipping Characters): Minor fixes in explaining character-set.

	* modes.texi (Major Mode Conventions): Mention "system abbrevs".
	Mode inheritance applies only when default-major-mode is nil.
	Clarifications.
	(Example Major Modes): Update Text mode and Lisp mode examples.
	(Minor Mode Conventions): Mention define-minor-mode at top.
	(Defining Minor Modes): In Hungry example, don't define C-M-DEL.
	(Mode Line Format): Update mode line face display info.
	(Properties in Mode): Mention effect of risky vars.
	(Imenu): Define imenu-add-to-menubar.
	(Font Lock Mode): Add descriptions to menu lines.
	(Faces for Font Lock): Add font-lock-doc-face.

2005-02-05  Lute Kamstra  <lute@gnu.org>

	* text.texi (Maintaining Undo): Remove obsolete function.

2005-02-05  Eli Zaretskii  <eliz@gnu.org>

	* frames.texi (Color Names): Add pointer to the X docs about RGB
	color specifications.  Improve indexing.
	(Text Terminal Colors): Replace the description of RGB values by
	an xref to "Color Names".

2005-02-03  Richard M. Stallman  <rms@gnu.org>

	* windows.texi (Basic Windows): Add cursor-in-non-selected-windows.
	Clarify.
	(Selecting Windows): Clarify save-selected-window.
	(Cyclic Window Ordering): Clarify walk-windows.
	(Window Point): Clarify.
	(Window Start): Add comment to example.
	(Resizing Windows): Add `interactive' specs in examples.
	Document fit-window-to-buffer.

	* text.texi (User-Level Deletion): just-one-space takes numeric arg.
	(Undo, Maintaining Undo): Clarify last change.
	(Sorting): In sort-numeric-fields, explain about octal and hex.
	Mention sort-numeric-base.
	(Format Properties): Add xref for hard newlines.

	* frames.texi (Window Frame Parameters): Explain pixel=char on tty.
	(Pop-Up Menus): Fix typo.
	(Color Names): Explain all types of color names.
	Explain color-values on B&W terminal.
	(Text Terminal Colors): Explain "rgb values" are lists.  Fix arg names.

	* files.texi (File Locks): Not supported on MS systems.
	(Testing Accessibility): Clarify.

	* edebug.texi (Printing in Edebug): Fix edebug-print-circle.
	(Coverage Testing): Fix typo.

	* commands.texi (Misc Events): Remove stray space.

	* buffers.texi (Buffer Names): Clarify generate-new-buffer-name.
	(Modification Time): Clarify when visited-file-modtime returns 0.
	(The Buffer List): Clarify bury-buffer.
	(Killing Buffers): Clarify.
	(Indirect Buffers): Add clone-indirect-buffer.

2005-02-02  Matt Hodges  <MPHodges@member.fsf.org>

	* edebug.texi (Printing in Edebug): Fix default value of
	edebug-print-circle.
	(Coverage Testing): Fix displayed frequency count data.

2005-02-02  Luc Teirlinck  <teirllm@auburn.edu>

	* text.texi (Maintaining Undo): Add `undo-outer-limit'.

2005-02-02  Kim F. Storm  <storm@cua.dk>

	* text.texi (Undo) <buffer-undo-list>: Describe `apply' elements.

2005-01-29  Eli Zaretskii  <eliz@gnu.org>

	* commands.texi (Misc Events): Describe the help-echo event.

	* text.texi (Special Properties) <help-echo>: Use `pos'
	consistently in description of the help-echo property.
	Use @code{nil} instead of @var{nil}.

	* display.texi (Overlay Properties): Fix the index entry for
	help-echo overlay property.

	* customize.texi (Type Keywords): Uncomment the xref to the
	help-echo property documentation.

2005-01-23  Kim F. Storm  <storm@cua.dk>

	* windows.texi (Window Start): Fix `pos-visible-in-window-p'
	return value.  Third element FULLY replaced by PARTIAL which
	specifies number of invisible pixels if row is only partially visible.
	(Textual Scrolling): Mention auto-window-vscroll.
	(Vertical Scrolling): New defvar auto-window-vscroll.

2005-01-16  Luc Teirlinck  <teirllm@auburn.edu>

	* keymaps.texi (Changing Key Bindings): `suppress-keymap' now uses
	command remapping.

2005-01-15  Richard M. Stallman  <rms@gnu.org>

	* display.texi (Defining Images): Mention DATA-P arg of create-image.

2005-01-14  Kim F. Storm  <storm@cua.dk>

	* commands.texi (Accessing Events): Add WHOLE arg to posn-at-x-y.

	* text.texi (Links and Mouse-1): Fix string and vector item.

2005-01-13  Richard M. Stallman  <rms@gnu.org>

	* keymaps.texi (Active Keymaps): Rewrite the text, and update the
	descriptions of overriding-local-map and overriding-terminal-local-map.

	* text.texi (Links and Mouse-1): Clarify text.

2005-01-13  Kim F. Storm  <storm@cua.dk>

	* modes.texi (Emulating Mode Line): Update format-mode-line entry.

2005-01-13  Francis Litterio  <franl@world.std.com>  (tiny change)

	* keymaps.texi (Active Keymaps): Fix overriding-local-map description.

2005-01-12  Kim F. Storm  <storm@cua.dk>

	* text.texi (Links and Mouse-1): Rename section from Enabling
	Mouse-1 to Following Links.  Change xrefs.
	Add examples for define-button-type and define-widget.

	* display.texi (Button Properties, Button Buffer Commands):
	Clarify mouse-1 and follow-link functionality.

2005-01-12  Richard M. Stallman  <rms@gnu.org>

	* text.texi (Enabling Mouse-1 to Follow Links): Redo prev. change.

	* display.texi (Beeping): Fix Texinfo usage.

	* modes.texi (Emulating Mode Line): Doc FACE arg in format-header-line.

2005-01-11  Kim F. Storm  <storm@cua.dk>

	* display.texi (Button Properties, Button Buffer Commands):
	Mention mouse-1 binding.  Add follow-link keyword.

	* text.texi (Text Properties): Add "Enable Mouse-1" to submenu.
	(Enabling Mouse-1 to Follow Links): New subsection.

2005-01-06  Richard M. Stallman  <rms@gnu.org>

	* text.texi (Special Properties): Minor change.

	* os.texi (Timers): Clarify previous change.

	* modes.texi (Emulating Mode Line): format-mode-line requires 1 arg.

2005-01-01  Luc Teirlinck  <teirllm@auburn.edu>

	* display.texi (Face Attributes): Correct xref to renamed node.

2005-01-01  Richard M. Stallman  <rms@gnu.org>

	* display.texi (Face Attributes): Describe hex color specs.

2004-12-31  Richard M. Stallman  <rms@gnu.org>

	* os.texi (Timers): Update previous change.

2004-12-30  Kim F. Storm  <storm@cua.dk>

	* display.texi (Line Height): Total line-height is now specified
	in line-height property of form (HEIGHT TOTAL).  Swap (FACE . RATIO)
	in cons cells.  (nil . RATIO) is relative to actual line height.
	Use line-height `t' instead of `0' to get minimum height.

2004-12-29  Richard M. Stallman  <rms@gnu.org>

	* os.texi (Timers): Discuss timers vs editing the buffer and undo.

2004-12-28  Richard M. Stallman  <rms@gnu.org>

	* commands.texi (Quitting): Clarify value of with-local-quit.

	* elisp.texi (Top): Fix previous change.

	* loading.texi (Loading): Fix previous change.

2004-12-27  Richard M. Stallman  <rms@gnu.org>

	* Makefile.in (MAKEINFO): Specify --force.

	* buffers.texi (Killing Buffers): Add buffer-save-without-query.

	* modes.texi (Emulating Mode Line): Document format's BUFFER arg.

	* display.texi (Line Height): Further clarify.

	* elisp.texi (Top): Update Loading submenu.

	* loading.texi (Where Defined): New node.
	(Unloading): load-history moved to Where Defined.

2004-12-21  Richard M. Stallman  <rms@gnu.org>

	* commands.texi (Event Input Misc): Add while-no-input.

2004-12-11  Richard M. Stallman  <rms@gnu.org>

	* display.texi (Line Height): Rewrite text for clarity.

2004-12-11  Kim F. Storm  <storm@cua.dk>

	* display.texi (Display): Add node "Line Height" to menu.
	(Line Height): New node.  Move full description of line-spacing
	and line-height text properties here from text.texi.
	(Scroll Bars): Add vertical-scroll-bar variable.

	* frames.texi (Window Frame Parameters): Remove line-height defvar.

	* locals.texi (Standard Buffer-Local Variables): Fix xref for
	line-spacing and vertical-scroll-bar.

	* text.texi (Special Properties): Just mention line-spacing and
	line-height here, add xref to new "Line Height" node.

2004-12-09  Thien-Thi Nguyen  <ttn@gnu.org>

	* frames.texi (Window Frame Parameters): New @defvar for `line-spacing'.

	* locals.texi (Standard Buffer-Local Variables):
	Add @xref for `line-spacing'.

2004-12-05  Richard M. Stallman  <rms@gnu.org>

	* Makefile.in (maintainer-clean): Remove the info files
	in $(infodir) where they are created.

2004-12-03  Richard M. Stallman  <rms@gnu.org>

	* windows.texi (Selecting Windows): get-lru-window and
	get-largest-window don't consider dedicated windows.

	* text.texi (Undo): Document undo-in-progress.

2004-11-26  Richard M. Stallman  <rms@gnu.org>

	* locals.texi (Standard Buffer-Local Variables): Undo prev change.
	Remove a few vars that are not always buffer-local.

2004-11-24  Luc Teirlinck  <teirllm@auburn.edu>

	* locals.texi (Standard Buffer-Local Variables): Comment out
	xref's to non-existent node `Yet to be written'.

2004-11-24  Richard M. Stallman  <rms@gnu.org>

	* processes.texi (Synchronous Processes): Grammar fix.

	* numbers.texi (Comparison of Numbers): Add eql.

	* locals.texi (Standard Buffer-Local Variables): Add many vars.

	* intro.texi (Printing Notation): Fix previous change.

	* display.texi (Customizing Bitmaps): Move indicate-buffer-boundaries
	and default-indicate-buffer-boundaries from here.
	(Usual Display): To here.
	(Scroll Bars): Add scroll-bar-mode and scroll-bar-width.
	(Usual Display): Move tab-width up.

	* customize.texi (Variable Definitions):
	Replace show-paren-mode example with tooltip-mode.
	(Simple Types, Composite Types, Defining New Types):
	Minor cleanups.

2004-11-21  Jesper Harder  <harder@ifa.au.dk>

	* processes.texi (Synchronous Processes, Output from Processes):
	Markup fix.

2004-11-20  Richard M. Stallman  <rms@gnu.org>

	* positions.texi (Skipping Characters): skip-chars-forward
	now handles char classes.

	* intro.texi (Printing Notation): Avoid confusion of `print'
	when explaining @print.

	* macros.texi (Argument Evaluation): Fix 1st `for' expansion example.

	* display.texi (Display Table Format): Minor fix.

	* streams.texi (Output Functions): Fix print example.

	* Makefile.in (elisp): New target.
	(dist): Depend on $(infodir)/elisp, not elisp.
	Copy the info files from $(infodir).

	* minibuf.texi (Text from Minibuffer): Document KEEP-ALL arg in
	read-from-minibuffer.

	* searching.texi (Regexp Search): Rename that to search-spaces-regexp.

2004-11-19  Richard M. Stallman  <rms@gnu.org>

	* searching.texi (Regexp Search): Add search-whitespace-regexp.

2004-11-19  CHENG Gao  <chenggao@gmail.com>  (tiny change)

	* tips.texi (Coding Conventions): Fix typo.

2004-11-16  Richard M. Stallman  <rms@gnu.org>

	* tips.texi (Coding Conventions): Separate defvar and require
	methods to avoid warnings.  Use require only when there are many
	functions and variables from that package.

	* minibuf.texi (Minibuffer Completion): When ignoring case,
	predicate must not be case-sensitive.

	* debugging.texi (Function Debugging, Explicit Debug): Clarified.
	(Test Coverage): Don't talk about "splotches".  Clarified.

2004-11-16  Thien-Thi Nguyen  <ttn@gnu.org>

	* frames.texi (Window Frame Parameters): Fix typo.

2004-11-15  Kim F. Storm  <storm@cua.dk>

	* symbols.texi (Other Plists): Note that plist-get may signal error.
	Add safe-plist-get.

2004-11-15  Thien-Thi Nguyen  <ttn@gnu.org>

	* modes.texi (Font Lock Basics): Fix typo.

2004-11-08  Richard M. Stallman  <rms@gnu.org>

	* syntax.texi (Syntax Table Functions): Add syntax-after.

2004-11-06  Lars Brinkhoff  <lars@nocrew.org>

	* os.texi (Processor Run Time): New section documenting
	get-internal-run-time.

2004-11-06  Eli Zaretskii  <eliz@gnu.org>

	* Makefile.in (install, maintainer-clean): Don't use "elisp-*" as
	it nukes elisp-cover.texi.
	(dist): Change elisp-[0-9] to elisp-[1-9], as there could be no
	elisp-0 etc.

2004-11-05  Luc Teirlinck  <teirllm@auburn.edu>

	* commands.texi (Keyboard Macros): Document `append' return value
	of `defining-kbd-macro'.

2004-11-01  Richard M. Stallman  <rms@gnu.org>

	* commands.texi (Interactive Call): Add called-interactively-p.

2004-10-29  Simon Josefsson  <jas@extundo.com>

	* minibuf.texi (Reading a Password): Revert.

2004-10-28  Richard M. Stallman  <rms@gnu.org>

	* frames.texi (Display Feature Testing): Explain about "vendor".

2004-10-27  Richard M. Stallman  <rms@gnu.org>

	* commands.texi (Interactive Codes): `N' uses numeric prefix,
	not raw.  Clarify `n'.
	(Interactive Call): Rewrite interactive-p, focusing on when
	and how to use it.
	(Misc Events): Clarify previous change.

	* advice.texi (Simple Advice): Clarify what job the example does.
	(Around-Advice): Clarify ad-do-it.
	(Activation of Advice): An option of ad-default-compilation-action
	is `never', not `nil'.

2004-10-26  Kim F. Storm  <storm@cua.dk>

	* commands.texi (Interactive Codes): Add U code letter.

2004-10-25  Simon Josefsson  <jas@extundo.com>

	* minibuf.texi (Reading a Password): Add.

2004-10-24  Jason Rumney  <jasonr@gnu.org>

	* commands.texi (Misc Events): Remove mouse-wheel.  Add wheel-up
	and wheel-down.

2004-10-24  Kai Grossjohann  <kai.grossjohann@gmx.net>

	* processes.texi (Synchronous Processes): Document process-file.

2004-10-22  Kenichi Handa  <handa@m17n.org>

	* text.texi (translate-region): Document that it accepts also a
	char-table.

2004-10-22  David Ponce  <david@dponce.com>

	* windows.texi (Resizing Windows): Document the `preserve-before'
	argument of the functions `enlarge-window' and `shrink-window'.

2004-10-19  Jason Rumney  <jasonr@gnu.org>

	* makefile.w32-in (elisp): Change order of arguments to makeinfo.

2004-10-09  Luc Teirlinck  <teirllm@auburn.edu>

	* text.texi (Filling): Add anchor for definition of
	`sentence-end-double-space'.

	* searching.texi (Regexp Example): Update description of how
	Emacs currently recognizes the end of a sentence.
	(Standard Regexps): Update definition of the variable
	`sentence-end'.  Add definition of the function `sentence-end'.

2004-10-08  Paul Pogonyshev  <pogonyshev@gmx.net>

	* display.texi (Progress): New node.

2004-10-05  Kim F. Storm  <storm@cua.dk>

	* display.texi (Fringe Bitmaps): Update fringe-bitmaps-at-pos.

2004-09-29  Kim F. Storm  <storm@cua.dk>

	* display.texi (Fringe Bitmaps): Use symbols rather than numbers
	to identify bitmaps.  Remove -fringe-bitmap suffix for standard
	fringe bitmap symbols, as they now have their own namespace.
	(Customizing Bitmaps) <define-fringe-bitmap>: Clarify bit ordering
	vs. pixels.  Signal error if no free bitmap slots.
	(Pixel Specification): Change IMAGE to @var{image}.

2004-09-28  Richard M. Stallman  <rms@gnu.org>

	* text.texi (Special Properties): Clarify line-spacing and line-height.

	* searching.texi (Regexp Search): Add looking-back.

2004-09-25  Luc Teirlinck  <teirllm@auburn.edu>

	* display.texi: Correct typos.
	(Image Descriptors): Correct xref's.

2004-09-25  Richard M. Stallman  <rms@gnu.org>

	* text.texi (Special Properties): Cleanups in `cursor'.
	Rewrites in `line-height' and `line-spacing'; exchange them.

	* display.texi (Fringes): Rewrite previous change.
	(Fringe Bitmaps): Merge text from Display Fringe Bitmaps.  Rewrite.
	(Display Fringe Bitmaps): Node deleted, text moved.
	(Customizing Bitmaps): Split off from Fringe Bitmaps.  Rewrite.
	(Scroll Bars): Clarify set-window-scroll-bars.
	(Pointer Shape): Rewrite.
	(Specified Space): Clarify :align-to, etc.
	(Pixel Specification): Use @var.  Clarify new text.
	(Other Display Specs): Clarify `slice'.
	(Image Descriptors): Cleanups.
	(Showing Images): Cleanups.

2004-09-24  Luc Teirlinck  <teirllm@auburn.edu>

	* hooks.texi (Standard Hooks): Add `after-change-major-mode-hook'.

	* modes.texi: Various minor changes in addition to:
	(Major Mode Conventions): Final call to `run-mode-hooks' should
	not be inside the `delay-mode-hooks' form.
	(Mode Hooks): New node.
	(Hooks): Delete obsolete example.
	Move definitions of `run-mode-hooks' and `delay-mode-hooks' to new
	node "Mode Hooks".

2004-09-22  Luc Teirlinck  <teirllm@auburn.edu>

	* display.texi: Correct various typos.
	(Display): Rename node "Pointer Shapes" to "Pointer
	Shape".  (There is already a node called "Pointer Shapes" in
	frames.texi.)
	(Images): Remove non-existent node "Image Slices" from menu.

2004-09-23  Kim F. Storm  <storm@cua.dk>

	* text.texi (Special Properties): Add `cursor', `pointer',
	`line-height', and `line-spacing' properties.

	* display.texi (Display): Add 'Fringe Bitmaps' and 'Pointer
	Shapes' to menu.
	(Standard Faces): Doc fix for fringe face.
	(Fringes): Add `overflow-newline-into-fringe' and
	'indicate-buffer-boundaries'.
	(Fringe Bitmaps, Pointer Shapes): New nodes.
	(Display Property): Add 'Pixel Specification' and 'Display Fringe
	Bitmaps' to menu.
	(Specified Space): Describe pixel width and height.
	(Pixel Specification): New node.
	(Other Display Specs): Add `slice' property.
	(Display Fringe Bitmaps): New node.
	(Images): Add 'Image Slices' to menu.
	(Image Descriptors): Add `:pointer' and `:map' properties.
	(Showing Images): Add slice arg to `insert-image'.
	Add 'insert-sliced-image'.

2004-09-20  Richard M. Stallman  <rms@gnu.org>

	* commands.texi (Key Sequence Input):
	Clarify downcasing in read-key-sequence.

2004-09-08  Juri Linkov  <juri@jurta.org>

	* minibuf.texi (Minibuffer History): Add `history-delete-duplicates'.

2004-09-07  Luc Teirlinck  <teirllm@auburn.edu>

	* locals.texi (Standard Buffer-Local Variables):
	Add `buffer-auto-save-file-format'.
	* internals.texi (Buffer Internals): Describe new
	auto_save_file_format field of the buffer structure.
	* files.texi (Format Conversion): `auto-save-file-format' has been
	renamed `buffer-auto-save-file-format'.

2004-08-27  Luc Teirlinck  <teirllm@auburn.edu>

	* abbrevs.texi (Abbrev Expansion): `abbrev-start-location' can be
	an integer or a marker.
	(Abbrev Expansion): Replace example for `pre-abbrev-expand-hook'.

2004-08-22  Richard M. Stallman  <rms@gnu.org>

	* modes.texi (Major Mode Conventions): Discuss rebinding of
	standard key bindings.

2004-08-18  Kim F. Storm  <storm@cua.dk>

	* processes.texi (Accepting Output): Add `just-this-one' arg to
	`accept-process-output'.
	(Output from Processes): New var `process-adaptive-read-buffering'.

2004-08-10  Luc Teirlinck  <teirllm@auburn.edu>

	* keymaps.texi: Various changes in addition to:
	(Keymap Terminology): `kbd' uses same syntax as Edit Macro mode.
	Give more varied examples for `kbd'.
	(Creating Keymaps): Char tables have slots for all characters
	without modifiers.
	(Active Keymaps): `overriding-local-map' and
	`overriding-terminal-local-map' also override text property and
	overlay keymaps.
	(Functions for Key Lookup): Mention OLP arg to `current-active-maps'.
	(Scanning Keymaps): `accessible-keymaps' uses `[]' instead of `""'
	to denote a prefix of no events.
	`map-keymap' includes parent's bindings _recursively_.
	Clarify and correct description of `where-is-internal'.
	Mention BUFFER-OR-NAME arg to `describe-bindings'.
	(Menu Example): For menus intended for use with the keyboard, the
	menu items should be bound to characters or real function keys.

2004-08-08  Luc Teirlinck  <teirllm@auburn.edu>

	* objects.texi (Character Type): Reposition `@anchor' to prevent
	double space inside sentence in Info.

	* hooks.texi (Standard Hooks): `disabled-command-hook' has been
	renamed to `disabled-command-function'.
	* commands.texi (Key Sequence Input): Remove unnecessary anchor.
	(Command Loop Info): Replace reference to it.
	(Disabling Commands): `disabled-command-hook' has been renamed to
	`disabled-command-function'.

2004-08-07  Luc Teirlinck  <teirllm@auburn.edu>

	* os.texi (Translating Input): Only non-prefix bindings in
	`key-translation-map' override actual key bindings.  Warn about
	possible indirect effect of actual key bindings on non-prefix
	bindings in `key-translation-map'.

2004-08-06  Luc Teirlinck  <teirllm@auburn.edu>

	* minibuf.texi (High-Level Completion): Add anchor for definition
	of `read-variable'.

	* commands.texi: Various changes in addition to:
	(Using Interactive): Clarify description of `interactive-form'.
	(Interactive Call): Mention default for KEYS argument to
	`call-interactively'.
	(Command Loop Info): Clarify description of `this-command-keys'.
	Mention KEEP-RECORD argument to `clear-this-command-keys'.
	Value of `last-event-frame' can be `macro'.
	(Repeat Events): `double-click-fuzz' is also used to distinguish
	clicks and drags.
	(Classifying Events): Clarify descriptions of `event-modifiers'
	`event-basic-type' and `event-convert-list'.
	(Accessing Events): `posn-timestamp' takes POSITION argument.
	(Quoted Character Input): Clarify description of
	`read-quoted-char' and fix example.
	(Quitting): Add `with-local-quit'.
	(Disabling Commands): Correct and clarify descriptions of
	`enable-command' and `disable-command'.
	Mention what happens if `disabled-command-hook' is nil.
	(Keyboard Macros): Mention LOOPFUNC arg to `execute-kbd-macro'.
	Describe `executing-kbd-macro' instead of obsolete `executing-macro'.

2004-07-24  Luc Teirlinck  <teirllm@auburn.edu>

	* frames.texi: Various changes in addition to:
	(Creating Frames): Expand and clarify description of `make-frame'.
	(Window Frame Parameters): Either none or both of the `icon-left'
	and `icon-top' parameters must be specified.  Put descriptions of
	`menu-bar-lines' and `toolbar-lines' closer together and change
	them accordingly.
	(Frame Titles): `multiple-frames' is not guaranteed to be accurate
	except while processing `frame-title-format' or `icon-title-format'.
	(Deleting Frames): Correct description of `delete-frame'.
	Non-nil return values of `frame-live-p' are like those of `framep'.
	(Frames and Windows): Mention return value of
	`set-frame-selected-window'.
	(Visibility of Frames): Mention `force' argument to
	`make-frame-invisible'.  `frame-visible-p' returns t for all
	frames on text-only terminals.
	(Frame Configurations): Restoring a frame configuration does not
	restore deleted frames.
	(Window System Selections): `x-set-selection' returns DATA.
	(Resources): Add example.
	(Display Feature Testing): Clarify descriptions of
	`display-pixel-height', `display-pixel-width', `x-server-version'
	and `x-server-vendor'.

	* windows.texi (Choosing Window): Add anchor.
	* minibuf.texi (Minibuffer Misc): Add anchor.

2004-07-23  John Paul Wallington  <jpw@gnu.org>

	* macros.texi (Defining Macros): Declaration keyword for setting
	Edebug spec is `debug' not `edebug'.

2004-07-19  Luc Teirlinck  <teirllm@auburn.edu>

	* windows.texi: Various small changes in addition to:
	(Window Point): Mention return value of `set-window-point'.
	(Window Start): `pos-visible-in-window-p' disregards horizontal
	scrolling.  Explain return value if PARTIALLY is non-nil.
	(Vertical Scrolling): Mention PIXELS-P argument to `window-vscroll'
	and `set-window-vscroll'.
	(Size of Window): The argument WINDOW to `window-inside-edges',
	`window-pixel-edges' and `window-inside-pixel-edges' is optional.
	(Resizing Windows): Explain return value of
	`shrink-window-if-larger-than-buffer'.
	`window-size-fixed' automatically becomes buffer local when set.
	(Window Configurations): Explain return value of
	`set-window-configuration'.

	* minibuf.texi (Minibuffer Misc): Add anchor for
	`minibuffer-scroll-window'.

	* positions.texi (Text Lines): Add anchor for `count-lines'.

2004-07-17  Richard M. Stallman  <rms@gnu.org>

	* display.texi (Overlay Properties): Adding `evaporate' prop
	deletes empty overlay immediately.

	* abbrevs.texi (Abbrev Expansion): Clarify pre-abbrev-expand-hook,
	fix example.

2004-07-16  Jim Blandy  <jimb@redhat.com>

	* searching.texi (Regexp Backslash): Document new \_< and \_>
	operators.

2004-07-16  Juanma Barranquero  <lektu@terra.es>

	* display.texi (Images): Fix Texinfo usage.

2004-07-14  Luc Teirlinck  <teirllm@auburn.edu>

	* buffers.texi (Modification Time): `visited-file-modtime' now
	returns a list of two integers, instead of a cons.

2004-07-13  Luc Teirlinck  <teirllm@auburn.edu>

	* windows.texi: Various changes in addition to:
	(Splitting Windows): Add `split-window-keep-point'.

2004-07-09  Richard M. Stallman  <rms@gnu.org>

	* frames.texi (Input Focus): Minor fix.

2004-07-07  Luc Teirlinck  <teirllm@auburn.edu>

	* frames.texi (Input Focus): Clarify descriptions of
	`select-frame-set-input-focus' and `select-frame'.

2004-07-06  Luc Teirlinck  <teirllm@auburn.edu>

	* os.texi: Various small changes in addition to:
	(Killing Emacs): Expand and clarify description of
	`kill-emacs-query-functions' and `kill-emacs-hook'.
	(System Environment): Expand and clarify description of `getenv'
	and `setenv'.
	(Timers): Clarify description of `run-at-time'.
	(Translating Input): Correct description of
	`extra-keyboard-modifiers'.
	(Flow Control): Correct description of `enable-flow-control'.

2004-07-06  Thien-Thi Nguyen  <ttn@gnu.org>

	* os.texi: Update copyright.
	(Session Management): Grammar fix.
	Clarify which Emacs does the restarting.
	Use @samp for *scratch* buffer.

2004-07-04  Alan Mackenzie  <acm@muc.de>

	* frames.texi (Input Focus): Add documentation for
	`select-frame-set-input-focus'.  Replace refs to non-existent
	`switch-frame' with `select-frame'.  Minor corrections and tidying
	up of text-only terminal stuff.

2004-07-02  Richard M. Stallman  <rms@gnu.org>

	* files.texi (Saving Buffers): Cleanup write-contents-function.
	(Magic File Names): Cleanup file-remote-p.

2004-07-02  Kai Großjohann  <kai@emptydomain.de>

	* files.texi (Magic File Names): `file-remote-p' returns an
	identifier of the remote system, not just t.

2004-07-02  David Kastrup  <dak@gnu.org>

	* searching.texi (Entire Match Data): Add explanation about new
	match-data behavior when @var{integers} is non-nil.

2004-06-24  Richard M. Stallman  <rms@gnu.org>

	* commands.texi (Misc Events): Describe usr1-signal, usr2-signal event.

	* customize.texi (Variable Definitions): Note about doc strings
	and :set.

	* keymaps.texi (Keymap Terminology): Document `kbd'.
	(Changing Key Bindings, Key Binding Commands): Use kbd in examples.

	* display.texi (Invisible Text): Setting buffer-invisibility-spec
	makes it buffer-local.

	* files.texi (Saving Buffers): Correct previous change.

	* commands.texi (Accessing Events):
	Clarify posn-col-row and posn-actual-col-row.

2004-06-24  David Ponce  <david.ponce@wanadoo.fr>

	* commands.texi (Accessing Events): New functions
	posn-at-point and posn-at-x-y.  Add example to posn-x-y.

2004-06-23  Luc Teirlinck  <teirllm@auburn.edu>

	* lists.texi, files.texi, processes.texi, macros.texi, hash.texi:
	* frames.texi, buffers.texi, backups.texi, variables.texi:
	* loading.texi, eval.texi, functions.texi, control.texi:
	* symbols.texi, minibuf.texi: Reposition @anchor's.

	* help.texi: Various small changes in addition to the following.
	(Describing Characters): Describe PREFIX argument to
	`key-description'.  Correct and clarify definition of
	`text-char-description'.  Describe NEED-VECTOR argument to
	`read-kbd-macro'.
	(Help Functions): Clarify definition of `apropos'.

2004-06-23  Lars Hansen  <larsh@math.ku.dk>

	* files.texi (Saving Buffers): Correct description of
	`write-contents-functions'.

2004-06-21  Juanma Barranquero  <lektu@terra.es>

	* display.texi (Images): Remove redundant @vindex directives.
	Rewrite `image-library-alist' doc in active voice.

2004-06-14  Juanma Barranquero  <lektu@terra.es>

	* display.texi (Images): Document new delayed library loading,
	variable `image-library-alist' and (existing but undocumented)
	function `image-type-available-p'.

2004-06-05  Richard M. Stallman  <rms@gnu.org>

	* minibuf.texi (Minibuffer Completion): For INITIAL arg,
	refer the user to the Initial Input node.
	(Text from Minibuffer): Likewise.
	(Initial Input): New node.  Document this feature
	and say it is mostly deprecated.

2004-05-30  Richard M. Stallman  <rms@gnu.org>

	* loading.texi (Named Features): Clarify return value
	and meaning of NOERROR.

	* variables.texi (File Local Variables): Minor cleanup.

2004-05-30  Michael Albinus  <michael.albinus@gmx.de>

	* files.texi (Magic File Names): Add `file-remote-p' as operation
	of file name handlers.

2004-05-29  Richard M. Stallman  <rms@gnu.org>

	* modes.texi (Minor Mode Conventions): (-) has no special meaning
	as arg to a minor mode command.

2004-05-22  Richard M. Stallman  <rms@gnu.org>

	* syntax.texi (Syntax Class Table): Word syntax not just for English.

	* streams.texi (Output Variables): Doc float-output-format.

	* searching.texi (Regexp Special): Nested repetition can be infloop.

	* eval.texi (Eval): Increasing max-lisp-eval-depth can cause
	real stack overflow.

	* compile.texi: Minor cleanups.

2004-05-22  Luc Teirlinck  <teirllm@dms.auburn.edu>

	* lists.texi (Cons Cells): Explain dotted lists, true lists,
	circular lists.
	(List Elements): Explain handling of circular and dotted lists.

2004-05-19  Thien-Thi Nguyen  <ttn@gnu.org>

	* modes.texi (Search-based Fontification): Fix typo.

2004-05-10  Juanma Barranquero  <lektu@terra.es>

	* modes.texi (Mode Line Variables): Fix description of
	global-mode-string, which is now after which-func-mode, not the
	buffer name.

2004-05-07  Lars Hansen  <larsh@math.ku.dk>

	* modes.texi (Desktop Save Mode): Add.
	(Modes): Add menu entry Desktop Save Mode.

	* hooks.texi: Add desktop-after-read-hook,
	desktop-no-desktop-file-hook and desktop-save-hook.

	* locals.texi: Add desktop-save-buffer.

2004-04-30  Jesper Harder  <harder@ifa.au.dk>

	* display.texi: emacs -> Emacs.

2004-04-27  Matthew Mundell  <matt@mundell.ukfsn.org>

	* files.texi (Changing Files): Document set-file-times.

2004-04-23  Juanma Barranquero  <lektu@terra.es>

	* makefile.w32-in: Add "-*- makefile -*-" mode tag.

2004-04-18  Jesper Harder  <harder@ifa.au.dk>

	* tips.texi (Coding Conventions): defopt -> defcustom.

2004-04-16  Luc Teirlinck  <teirllm@auburn.edu>

	* sequences.texi: Various clarifications.

2004-04-14  Luc Teirlinck  <teirllm@auburn.edu>

	* buffers.texi (Read Only Buffers): Mention optional ARG to
	`toggle-read-only'.

2004-04-14  Nick Roberts  <nick@nick.uklinux.net>

	* windows.texi (Selecting Windows): Note that get-lru-window
	returns a full-width window if possible.

2004-04-13  Luc Teirlinck  <teirllm@auburn.edu>

	* buffers.texi: Various changes in addition to:
	(Buffer File Name): Add `find-buffer-visiting'.
	(Buffer Modification): Mention optional ARG to `not-modified'.
	(Indirect Buffers): Mention optional CLONE argument to
	`make-indirect-buffer'.

	* files.texi: Various changes in addition to:
	(Visiting Functions): `find-file-hook' is now a normal hook.
	(File Name Expansion): Explain difference between the way that
	`expand-file-name' and `file-truename' treat `..'.
	(Contents of Directories): Mention optional ID-FORMAT argument to
	`directory-files-and-attributes'.
	(Format Conversion): Mention new optional CONFIRM argument to
	`format-write-file'.

2004-04-12  Miles Bader  <miles@gnu.org>

	* macros.texi (Expansion): Add description of `macroexpand-all'.

2004-04-05  Jesper Harder  <harder@ifa.au.dk>

	* variables.texi (Variable Aliases):
	Mention cyclic-variable-indirection.

	* errors.texi (Standard Errors): Ditto.

2004-04-04  Luc Teirlinck  <teirllm@auburn.edu>

	* backups.texi: Various small changes in addition to:
	(Making Backups): Mention return value of `backup-buffer'.
	(Auto-Saving): Mention optional FORCE argument to
	`delete-auto-save-file-if-necessary'.
	(Reverting): Mention optional PRESERVE-MODES argument to
	`revert-buffer'.  Correct description of `revert-buffer-function'.

2004-03-22  Juri Linkov  <juri@jurta.org>

	* sequences.texi (Sequence Functions): Replace xref to `Vectors'
	with `Vector Functions'.

	* text.texi (Sorting): Add missing quote.

2004-03-14  Luc Teirlinck  <teirllm@auburn.edu>

	* intro.texi (Lisp History): Replace xref to `cl' manual with
	inforef.

2004-03-12  Richard M. Stallman  <rms@gnu.org>

	* intro.texi (Version Info): Add arg to emacs-version.
	(Lisp History): Change xref to CL manual.

2004-03-09  Luc Teirlinck  <teirllm@auburn.edu>

	* minibuf.texi (Completion Commands): Add xref to Emacs manual
	for Partial Completion mode.

2004-03-07  Thien-Thi Nguyen  <ttn@gnu.org>

	* customize.texi: Fix typo.  Remove eol whitespace.

2004-03-04  Richard M. Stallman  <rms@gnu.org>

	* processes.texi: Fix typos.

	* lists.texi (Building Lists): Minor clarification.

	* hash.texi (Creating Hash): Correct the meaning of t for WEAK
	in make-hash-table.

2004-02-29  Juanma Barranquero  <lektu@terra.es>

	* makefile.w32-in (clean, maintainer-clean): Use $(DEL) instead of
	rm, and ignore exit code.

2004-02-27  Dan Nicolaescu  <dann@ics.uci.edu>

	* display.texi (Defining Faces): Add description for min-colors.
	Update example.

2004-02-23  Luc Teirlinck  <teirllm@auburn.edu>

	* abbrevs.texi: Various corrections and clarifications in addition
	to the following:
	(Abbrev Tables): Delete add-abbrev (as suggested by RMS).

2004-02-22  Matthew Mundell  <matt@mundell.ukfsn.org>  (tiny change)

	* calendar.texi (Holiday Customizing): Quote arg of holiday-sexp.

2004-02-21  Luc Teirlinck  <teirllm@auburn.edu>

	* text.texi: Various small changes in addition to the following:
	(User-Level Deletion): Mention optional BACKWARD-ONLY argument
	to delete-horizontal-space.
	(Kill Functions, Yanking, Low-Level Kill Ring): Clarify and correct
	description of yank-handler text property at various places.

	* frames.texi (Window System Selections): Add anchor.

	* syntax.texi (Syntax Table Functions): Clarify and correct
	descriptions of make-syntax-table and copy-syntax-table.
	(Motion and Syntax): Clarify SYNTAXES argument to
	skip-syntax-forward.
	(Parsing Expressions): Mention that the return value of
	parse-partial-sexp is currently a list of ten rather than nine
	elements.
	(Categories): Various corrections and clarifications.

2004-02-17  Luc Teirlinck  <teirllm@auburn.edu>

	* markers.texi (Marker Insertion Types): Minor change.

	* locals.texi (Standard Buffer-Local Variables):
	* commands.texi (Interactive Codes, Using Interactive):
	* functions.texi (Related Topics): Fix xrefs.

2004-02-16  Luc Teirlinck  <teirllm@auburn.edu>

	* lists.texi (Sets And Lists): Update description of delete-dups.

2004-02-16  Jesper Harder  <harder@ifa.au.dk>  (tiny change)

	* keymaps.texi (Tool Bar): tool-bar-item => tool-bar-button.

2004-02-16  Jan Djärv  <jan.h.d@swipnet.se>

	* frames.texi (Parameter Access): frame-parameters arg is optional.
	modify-frame-parameters handles nil for FRAME.
	(Window Frame Parameters): menu-bar-lines and tool-bar-lines
	are all-or-nothing for certain toolkits.
	Mention parameter wait-for-wm.
	(Frames and Windows): In frame-first-window and frame-selected-window
	the arg is optional.
	(Input Focus): In redirect-frame-focus the second arg is optional.
	(Window System Selections): Mention selection type CLIPBOARD.
	Mention data-type UTF8_STRING.
	Mention numbering of cut buffers.
	(Resources): Describe x-resource-name.

2004-02-16  Richard M. Stallman  <rms@gnu.org>

	* windows.texi (Buffers and Windows): Delete false table
	about all-frames.

	* syntax.texi (Parsing Expressions): Delete old caveat
	about parse-sexp-ignore-comments.

	* streams.texi (Output Variables): Add print-quoted.

	* lists.texi (Building Lists): Minor cleanup.

	* hash.texi (Creating Hash): Correct and clarify doc of WEAK values.

	* display.texi (Overlays): Explain overlays use markers.
	(Managing Overlays): Explain front-advance and rear-advance
	in more detail.

	* loading.texi (Unloading): Document unload-feature-special-hooks.
	Get rid of fns-NNN.el file.

2004-02-16  Matthew Mundell  <matt@mundell.ukfsn.org>  (tiny change)

	* help.texi (Describing Characters): Fix text-char-description
	example output.

	* edebug.texi (Using Edebug): Fix example.

	* debugging.texi (Internals of Debugger): Fix return value.

	* files.texi (Changing Files): Fix argname.

	* calendar.texi: Fix parens, and default values.

	* display.texi, frames.texi, internals.texi, modes.texi: Minor fixes.
	* nonascii.texi, objects.texi, os.texi: Minor fixes.
	* searching.texi, text.texi, tips.texi, windows.texi: Minor fixes.

	* positions.texi (Text Lines): Don't add -1 in current-line.

2004-02-16  Richard M. Stallman  <rms@gnu.org>

	* compile.texi (Compiler Errors): if-boundp feature applies to cond.

2004-02-16  Jesper Harder  <harder@ifa.au.dk>  (tiny change)

	* processes.texi (Low-Level Network): Fix a typo.

2004-02-12  Kim F. Storm  <storm@cua.dk>

	* display.texi (Fringes): Use consistent wording.
	Note that window-fringe's window arg is optional.
	(Scroll Bars): Use consistent wording.

2004-02-11  Luc Teirlinck  <teirllm@auburn.edu>

	* tips.texi (Comment Tips): Document the new conventions for
	commenting out code.

2004-02-07  Jan Djärv  <jan.h.d@swipnet.se>

	* positions.texi (Text Lines): Add missing end defun.

2004-02-07  Kim F. Storm  <storm@cua.dk>

	* positions.texi (Text Lines): Add line-number-at-pos.

2004-02-06  John Paul Wallington  <jpw@gnu.org>

	* display.texi (Button Properties, Button Buffer Commands):
	mouse-2 invokes button, not down-mouse-1.

2004-02-04  Jason Rumney  <jasonr@gnu.org>

	* makefile.w32-in: Sync with Makefile.in changes.

2004-02-03  Luc Teirlinck  <teirllm@auburn.edu>

	* minibuf.texi (Text from Minibuffer): Various corrections and
	clarifications.
	(Object from Minibuffer): Correct Lisp description of
	read-minibuffer.
	(Minibuffer History): Clarify description of cons values for
	HISTORY arguments.
	(Basic Completion): Various corrections and clarifications.
	Add completion-regexp-list.
	(Minibuffer Completion): Correct and clarify description of
	completing-read.
	(Completion Commands): Mention Partial Completion mode.
	Various other minor changes.
	(High-Level Completion): Various corrections and clarifications.
	(Reading File Names): Ditto.
	(Minibuffer Misc): Ditto.

2004-01-26  Luc Teirlinck  <teirllm@auburn.edu>

	* strings.texi (Text Comparison): assoc-string also matches
	elements of alists that are strings instead of conses.
	(Formatting Strings): Standardize Texinfo usage.  Update index
	entries.

2004-01-20  Luc Teirlinck  <teirllm@auburn.edu>

	* lists.texi (Sets And Lists): Add delete-dups.

2004-01-15  Luc Teirlinck  <teirllm@auburn.edu>

	* edebug.texi (Instrumenting Macro Calls): `declare' is not a
	special form.
	* macros.texi (Defining Macros): Update description of `declare',
	which now is a macro.
	(Wrong Time): Fix typos.

2004-01-14  Luc Teirlinck  <teirllm@auburn.edu>

	* compile.texi (Compilation Functions): Expand descriptions of
	`compile-defun', `byte-compile-file', `byte-recompile-directory'
	and `batch-byte-compile'.  In particular, mention and describe
	all optional arguments.
	(Disassembly): Correct and clarify the description of `disassemble'.

2004-01-11  Luc Teirlinck  <teirllm@auburn.edu>

	* searching.texi: Various small changes in addition to the
	following.
	(Regexp Example): Adapt to new value of `sentence-end'.
	(Regexp Functions): The PAREN argument to `regexp-opt' can be
	`words'.
	(Search and Replace): Add usage note for `perform-replace'.
	(Entire Match Data): Mention INTEGERS and REUSE arguments to
	`match-data'.
	(Standard Regexps): Update for new values of `paragraph-start'
	and `sentence-end'.

2004-01-07  Luc Teirlinck  <teirllm@auburn.edu>

	* files.texi (Saving Buffers): Clarify descriptions of
	`write-contents-functions' and `before-save-hook'.
	Make the defvar's for `before-save-hook' and `after-save-hook'
	into defopt's.

2004-01-07  Kim F. Storm  <storm@cua.dk>

	* commands.texi (Click Events): Describe new image and
	width/height elements of click events.
	(Accessing Events): Add posn-string, posn-image, and
	posn-object-width-height.  Change posn-object to return either
	image or string object.

2004-01-01  Simon Josefsson  <jas@extundo.com>

	* hooks.texi (Standard Hooks): Add before-save-hook.
	* files.texi (Saving Buffers): Likewise.

2004-01-03  Richard M. Stallman  <rms@gnu.org>

	* frames.texi (Frames and Windows): Delete frame-root-window.

2004-01-03  Luc Teirlinck  <teirllm@auburn.edu>

	* eval.texi, hash.texi, help.texi, symbols.texi: Add anchors.

	* functions.texi: Various small changes in addition to the
	following.
	(What Is a Function): `functionp' returns nil for macros.
	Clarify behavior of this and following functions for symbol arguments.
	(Function Documentation): Add `\' in front of (fn @var{arglist})
	and explain why.
	(Defining Functions): Mention DOCSTRING argument to `defalias'.
	Add anchor.
	(Mapping Functions): Add anchor.  Unquote nil in mapcar* example.

2004-01-01  Miles Bader  <miles@gnu.org>

	* display.texi (Buttons): New section.

2003-12-31  Andreas Schwab  <schwab@suse.de>

	* numbers.texi (Math Functions): sqrt reports a domain-error
	error.
	(Float Basics): Use `(/ 0.0 0.0)' instead of `(sqrt -1.0)'.

2003-12-30  Luc Teirlinck  <teirllm@auburn.edu>

	* tips.texi (Documentation Tips): Update item on hyperlinks in
	documentation strings.

	* errors.texi (Standard Errors): Various small corrections and
	additions.

	* control.texi: Various small changes in addition to the
	following.
	(Signaling Errors): Provide some more details on how `signal'
	constructs the error message.  Add anchor to the definition of
	`signal'.
	(Error Symbols): Describe special treatment of `quit'.
	(Cleanups): Rename BODY argument of `unwind-protect' to BODY-FORM
	to emphasize that it has to be a single form.

	* buffers.texi: Add anchor.

2003-12-29  Richard M. Stallman  <rms@gnu.org>

	* windows.texi (Choosing Window): Add same-window-p, special-display-p.
	(Window Configurations): Add window-configuration-frame.

	* variables.texi (Creating Buffer-Local): Add local-variable-if-set-p.

	* text.texi (Examining Properties): Add get-char-property-and-overlay.
	Change arg name in get-char-property.
	(Special Properties): Update handling of keymap property.

	* strings.texi (Modifying Strings): Add clear-string.
	(Text Comparison): Add assoc-string and remove
	assoc-ignore-case, assoc-ignore-representation.

	* os.texi (Time of Day): Add set-time-zone-rule.

	* numbers.texi (Math Functions): asin, acos, log, log10
	report domain-error errors.

	* nonascii.texi (Converting Representations):
	Add multibyte-char-to-unibyte and unibyte-char-to-multibyte.
	(Encoding and I/O): Add file-name-coding-system.

	* modes.texi (Search-based Fontification): Explain that
	face specs are symbols with face names as values.

	* minibuf.texi (Minibuffer Misc): Add set-minibuffer-window.

	* lists.texi (Building Lists): remq moved elsewhere.
	(Sets And Lists): remq moved here.
	(Association Lists): Refer to assoc-string.

	* internals.texi (Garbage Collection): Add memory-use-counts.

	* frames.texi (Frames and Windows): Add set-frame-selected-window
	and frame-root-window.

	* files.texi (Contents of Directories):
	Add directory-files-and-attributes.

	* display.texi (Refresh Screen): Add force-window-update.
	(Invisible Text): Explain about moving point out of invis text.
	(Overlay Properties): Add overlay-properties.
	(Managing Overlays): Add overlayp.
	(GIF Images): Invalid image number displays a hollow box.

	* buffers.texi (Buffer Modification): Add restore-buffer-modified-p.
	(Killing Buffers): Add buffer-live-p.

2003-12-25  Markus Rost  <rost@mathematik.uni-bielefeld.de>

	* display.texi (Fringes): Fix typo "set-buffer-window".

2003-12-24  Luc Teirlinck  <teirllm@auburn.edu>

	* display.texi, eval.texi, help.texi, internals.texi, loading.texi:
	* nonascii.texi, processes.texi, tips.texi, variables.texi:
	Add or change various xrefs and anchors.

	* commands.texi: Replace all occurrences of @acronym{CAR} with
	@sc{car}, for consistency with the rest of the Elisp manual.
	`car' and `cdr' are historically acronyms, but are no longer
	widely thought of as such.

	* internals.texi (Pure Storage): Mention that `purecopy' does not
	copy text properties.
	(Object Internals): Now 29 bits are used (in most implementations)
	to address Lisp objects.

	* variables.texi (Variables with Restricted Values): New node.

	* objects.texi (Lisp Data Types): Mention that certain variables
	can only take on a restricted set of values and add an xref to
	the new node "Variables with Restricted Values".

	* eval.texi (Function Indirection): Describe the errors that
	`indirect-function' can signal.
	(Eval): Clarify the descriptions of `eval-region' and `values'.
	Describe `eval-buffer' instead of `eval-current-buffer' and
	mention `eval-current-buffer' as an alias for `current-buffer'.
	Correct the description and mention all optional arguments.

	* nonascii.texi: Various small changes in addition to the
	following.
	(Converting Representations): Clarify behavior of
	`string-make-multibyte' and `string-to-multibyte' for unibyte all
	ASCII arguments.
	(Character Sets): Document the variable `charset-list' and adapt
	the definition of the function `charset-list' accordingly.
	(Translation of Characters): Clarify use of generic characters in
	`make-translation-table'.  Clarify and correct the description of
	the use of translation tables in encoding and decoding.
	(User-Chosen Coding Systems): Correct and clarify the description
	of `select-safe-coding-system'.
	(Default Coding Systems): Clarify description of
	`file-coding-system-alist'.

2003-11-30  Luc Teirlinck  <teirllm@auburn.edu>

	* strings.texi (Text Comparison): Correctly describe when two
	strings are `equal'.  Combine and clarify descriptions of
	`assoc-ignore-case' and `assoc-ignore-representation'.

	* objects.texi (Non-ASCII in Strings): Clarify description of
	when a string is unibyte or multibyte.
	(Bool-Vector Type): Update examples.
	(Equality Predicates): Correctly describe when two strings are
	`equal'.

2003-11-29  Luc Teirlinck  <teirllm@auburn.edu>

	* lists.texi (Building Lists): `append' no longer accepts integer
	arguments.  Update the description of `number-sequence' to reflect
	recent changes.
	(Sets And Lists): Describe `member-ignore-case' after `member'.

2003-11-27  Kim F. Storm  <storm@cua.dk>

	* commands.texi (Click Events): Click object may be an images.
	Describe (dx . dy) element of click positions.
	(Accessing Events): Remove duplicate posn-timestamp.
	New functions posn-object and posn-object-x-y.

2003-11-23  Kim F. Storm  <storm@cua.dk>

	* commands.texi (Click Events): Describe enhancements to event
	position lists, including new text-pos and (col . row) items.
	Mention left-fringe and right-fringe area events.
	(Accessing Events): New functions posn-area and
	posn-actual-col-row.  Mention posn-timestamp.  Mention that
	posn-point in non-text area still returns buffer position.
	Clarify posn-col-row.

2003-11-21  Lars Hansen  <larsh@math.ku.dk>

	* files.texi (File Attributes): Describe new parameter ID-FORMAT.
	* anti.texi (File Attributes): Describe removed parameter
	ID-FORMAT.

2003-11-20  Luc Teirlinck  <teirllm@auburn.edu>

	* positions.texi (Positions): Mention that, if a marker is used as
	a position, its buffer is ignored.

	* markers.texi (Overview of Markers): Mention it here too.

2003-11-12  Luc Teirlinck  <teirllm@auburn.edu>

	* numbers.texi (Numeric Conversions): Not just `floor', but also
	`truncate', `ceiling' and `round' accept optional argument DIVISOR.

2003-11-10  Luc Teirlinck  <teirllm@auburn.edu>

	* markers.texi (Creating Markers): Specify insertion type of
	created markers.  Add xref to `Marker Insertion Types'.
	Second argument to `copy-marker' is optional.
	(Marker Insertion Types): Mention that most markers are created
	with insertion type nil.
	(The Mark): Correctly describe when `mark' signals an error.
	(The Region): Correctly describe when `region-beginning' and
	`region-end' signal an error.

2003-11-08  Luc Teirlinck  <teirllm@auburn.edu>

	* hash.texi (Creating Hash): Clarify description of `eql'.
	`makehash' is obsolete.
	(Hash Access): Add Common Lisp notes for `remhash' and `clrhash'.

	* positions.texi (Point): Change description of `buffer-end', so
	that it is also correct for floating point arguments.
	(List Motion): Correct argument lists of `beginning-of-defun' and
	`end-of-defun'.
	(Excursions): Add xref to `Marker Insertion Types'.
	(Narrowing): Argument to `narrow-to-page' is optional.

2003-11-06  Luc Teirlinck  <teirllm@auburn.edu>

	* streams.texi (Output Streams): Clarify behavior of point for
	marker output streams.

2003-11-04  Luc Teirlinck  <teirllm@auburn.edu>

	* variables.texi (Defining Variables): Second argument to
	`defconst' is not optional.
	(Setting Variables): Mention optional argument APPEND to
	`add-to-list'.
	(Creating Buffer-Local): Expand description of
	`make-variable-buffer-local'.
	(Frame-Local Variables): Expand description of
	`make-variable-frame-local'.
	(Variable Aliases): Correct description of optional argument
	DOCSTRING to `defvaralias'.  Mention return value of
	`defvaralias'.
	(File Local Variables): Add xref to `File variables' in Emacs
	Manual.  Correct description of `hack-local-variables'.  Mention
	`safe-local-variable' property.  Mention optional second argument
	to `risky-local-variable-p'.

2003-11-03  Luc Teirlinck  <teirllm@auburn.edu>

	* symbols.texi (Symbol Plists): Mention return value of `setplist'.

2003-11-02  Jesper Harder  <harder@ifa.au.dk>  (tiny change)

	* anti.texi, backups.texi, commands.texi, customize.texi:
	* display.texi, files.texi, internals.texi, keymaps.texi:
	* loading.texi, modes.texi, nonascii.texi, numbers.texi:
	* objects.texi, os.texi, positions.texi, processes.texi:
	* searching.texi, sequences.texi, streams.texi, strings.texi:
	* syntax.texi, text.texi: Replace @sc{foo} with @acronym{FOO}.

2003-10-27  Luc Teirlinck  <teirllm@auburn.edu>

	* strings.texi (Creating Strings): Argument START to `substring'
	can not be `nil'.  Expand description of
	`substring-no-properties'.  Correct description of `split-string',
	especially with respect to empty matches.  Prevent very bad line
	break in definition of `split-string-default-separators'.
	(Text Comparison): `string=' and `string<' also accept symbols as
	arguments.
	(String Conversion): More completely describe argument BASE in
	`string-to-number'.
	(Formatting Strings): `%s' and `%S' in `format' do require
	corresponding object.  Clarify behavior of numeric prefix after
	`%' in `format'.
	(Case Conversion): The argument to `upcase-initials' can be a
	character.

2003-10-27  Kenichi Handa  <handa@m17n.org>

	* display.texi (Fontsets): Fix texinfo usage.

2003-10-25  Kenichi Handa  <handa@m17n.org>

	* display.texi (Fontsets): Add description of the function
	set-fontset-font.

2003-10-23  Luc Teirlinck  <teirllm@auburn.edu>

	* display.texi (Temporary Displays): Add xref to `Documentation
	Tips'.

	* functions.texi (Function Safety): Use inforef instead of pxref
	for SES.

2003-10-23  Andreas Schwab  <schwab@suse.de>

	* Makefile.in (TEX, texinputdir): Don't define.
	(TEXI2DVI): Define.
	(srcs): Remove $(srcdir)/index.perm and $(srcdir)/index.unperm,
	add $(srcdir)/index.texi.
	($(infodir)/elisp): Remove index.texi dependency.
	(elisp.dvi): Likewise.  Use $(TEXI2DVI).
	(index.texi): Remove target.
	(dist): Don't link $(srcdir)/permute-index.
	(clean): Don't remove index.texi.

	* permute-index, index.perm: Remove.
	* index.texi: Rename from index.unperm.

2003-10-22  Luc Teirlinck  <teirllm@auburn.edu>

	* tips.texi (Documentation Tips): Document new behavior for face
	and variable hyperlinks in Help mode.

2003-10-21  Luc Teirlinck  <teirllm@auburn.edu>

	* objects.texi (Integer Type): Update for extra bit of integer range.
	(Character Type): Ditto.

2003-10-16  Eli Zaretskii  <eliz@gnu.org>

	* numbers.texi (Integer Basics): Add index entries for reading
	numbers in hex, octal, and binary.

2003-10-16  Lute Kamstra  <lute@gnu.org>

	* modes.texi (Mode Line Format): Mention force-mode-line-update's
	argument.

2003-10-13  Luc Teirlinck  <teirllm@auburn.edu>

	* windows.texi (Choosing Window): Fix typo.
	* edebug.texi (Edebug Execution Modes): Fix typo.

2003-10-13  Richard M. Stallman  <rms@gnu.org>

	* windows.texi (Basic Windows): A window has fringe settings,
	display margins and scroll-bar settings.
	(Splitting Windows): Doc split-window return value.
	Clean up one-window-p.
	(Selecting Windows): Fix typo.
	(Cyclic Window Ordering): Explain frame as ALL-FRAMES in next-window.
	(Buffers and Windows): In set-window-buffer, explain effect
	on fringe settings and scroll bar settings.
	(Displaying Buffers): In pop-to-buffer, explain nil as buffer arg.
	(Choosing Window): Use defopt for pop-up-frame-function.
	For special-display-buffer-names, explain same-window and same-frame.
	Clarify window-dedicated-p return value.
	(Textual Scrolling): scroll-up and scroll-down can get an error.
	(Horizontal Scrolling): Clarify auto-hscroll-mode.
	Clarify set-window-hscroll.
	(Size of Window): Don't mention tool bar in window-height.
	(Coordinates and Windows): Explain what coordinates-in-window-p
	returns for fringes and display margins.
	(Window Configurations): Explain saving fringes, etc.

	* tips.texi (Library Headers): Clean up Documentation.

	* syntax.texi (Parsing Expressions): Clean up forward-comment
	and parse-sexp-lookup-properties.

	* sequences.texi (Sequence Functions): sequencep accepts bool-vectors.

	* os.texi (System Environment): Clean up text for load-average errors.

	* modes.texi (Hooks): Don't explain local hook details at front.
	Clarify run-hooks and run-hook-with-args a little.
	Clean up add-hook and remove-hook.

	* edebug.texi (Edebug Execution Modes): Clarify t.
	Document edebug-sit-for-seconds.
	(Coverage Testing): Document C-x X = and =.
	(Instrumenting Macro Calls): Fix typo.
	(Specification List): Don't index the specification keywords.

2003-10-10  Kim F. Storm  <storm@cua.dk>

	* processes.texi (Network): Introduce make-network-process.

2003-10-09  Luc Teirlinck  <teirllm@auburn.edu>

	* tips.texi (Library Headers): Fix typo.

2003-10-07  Juri Linkov  <juri@jurta.org>

	* modes.texi (Imenu): Mention imenu-create-index-function's
	default value.  Explain submenus better.

2003-10-07  Lute Kamstra  <lute@gnu.org>

	* modes.texi (Faces for Font Lock): Fix typo.
	(Hooks): Explain how buffer-local hook variables can refer to
	global hook variables.
	Various minor clarifications.

2003-10-06  Lute Kamstra  <lute@gnu.org>

	* tips.texi (Coding Conventions): Mention naming conventions for
	hooks.

2003-10-05  Luc Teirlinck  <teirllm@auburn.edu>

	* loading.texi (Library Search): Correct default value of
	load-suffixes.
	(Named Features): Fix typo.

2003-10-05  Richard M. Stallman  <rms@gnu.org>

	* loading.texi (Named Features): In `provide',
	say how to test for subfeatures.
	(Unloading): In unload-feature, use new var name
	unload-feature-special-hooks.

2003-10-03  Lute Kamstra  <lute@gnu.org>

	* modes.texi (Major Mode Conventions): Mention third way to set up
	Imenu.
	(Imenu): A number of small fixes.
	Delete documentation of internal variable imenu--index-alist.
	Document the return value format of imenu-create-index-function
	functions.

2003-09-30  Richard M. Stallman  <rms@gnu.org>

	* processes.texi (Network): Say what stopped datagram connections do.

	* lists.texi (Association Lists): Clarify `assq-delete-all'.

	* display.texi (Overlay Properties): Clarify `evaporate' property.

2003-09-29  Lute Kamstra  <lute@gnu.org>

	* modes.texi (Mode Line Data): Explain when symbols in mode-line
	constructs should be marked as risky.
	Change cons cell into proper list.
	(Mode Line Variables): Change cons cell into proper list.

2003-09-26  Lute Kamstra  <lute@gnu.org>

	* modes.texi (Mode Line Data): Document the :propertize construct.
	(Mode Line Variables): Reorder the descriptions of the variables
	to match their order in the default mode-line-format.
	Describe the new variables mode-line-position and mode-line-modes.
	Update the default values of mode-line-frame-identification,
	minor-mode-alist, and default-mode-line-format.
	(Properties in Mode): Mention the :propertize construct.

2003-09-26  Richard M. Stallman  <rms@gnu.org>

	* buffers.texi, commands.texi, debugging.texi, eval.texi:
	* loading.texi, minibuf.texi, text.texi, variables.texi:
	Avoid @strong{Note:}.

2003-09-26  Richard M. Stallman  <rms@gnu.org>

	* keymaps.texi (Remapping Commands): Fix typo.

2003-09-23  Luc Teirlinck  <teirllm@mail.auburn.edu>

	* processes.texi (Low-Level Network): Fix typo.

2003-09-23  Kim F. Storm  <storm@cua.dk>

	* processes.texi (Network, Network Servers): Fix typos.
	(Low-Level Network): Add timeout value for :server keyword.
	Add new option keywords to make-network-process.
	Add set-network-process-options.
	Explain how to test availability of network options.

2003-09-19  Richard M. Stallman  <rms@gnu.org>

	* text.texi (Motion by Indent): Arg to
	backward-to-indentation and forward-to-indentation is optional.

	* strings.texi (Creating Strings): Add substring-no-properties.

	* processes.texi
	(Process Information): Add list-processes arg QUERY-ONLY.
	Delete process-contact from here.
	Add new status values for process-status.
	Add process-get, process-put, process-plist, set-process-plist.
	(Synchronous Processes): Add call-process-shell-command.
	(Signals to Processes): signal-process allows process objects.
	(Network): Complete rewrite.
	(Network Servers, Datagrams, Low-Level Network): New nodes.

	* positions.texi (Word Motion): forward-word, backward-word
	arg is optional.  Reword.

	* abbrevs.texi (Defining Abbrevs): Index no-self-insert.

	* variables.texi (Creating Buffer-Local):
	Delete duplicate definition of buffer-local-value.
	(File Local Variables): Explain about discarding text props.

2003-09-11  Richard M. Stallman  <rms@gnu.org>

	* minibuf.texi (Intro to Minibuffers): Explain that the minibuffer
	changes variables that record input events.
	(Minibuffer Misc): Add minibuffer-selected-window.

	* lists.texi (Building Lists): Add copy-tree.

	* display.texi (Fontsets): Add char-displayable-p.
	(Scroll Bars): New node.

2003-09-08  Lute Kamstra  <lute@gnu.org>

	* modes.texi (%-Constructs): Document new `%i' and `%I'
	constructs.

2003-09-03  Peter Runestig  <peter@runestig.com>

	* makefile.w32-in: New file.

2003-08-29  Richard M. Stallman  <rms@gnu.org>

	* display.texi (Overlay Properties): Clarify how priorities
	affect use of the properties.

2003-08-19  Luc Teirlinck  <teirllm@mail.auburn.edu>

	* customize.texi (Type Keywords): Correct the description of
	`:help-echo' in the case where `motion-doc' is a function.

2003-08-14  John Paul Wallington  <jpw@gnu.org>

	* modes.texi (Emulating Mode Line): Subsection, not section.

2003-08-13  Richard M. Stallman  <rms@gnu.org>

	* elisp.texi (Top): Update subnode lists in menu.

	* text.texi (Insertion): Add insert-buffer-substring-no-properties.
	(Kill Functions): kill-region has new arg yank-handler.
	(Yanking): New node.
	(Yank Commands): Add yank-undo-function.
	(Low-Level Kill Ring):
	kill-new and kill-append have new arg yank-handler.
	(Changing Properties): Add remove-list-of-text-properties.
	(Atomic Changes): New node.

	* symbols.texi (Other Plists): Add lax-plist-get, lax-plist-put.

	* streams.texi (Output Variables): Add eval-expression-print-length
	and eval-expression-print-level.

	* os.texi (Time Conversion): For encode-time, explain limits on year.

	* objects.texi (Character Type): Define anchor "modifier bits".

	* modes.texi (Emulating Mode Line): New node.
	(Search-based Fontification): Font Lock uses font-lock-face property.
	(Other Font Lock Variables): Likewise.

	* keymaps.texi (Format of Keymaps): Keymaps contain char tables,
	not vectors.
	(Active Keymaps): Add emulation-mode-map-alists.
	(Functions for Key Lookup): key-binding has new arg no-remap.
	(Remapping Commands): New node.
	(Scanning Keymaps): where-is-internal has new arg no-remap.
	(Tool Bar): Add tool-bar-local-item-from-menu.
	Clarify when to use tool-bar-add-item-from-menu.

	* commands.texi (Interactive Call): commandp has new arg.
	(Command Loop Info): Add this-original-command.

2003-08-06  John Paul Wallington  <jpw@gnu.org>

	* compile.texi (Compiler Errors): Say `@end defmac' after `@defmac'.

	* display.texi (Warning Basics): Fix typo.
	(Fringes): Add closing curly bracket and fix typo.

	* elisp.texi (Top): Fix typo.

2003-08-05  Richard M. Stallman  <rms@gnu.org>

	* elisp.texi: Update lists of subnodes.

	* windows.texi (Buffers and Windows): set-window-buffer has new arg.

	* variables.texi (Local Variables): Use lc for example variable names.

	* tips.texi (Library Headers): Explain where to put -*-.

	* strings.texi (Creating Strings): Fix xref for vconcat.

	* sequences.texi (Vector Functions):
	vconcat no longer allows integer args.

	* minibuf.texi (Reading File Names): read-file-name has new
	arg PREDICATE.  New function read-directory-name.

	* macros.texi (Defining Macros): Give definition of `declare'.
	(Indenting Macros): New node.

	* frames.texi (Parameter Access): Add modify-all-frames-parameters.
	(Window Frame Parameters): Make separate table of parameters
	that are coupled with specific face attributes.
	(Deleting Frames): delete-frame-hooks renamed to
	delete-frame-functions.

	* files.texi (Magic File Names): Add file-remote-p.
	Clarify file-local-copy.

	* edebug.texi (Instrumenting Macro Calls): Don't define `declare'
	here; instead xref Defining Macros.

	* display.texi (Warnings): New node, and subnodes.
	(Fringes): New node.

	* debugging.texi (Test Coverage): New node.

	* compile.texi (Compiler Errors): Explain with-no-warnings
	and other ways to suppress warnings.

	* commands.texi (Interactive Call): Minor clarification.

	* buffers.texi (Buffer File Name): set-visited-file-name
	renames the buffer too.

	* abbrevs.texi (Abbrev Tables): Add copy-abbrev-table.

2003-07-24  Markus Rost  <rost@math.ohio-state.edu>

	* abbrevs.texi (Abbrev Expansion): Use \s syntax in example.

2003-07-22  Markus Rost  <rost@math.ohio-state.edu>

	* internals.texi (Garbage Collection): Fix previous change.

2003-07-22  Richard M. Stallman  <rms@gnu.org>

	* files.texi (Truenames): Add LIMIT arg to file-chase-links.

	* display.texi (Width): Use \s syntax in example.
	(Font Selection): Add face-font-rescale-alist.

	* modes.texi (Imenu): Add xref to Emacs Manual node on Imenu.
	Remove spurious indent in example.

	* lists.texi (Building Lists): Add number-sequence.

	* internals.texi (Garbage Collection): Add gcs-done, gc-elapsed.

	* functions.texi (Function Documentation): Explain how to
	show calling convention explicitly in the doc string.

	* windows.texi (Selecting Windows): save-selected-window saves
	selected window of each frame.
	(Window Configurations): Minor change.

	* syntax.texi (Syntax Table Functions): Use \s syntax in examples.

	* streams.texi (Output Variables): Add print-continuous-numbering
	and print-number-table.

	* processes.texi (Decoding Output): New node.

	* os.texi (Time Conversion): decode-time arg is optional.

	* objects.texi (Character Type): Don't use space as example for \.
	Make list of char names and \-sequences correspond.
	Explain that \s is not used in strings.  `\ ' needs space after.

	* nonascii.texi (Converting Representations): Add string-to-multibyte.
	(Translation of Characters): Add translation-table-for-input.
	(Default Coding Systems): Add auto-coding-functions.
	(Explicit Encoding): Add decode-coding-inserted-region.
	(Locales): Add locale-info.

	* minibuf.texi (Basic Completion): Describe test-completion.
	Collections can be lists of strings.
	Clean up lazy-completion-table.
	(Programmed Completion): Mention test-completion.
	Clarify why lambda expressions are not accepted.
	(Minibuffer Misc): Describe minibufferp.

2003-07-14  Richard M. Stallman  <rms@gnu.org>

	* buffers.texi (Killing Buffers): kill-buffer-hook is perm local.

	* windows.texi (Selecting Windows): New arg to select-window.
	(Selecting Windows): Add with-selected-window.
	(Size of Window): Add window-inside-edges, etc.

	* internals.texi (Garbage Collection): Add post-gc-hook.

	* processes.texi (Subprocess Creation): Add exec-suffixes.

	* keymaps.texi (Functions for Key Lookup): Add current-active-maps.
	(Scanning Keymaps): Add map-keymaps.
	(Defining Menus): Add keymap-prompt.

	* numbers.texi (Integer Basics): Add most-positive-fixnum,
	most-negative-fixnum.

	* compile.texi (Byte Compilation): Explain no-byte-compile.
	(Compiler Errors): New node.

	* os.texi (User Identification): user-uid, user-real-uid
	can return float.

	* modes.texi (Major Mode Conventions): Explain about run-mode-hooks
	and about derived modes.
	(Minor Modes): Add minor-mode-list.
	(Defining Minor Modes): Keyword args for define-minor-mode.
	(Search-based Fontification): Explain managing other properties.
	(Other Font Lock Variables): Add font-lock-extra-managed-props.
	(Faces for Font Lock): Add font-lock-preprocessor-face.
	(Hooks): Add run-mode-hooks and delay-mode-hooks.

	* variables.texi (Creating Buffer-Local): Add buffer-local-value.
	(Variable Aliases): Clarify defvaralias.

	* loading.texi (Library Search): Add load-suffixes.

	* minibuf.texi (Basic Completion): Add lazy-completion-table.
	(Programmed Completion): Add dynamic-completion-table.

	* files.texi (Changing Files): copy-file allows dir as NEWNAME.
	(Magic File Names): Specify precedence order of handlers.

	* commands.texi (Command Overview): Emacs server runs pre-command-hook
	and post-command-hook.
	(Waiting): New calling convention for sit-for.

	* text.texi (Special Properties): local-map and keymap properties
	apply based on their stickiness.

2003-07-07  Richard M. Stallman  <rms@gnu.org>

	* modes.texi (Minor Mode Conventions): Specify only some kinds
	of list values as args to minor modes.

	* files.texi (File Name Expansion): Warn about iterative use
	of substitute-in-file-name.

	* advice.texi (Activation of Advice): Clean up previous change.

2003-07-06  Markus Rost  <rost@math.ohio-state.edu>

	* advice.texi (Activation of Advice): Note that ad-start-advice is
	turned on by default.

2003-06-30  Richard M. Stallman  <rms@gnu.org>

	* text.texi (Buffer Contents): Document current-word.
	(Change Hooks): Not called for *Messages*.

	* functions.texi (Defining Functions): Explain about redefining
	primitives.
	(Function Safety): Rename.  Minor changes.
	Comment out the detailed criteria for what is safe.

2003-06-22  Andreas Schwab  <schwab@suse.de>

	* objects.texi (Symbol Type): Fix description of examples.

2003-06-16  Andreas Schwab  <schwab@suse.de>

	* hash.texi (Creating Hash): Fix description of :weakness.

2003-06-13  Kai Großjohann  <kai.grossjohann@gmx.net>

	* files.texi (Changing Files): copy-file copies file modes, too.

2003-05-28  Richard M. Stallman  <rms@gnu.org>

	* strings.texi (Creating Strings): Clarify split-string.

2003-05-22  Stephen J. Turnbull  <stephen@xemacs.org>

	* strings.texi (Creating Strings): Update split-string specification
	and examples.

2003-05-19  Richard M. Stallman  <rms@gnu.org>

	* elisp.texi: Correct invariant section names.

2003-04-20  Richard M. Stallman  <rms@gnu.org>

	* os.texi (Timers): Explain about timers and quitting.

2003-04-19  Richard M. Stallman  <rms@gnu.org>

	* internals.texi (Writing Emacs Primitives): Strings are
	no longer special for GCPROs.  Mention GCPRO5, GCPRO6.
	Explain GCPRO convention for varargs function args.

2003-04-16  Richard M. Stallman  <rms@gnu.org>

	* minibuf.texi (Minibuffer Misc): Document fn minibuffer-message.

2003-04-08  Richard M. Stallman  <rms@gnu.org>

	* files.texi (Kinds of Files): Correct return value of file-symlink-p.

2003-02-13  Kim F. Storm  <storm@cua.dk>

	* objects.texi (Character Type): New \s escape for space.

2003-01-31  Joe Buehler  <jhpb@draco.hekimian.com>

	* os.texi (System Environment): Add cygwin system-type.

2003-01-25  Richard M. Stallman  <rms@gnu.org>

	* keymaps.texi: Document that a symbol can act as a keymap.

2003-01-13  Richard M. Stallman  <rms@gnu.org>

	* text.texi (Changing Properties): Say string indices are origin-0.

	* positions.texi (Screen Lines) <compute-motion>:
	Correct order of elts in return value.

	* keymaps.texi (Changing Key Bindings) <define-key>: Mention
	how to define a default binding.

2002-12-07  Markus Rost  <rost@math.ohio-state.edu>

	* loading.texi (Unloading): Fix recent change for load-history.

	* customize.texi (Simple Types): Clarify description of custom
	type 'number.  Describe new custom type 'float.

2002-12-04  Markus Rost  <rost@math.ohio-state.edu>

	* variables.texi (File Local Variables): Fix typo.

2002-10-23  Kai Großjohann  <kai.grossjohann@uni-duisburg.de>

	From Michael Albinus <Michael.Albinus@alcatel.de>.

	* README: Target for Info file is `make info'.

	* files.texi (File Name Components): Fix typos in
	`file-name-sans-extension'.
	(Magic File Names): Complete list of operations for magic file
	name handlers.

2002-09-16  Jonathan Yavner  <jyavner@engineer.com>

	* variables.texi (File Local Variables): New function
	risky-local-variable-p.

2002-09-15  Jonathan Yavner  <jyavner@engineer.com>

	* functions.texi (Function safety): New node about unsafep.

2002-08-05  Per Abrahamsen  <abraham@dina.kvl.dk>

	* customize.texi (Splicing into Lists): Fix example.
	Reported by Fabrice Bauzac <fabrice.bauzac@wanadoo.fr>.

2002-06-17  Juanma Barranquero  <lektu@terra.es>

	* frames.texi (Display Feature Testing): Fix typo.

2002-06-12  Andreas Schwab  <schwab@suse.de>

	* frames.texi (Initial Parameters, Resources): Fix references to
	the Emacs manual.

2002-05-13  Kim F. Storm  <storm@cua.dk>

	* variables.texi (Intro to Buffer-Local): Update warning and
	example relating to changing buffer inside let.

2002-03-10  Jan Djärv  <jan.h.d@swipnet.se>

	* os.texi (Session Management): New node about X Session management.

2002-01-18  Eli Zaretskii  <eliz@is.elta.co.il>

	* elisp.texi (VERSION): Set to 2.9.  Update the version of Emacs
	to which the manual corresponds, and the copyright years.

	* Makefile.in (VERSION): Set to 2.9.

2001-11-29  Eli Zaretskii  <eliz@is.elta.co.il>

	* elisp.texi: Change the category in @dircategory to "Emacs", to
	make it consistent with info/dir.

2001-11-25  Miles Bader  <miles@gnu.org>

	* text.texi (Fields): Describe new `limit' arg in
	field-beginning/field-end.

2001-11-17  Eli Zaretskii  <eliz@is.elta.co.il>

	* permute-index: Don't depend on csh-specific features.
	Replace the interpreter name with /bin/sh.

	* two-volume-cross-refs.txt: New file.
	* two.el: New file.
	* spellfile: New file.

2001-11-16  Eli Zaretskii  <eliz@is.elta.co.il>

	* permute-index: New file.

	* vol1.texi, vol2.texi: Renamed from elisp-vol1.texi and
	elisp-vol2.texi, respectively, to avoid file-name clashes in DOS
	8+3 restricted namespace.

	* Makefile.in (infodir): Define relative to $(srcdir).
	($(infodir)/elisp): Don't chdir into $(srcdir), but add it to the
	include directories list via -I switch to makeinfo.
	(index.texi): Use cp if both hard and symbolic links fail.

2001-11-10  Eli Zaretskii  <eliz@is.elta.co.il>

	* Makefile.in (distclean): Add.

	The following changes make ELisp manual part of the Emacs
	distribution:

	* Makefile.in: Add Copyright notice.
	(prefix): Remove.
	(infodir): Change value to "../info".
	(VPATH): New variable.
	(MAKE): Don't define.
	(texmacrodir): Don't define.
	(texinputdir): Append the existing value of TEXINPUTS.
	($(infodir)/elisp): Instead of just "elisp".  Reformat the
	command to be compatible with man/Makefile.in, and to put the
	output into ../info.
	(info): Add target.
	(installall): Target removed.

2001-10-31  Pavel Janík  <Pavel@Janik.cz>

	* tips.texi (Coding Conventions): Fix typo.

2001-10-23  Gerd Moellmann  <gerd@gnu.org>

	* Makefile.in (srcs): Add gpl.texi and doclicense.texi.

2001-10-22  Eli Zaretskii  <eliz@is.elta.co.il>

	* files.texi (File Name Components): Update the description of
	file-name-sans-extension and file-name-extension, as they now
	ignore leading dots.

2001-10-20  Gerd Moellmann  <gerd@gnu.org>

	* (Version 21.1 released.)

2001-10-19  Miles Bader  <miles@gnu.org>

	* positions.texi (Text Lines): Describe behavior of
	`beginning-of-line'/`end-of-line' in the presence of field properties.

2001-10-17  Gerd Moellmann  <gerd@gnu.org>

	* Makefile.in (VERSION): Set to 2.8.
	(manual): Use `manual-21'.

	* elisp.texi (VERSION): Add and use it where the version
	number was used.  Set it to 2.8.

	* intro.texi: Likewise.

2001-10-13  Eli Zaretskii  <eliz@is.elta.co.il>

	* files.texi (File Name Completion): Document the significance of
	a trailing slash in elements of completion-ignored-extensions.

2001-10-06  Miles Bader  <miles@gnu.org>

	* variables.texi (Variable Aliases): It's `@defmac', not `@defmacro'.

2001-10-04  Gerd Moellmann  <gerd@gnu.org>

	* variables.texi (Variable Aliases): New node.

2001-10-04  Gerd Moellmann  <gerd@gnu.org>

	* Branch for 21.1.

2001-10-02  Miles Bader  <miles@gnu.org>

	* minibuf.texi (Minibuffer Misc): Add entries for
	`minibuffer-contents', `minibuffer-contents-no-properties', and
	`delete-minibuffer-contents'.
	Correct description for `minibuffer-prompt-end'.

	* text.texi (Property Search): Correct descriptions of
	`next-char-property-change' and `previous-char-property-change'.
	Add entries for `next-single-char-property-change' and
	`previous-single-char-property-change'.
	Make operand names a bit more consistent.

2001-09-30  Eli Zaretskii  <eliz@is.elta.co.il>

	* frames.texi (Finding All Frames): Document that next-frame and
	previous-frame are local to current terminal.

2001-09-26  Eli Zaretskii  <eliz@is.elta.co.il>

	* keymaps.texi (Creating Keymaps): Fix the description of the
	result of make-keymap.

2001-09-23  Eli Zaretskii  <eliz@is.elta.co.il>

	* display.texi (Font Lookup, Attribute Functions)
	(Image Descriptors): Add cross-references to the definition of
	selected frame.

	* buffers.texi (The Buffer List): Add cross-references to the
	definition of selected frame.

	* frames.texi (Input Focus): Clarify which frame is _the_ selected
	frame at any given time.
	(Multiple Displays, Size and Position): Add a cross-reference to
	the definition of the selected frame.

2001-09-08  Eli Zaretskii  <eliz@is.elta.co.il>

	* strings.texi (String Conversion) <string-to-number>: Document
	that a float is returned for integers that are too large.

	* frames.texi (Mouse Position): Document mouse-position-function.
	(Display Feature Testing): Document display-images-p.
	(Window Frame Parameters): Document the cursor-type variable.

	* numbers.texi (Integer Basics): Document CL style read syntax for
	integers in bases other than 10.

	* positions.texi (List Motion):
	Document open-paren-in-column-0-is-defun-start.

	* lists.texi (Sets And Lists): Document member-ignore-case.

	* internals.texi (Garbage Collection): Document the used and free
	strings report.
	(Memory Usage): Document strings-consed.

	* os.texi (Time of Day): Document float-time.
	(Recording Input): Document that clear-this-command-keys clears
	the vector to be returned by recent-keys.

	* keymaps.texi (Scanning Keymaps) <where-is-internal>:
	The argument keymap can be a list.

	* nonascii.texi (User-Chosen Coding Systems)
	<select-safe-coding-system>: Document the new argument
	accept-default-p and the variable
	select-safe-coding-system-accept-default-p.  Tell what happens if
	buffer-file-coding-system is undecided.
	(Default Coding Systems): Document auto-coding-regexp-alist.

	* display.texi (The Echo Area) <message>: Document
	message-truncate-lines.
	(Glyphs): Document that the glyph table is unused on windowed
	displays.

	* help.texi (Describing Characters) <single-key-description>:
	Document the new argument no-angles.
	(Accessing Documentation) <documentation-property>: Document that
	a non-string property is evaluated.
	<documentation>: Document that the function-documentation property
	is looked for.

	* windows.texi (Selecting Windows): Document some-window.

	* text.texi (MD5 Checksum): New node, documents the md5 primitive.

	* hooks.texi (Standard Hooks): Add kbd-macro-termination-hook and
	apropos-mode-hook.

	* commands.texi (Using Interactive): Document interactive-form.
	(Keyboard Macros): Document kbd-macro-termination-hook.
	(Command Loop Info): Document that clear-this-command-keys clears
	the vector to be returned by recent-keys.

2001-09-04  Werner LEMBERG  <wl@gnu.org>

	* Makefile.in (srcdir, texinputdir): New variables.
	(srcs, index.texi, install): Use $(srcdir).
	(.PHONY): Remove elisp.dvi.
	(elisp): Use -I switch for makeinfo.
	(elisp.dvi): Use $(srcdir) and $(texinputdir).
	(installall, dist): Use $(srcdir).
	Fix path to texinfo.tex.
	(maintainer-clean): Add elisp.dvi and elisp.oaux.

2001-08-30  Gerd Moellmann  <gerd@gnu.org>

	* display.texi (Conditional Display): Adjust to API change.

	* configure: New file.

2001-07-30  Gerd Moellmann  <gerd@gnu.org>

	* commands.texi (Repeat Events): Add description of
	double-click-fuzz.

2001-05-08  Stefan Monnier  <monnier@cs.yale.edu>

	* syntax.texi (Syntax Class Table): Add the missing designator for
	comment and string fences.
	(Syntax Properties): Add a xref to syntax table internals.
	(Syntax Table Internals): Document string-to-syntax.

2001-05-07  Gerd Moellmann  <gerd@gnu.org>

	* Makefile.in (install): Use install-info command line options
	like in Emacs' Makefile.in.

2000-12-09  Miles Bader  <miles@gnu.org>

	* windows.texi (Window Start): Update documentation for
	`pos-visible-in-window-p'.

2000-11-12  Stefan Monnier  <monnier@cs.yale.edu>

	* lists.texi (Building Lists): Add footnote to explain how to add
	to the end of a list.

2000-10-25  Gerd Moellmann  <gerd@gnu.org>

	* files.texi (Visiting Functions): Typos.

2000-10-25  Kenichi Handa  <handa@etl.go.jp>

	* files.texi (Visiting Functions): Return value of
	find-file-noselect may be a list of buffers if wildcards are used.

2000-10-24  Miles Bader  <miles@lsi.nec.co.jp>

	* display.texi (Defining Faces): Document `graphic' display type
	in face specs.

2000-10-18  Kai Großjohann  <Kai.Grossjohann@CS.Uni-Dortmund.DE>

	* hooks.texi (Standard Hooks): Replace obsolete
	`after-make-frame-hook' with `after-make-frame-functions'.

	* frames.texi (Creating Frames): Ditto.

	* variables.texi (Future Local Variables): Ditto.

2000-10-16  Gerd Moellmann  <gerd@gnu.org>

	* display.texi (Other Image Types): Add description of :foreground
	and :background properties of mono PBM images.

2000-08-17  Werner LEMBERG  <wl@gnu.org>

	* .cvsignore: New file.

2000-01-05  Gerd Moellmann  <gerd@gnu.org>

	* tindex.pl: New script.

1999-12-03  Dave Love  <fx@gnu.org>

	* Makefile.in (MAKEINFO): New parameter.

1999-09-17  Richard Stallman  <rms@gnu.org>

	* Makefile.in (srcs): Add hash.texi.
	(VERSION): Update to 20.6.

1999-09-13  Richard Stallman  <rms@gnu.org>

	* Makefile.in (index.texi): If cannot make a symlink, make a hard link.

1998-08-29  Karl Heuer  <kwzh@gnu.org>

	* configure.in: New file.
	* Makefile.in: Renamed from Makefile.
	(prefix, infodir): Use value obtained from configure.
	(emacslibdir): Obsolete variable deleted.
	(dist): Distribute configure.in, configure, Makefile.in.

1998-06-12  Richard Stallman  <rms@psilocin.ai.mit.edu>

	* Makefile (INSTALL_INFO): New variable.
	(install): Run install-info.

1998-05-09  Richard Stallman  <rms@psilocin.ai.mit.edu>

	* Makefile (elisp.dvi): Add missing backslash.

1998-05-02  Richard Stallman  <rms@psilocin.gnu.org>

	* Makefile (elisp.dvi): Don't depend on texindex or on elisp.tps.
	Run texindex without `./'.  Always run texindex on elisp.tp.
	(elisp.tps): Target deleted.

1998-04-05  Richard Stallman  <rms@psilocin.gnu.org>

	* Makefile (srcs): Add nonascii.texi and customize.texi.
	(dist): Start by deleting `temp'.

1998-02-17  Richard Stallman  <rms@psilocin.gnu.org>

	* Makefile (makeinfo, texindex): Targets deleted.
	(makeinfo.o, texindex.o): Targets deleted.
	(clean, dist): Don't do anything with them or with getopt*.

1998-01-30  Richard Stallman  <rms@psilocin.gnu.org>

	* Makefile (SHELL): Defined.

1998-01-27  Richard Stallman  <rms@psilocin.gnu.org>

	* Makefile (elisp.tps): New target.
	(elisp.dvi): Depend on elisp.tps.

1996-04-03  Karl Heuer  <kwzh@gnu.ai.mit.edu>

	* README: Update phone number.

	* Makefile (elisp): Make this be the default target.
	Depend on makeinfo.c instead of makeinfo.
	(install): Don't depend on elisp.dvi, since we don't install that.
	Use mkinstalldirs.
	(dist): Add mkinstalldirs.

1995-06-19  Richard Stallman  <rms@mole.gnu.ai.mit.edu>

	* Makefile (VERSION): Update version number.
	(maintainer-clean): Rename from realclean.

1995-06-07  Karl Heuer  <kwzh@nutrimat.gnu.ai.mit.edu>

	* Makefile (realclean): New target.
	(elisp): Remove any old elisp-* files first.

1993-11-23  Noah Friedman  (friedman@nutrimat.gnu.ai.mit.edu)

	* Makefile (VERSION): New variable.
	(dist): Make packaged directory name `elisp-manual-19-$(VERSION)'.
	Compressed file suffix should be `.gz', not `.z'.

1993-11-22  Richard Stallman  (rms@mole.gnu.ai.mit.edu)

	* Makefile (elisp): Depend on makeinfo.

1993-11-19  Noah Friedman  (friedman@gnu.ai.mit.edu)

	* Makefile (srcs): Add anti.texi.

1993-05-28  Richard Stallman  (rms@mole.gnu.ai.mit.edu)

	* Makefile (infodir, prefix): New vars.
	(install): Use infodir.
	(emacsinfodir): Delete.

1993-05-27  Richard Stallman  (rms@mole.gnu.ai.mit.edu)

	* Makefile (srcs): Add calendar.texi.

	* Makefile (dist): Copy texindex.c and makeinfo.c.
	Limit elisp-* files to those with one or two digits.

1993-05-16  Jim Blandy  (jimb@wookumz.gnu.ai.mit.edu)

	* Makefile (dist): Change to use Gzip instead of compress.

1993-04-23  Eric S. Raymond  (eric@mole.gnu.ai.mit.edu)

	* loading.texi (Unloading): define-function changed back to
	defalias.  It may not stay this way, but at least it's
	consistent with the known-good version of the code patch.

1993-03-26  Eric S. Raymond  (eric@geech.gnu.ai.mit.edu)

	* modes.texi (Hooks): Document new optional arg of add-hook.

1993-03-17  Eric S. Raymond  (eric@mole.gnu.ai.mit.edu)

	* variables.texi: Document nil initial value of buffer-local variables.

	* tips.texi: Add new section on standard library headers.

1993-02-27  Jim Blandy  (jimb@wookumz.gnu.ai.mit.edu)

	* Makefile (srcs): Add frame.texi to the list of sources.

1993-02-23  Jim Blandy  (jimb@wookumz.gnu.ai.mit.edu)

	* Makefile (dist): Don't bother excluding autosave files; they'll
	never make it into the temp directory anyway, and the hash marks
	in the name are problematic for make and the Bourne shell.
	(srcs): ???

1993-02-12  Jim Blandy  (jimb@wookumz.gnu.ai.mit.edu)

	* Makefile (dist): Don't include backup files or autosave files in
	the distribution tar file.

1991-11-26  Richard Stallman  (rms@mole.gnu.ai.mit.edu)

	* Makefile (srcs): Add index.perm.
	(elisp.dvi): Remove erroneous shell comment.
	Expect output of permute-index in permuted.fns.
	Save old elisp.aux in elisp.oaux.
	(clean): Add index.texi to be deleted.

1990-08-11  Richard Stallman  (rms@sugar-bombs.ai.mit.edu)

	* Makefile (elisp.dvi, index.texi): Use shell if instead of ifdef.

1990-06-26  David Lawrence  (tale@geech)

	* files.texi: Noted that completion-ignored-extensions is ignored
	when making *Completions*.

1990-06-08  Jay Fenlason  (hack@ai.mit.edu)

	* Makefile  make dist now depends on elisp.dvi, since it tries
	to include it in the dist file.

1990-03-28  Jim Kingdon  (kingdon@mole.ai.mit.edu)

	* functions.texinfo (Mapping Functions): Add missing quote.

1989-06-19  Richard Stallman  (rms@sugar-bombs.ai.mit.edu)

	* texinfo.tex (frenchspacing): Use decimal codes for char to be set.
	(defunargs): Turn off \hyphenchar of \sl font temporarily.

1989-05-10  Robert J. Chassell  (bob@rice-chex.ai.mit.edu)

	* @result{}, @expansion{}, @print{}, @quiv{}, @point{},
	and @error{} are the terms now being used.  The files in the
	directory have been changed to reflect this.

	* All instances of @indentedresultt{} have been changed to
	`     @result{}', using 5 spaces at the beginning of the line.

1989-04-24  Robert J. Chassell  (bob@rice-chex.ai.mit.edu)

	* @result{}, @expandsto{}, @prints{}, @quiv{}, @error{}, and the
	experimental @indentedresult{}, @indentedexpandsto{} are part of
	the texinfo.tex in this directory.  These TeX macros are not
	stable yet.

1989-04-17  Robert J. Chassell  (bob@rice-chex.ai.mit.edu)

	* texinfo.tex: Temporarily added
		\let\result=\dblarrow
		\def\error{{\it ERROR} \longdblarrow}
	We need to do this better soon.

1989-04-11  Robert J. Chassell  (bob@rice-chex.ai.mit.edu)

	* Applied Karl Berry's patches to *.texinfo files, but not to
	texinfo.tex; those diffs are in `berry-texinfo-tex-diffs'.  (Karl's
	new title page format is also not applied, since it requires
	texinfo.tex changes.)

	* Cleaned up `Makefile' and defined the `emacslibdir' directory
	for the Project GNU development environment.

;; Local Variables:
;; coding: utf-8
;; End:

  Copyright (C) 1998-2014 Free Software Foundation, Inc.

  This file is part of GNU Emacs.

  GNU Emacs is free software: you can redistribute it and/or modify
  it under the terms of the GNU General Public License as published by
  the Free Software Foundation, either version 3 of the License, or
  (at your option) any later version.

  GNU Emacs is distributed in the hope that it will be useful,
  but WITHOUT ANY WARRANTY; without even the implied warranty of
  MERCHANTABILITY or FITNESS FOR A PARTICULAR PURPOSE.  See the
  GNU General Public License for more details.

  You should have received a copy of the GNU General Public License
  along with GNU Emacs.  If not, see <http://www.gnu.org/licenses/>.<|MERGE_RESOLUTION|>--- conflicted
+++ resolved
@@ -1,12 +1,8 @@
-<<<<<<< HEAD
+2014-10-13  Glenn Morris  <rgm@gnu.org>
+
+	* Makefile.in (dist): Update for new output variables.
+
 2014-10-12  Glenn Morris  <rgm@gnu.org>
-=======
-2014-10-13  Glenn Morris  <rgm@gnu.org>
-
-	* Makefile.in (dist): Update for new output variables.
-
-2014-10-09  Glenn Morris  <rgm@gnu.org>
->>>>>>> be3e1b61
 
 	* elisp.texi (DATE): Bump to October 2014.
 
