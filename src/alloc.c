--- conflicted
+++ resolved
@@ -6632,7 +6632,6 @@
 
   symbol_free_list = NULL;
 
-<<<<<<< HEAD
   for (sblk = symbol_block; sblk; sblk = *sprev)
     {
       int this_free = 0;
@@ -6641,52 +6640,23 @@
 
       for (; sym < end; ++sym)
         {
-          /* Check if the symbol was created during loadup.  In such a case
-             it might be pointed to by pure bytecode which we don't trace,
-             so we conservatively assume that it is live.  */
-          bool pure_p = PURE_POINTER_P (XSTRING (sym->s.name));
-
-          if (!sym->s.gcmarkbit && !pure_p)
+          if (!sym->s.gcmarkbit)
             {
               if (sym->s.redirect == SYMBOL_LOCALIZED)
                 xfree (SYMBOL_BLV (&sym->s));
               sym->s.next = symbol_free_list;
               symbol_free_list = &sym->s;
-=======
-	for (; sym < end; ++sym)
-	  {
-	    if (!sym->s.gcmarkbit)
-	      {
-		if (sym->s.redirect == SYMBOL_LOCALIZED)
-		  xfree (SYMBOL_BLV (&sym->s));
-		sym->s.next = symbol_free_list;
-		symbol_free_list = &sym->s;
->>>>>>> e3b83880
 #if GC_MARK_STACK
               symbol_free_list->function = Vdead;
 #endif
-<<<<<<< HEAD
               ++this_free;
             }
           else
             {
               ++num_used;
-              if (!pure_p)
-                eassert (!STRING_MARKED_P (XSTRING (sym->s.name)));
               sym->s.gcmarkbit = 0;
             }
         }
-=======
-		++this_free;
-	      }
-	    else
-	      {
-		++num_used;
-		eassert (!STRING_MARKED_P (XSTRING (sym->s.name)));
-		sym->s.gcmarkbit = 0;
-	      }
-	  }
->>>>>>> e3b83880
 
       lim = SYMBOL_BLOCK_SIZE;
       /* If this block contains only free symbols and we have already
