<<<<<<< HEAD
2010-08-04  Kenichi Handa  <handa@m17n.org>

	* language/cyrillic.el: Don't add "microsoft-cp1251" to
	ctext-non-standard-encodings-alist here.

	* international/mule.el (ctext-non-standard-encodings-alist): Add
	"koi8-r" and "microsoft-cp1251".
	(ctext-standard-encodings): New variable.
	(ctext-non-standard-encodings-table): List only elements for
	non-standard encodings.
	(ctext-pre-write-conversion): Adjusted for the above change.
	Check ctext-standard-encodings.

	* international/mule-conf.el (compound-text): Doc fix.
	(ctext-no-compositions): Doc fix.
	(compound-text-with-extensions): Doc fix.
=======
2010-08-03  Juanma Barranquero  <lekktu@gmail.com>

	* progmodes/which-func.el (which-func-format): Split help-echo text
	into lines, like other mode-line tooltips.

	* server.el (server-start): When using TCP sockets, force IPv4
	and use a literal 127.0.0.1 for localhost.  (Related to bug#6781.)

2010-08-02  Stefan Monnier  <monnier@iro.umontreal.ca>

	* bindings.el (complete-symbol): Run completion-at-point as a fallback.

2010-08-02  Juanma Barranquero  <lekktu@gmail.com>

	* term.el (term-delimiter-argument-list): Reflow docstring.
	(term-read-input-ring, term-write-input-ring, term-send-input)
	(term-bol, term-erase-in-display, serial-supported-or-barf):
	Fix typos in docstrings.

2010-08-02  Stefan Monnier  <monnier@iro.umontreal.ca>

	* bindings.el (function-key-map): Add a S-tab => backtab fallback.

2010-08-01  Juanma Barranquero  <lekktu@gmail.com>

	* dabbrev.el (dabbrev-completion): Fix typo in docstring.

2010-08-01  MON KEY  <monkey@sandpframing.com>  (tiny change)

	* emacs-lisp/syntax.el (syntax-ppss-toplevel-pos):
	Fix typo in docstring (bug#6747).

2010-07-30  Leo  <sdl.web@gmail.com>

	* eshell/esh-io.el (eshell-get-target): Better detection of
	read-only file (Bug#6762).

2010-07-30  Juanma Barranquero  <lekktu@gmail.com>

	* align.el (align-default-spacing): Doc fix.
	(align-region-heuristic, align-regexp): Fix typos in docstrings.
>>>>>>> 9ebc731b

2010-07-23  Juanma Barranquero  <lekktu@gmail.com>

	* help-fns.el (find-lisp-object-file-name): Doc fix (bug#6494).

2010-07-20  Juanma Barranquero  <lekktu@gmail.com>

	* cedet/semantic/db-file.el (object-write): Fix typo in docstring.

2010-07-19  Juanma Barranquero  <lekktu@gmail.com>

	* time.el (display-time-day-and-date): Remove spurious * in docstring.
	(display-time-world-buffer-name, display-time-world-mode-map):
	Fix typos in docstrings.

2010-07-17  Shyam Karanatt  <shyam@swathanthran.in>  (tiny change)

	* image-mode.el (image-display-size): New function.
	(image-forward-hscroll, image-next-line, image-eol, image-eob)
	(image-mode-fit-frame): Use it (Bug#6639).

2010-07-17  Chong Yidong  <cyd@stupidchicken.com>

	* dired.el (dired-buffers-for-dir): Handle list values of
	dired-directory (Bug#6636).

2010-07-16  Reiner Steib  <Reiner.Steib@gmx.de>

	* vc.el (vc-coding-system-inherit-eol): New defvar.
	(vc-coding-system-for-diff): Use it to decide whether to inherit
	from the file the EOL format for reading the diffs of that file.
	(Bug#4451)

2010-07-16  Eli Zaretskii  <eliz@gnu.org>

	* mail/rmailmm.el (rmail-mime-save): Make the temp buffer
	unibyte, so compressed attachments are not compressed again.

2010-07-14  Jan Djärv  <jan.h.d@swipnet.se>

	* xt-mouse.el (xterm-mouse-event-read): Fix for characters > 127
	now that unicode is used (Bug#6594).

2010-07-14  Chong Yidong  <cyd@stupidchicken.com>

	* simple.el (push-mark-command): Set the selection if
	select-active-regions is non-nil.

2010-07-10  Glenn Morris  <rgm@gnu.org>

	* calendar/calendar.el (calendar-week-end-day): New function.
	* calendar/cal-tex.el (cal-tex-cursor-month): Remove unused vars.
	Respect calendar-week-start-day.  (Bug#6606)
	(cal-tex-insert-day-names, cal-tex-insert-blank-days)
	(cal-tex-insert-blank-days-at-end): Respect calendar-week-start-day.
	(cal-tex-first-blank-p, cal-tex-last-blank-p): Simplify, and
	respect calendar-week-start-day.

2010-07-10  Chong Yidong  <cyd@stupidchicken.com>

	* simple.el (use-region-p): Doc fix (Bug#6607).

2010-07-07  Christoph Scholtes  <cschol2112@gmail.com>

	* progmodes/python.el (python-font-lock-keywords): Add Python 2.7
	builtins (BufferError, BytesWarning, WindowsError; callables
	bin, bytearray, bytes, format, memoryview, next, print; __package__).

2010-07-07  Glenn Morris  <rgm@gnu.org>

	* play/zone.el (zone-fall-through-ws): Fix next-line ->
	forward-line fallout.

2010-07-06  Chong Yidong  <cyd@stupidchicken.com>

	* mouse.el (mouse-appearance-menu): Add docstring.

	* help.el (describe-key): Print up-event using key-description.

2010-07-03  Michael Albinus  <michael.albinus@gmx.de>

	* net/zeroconf.el (zeroconf-resolve-service)
	(zeroconf-service-resolver-handler): Use
	`dbus-byte-array-to-string'.
	(zeroconf-publish-service): Use `dbus-string-to-byte-array'.

2010-07-03  Jan Moringen  <jan.moringen@uni-bielefeld.de>

	* net/zeroconf.el (zeroconf-service-remove-hook): New defun.

2010-06-30  Dan Nicolaescu  <dann@ics.uci.edu>

	Avoid displaying files with a nil state in vc-dir.
	* vc-dir.el (vc-dir-update): Obey the noinsert argument in all
	cases that cause insertion.
	(vc-dir-resynch-file): Tell vc-dir-update to avoid inserting files
	with a nil state.

2010-06-30  Chong Yidong  <cyd@stupidchicken.com>

	* xml.el (xml-parse-region): Avoid infloop (Bug#5281).

2010-06-29  Leo  <sdl.web@gmail.com>

	* emacs-lisp/rx.el (rx): Doc fix.  (Bug#6537)

2010-06-27  Oleksandr Gavenko  <gavenkoa@gmail.com>  (tiny change)

	* generic-x.el (bat-generic-mode): Fix regexp for command line
	switches (Bug#5719).

2010-06-27  Masatake YAMATO  <yamato@redhat.com>

	* htmlfontify.el (hfy-face-attr-for-class): Use append instead
	of nconc to avoid pure storage error (Bug#6239).

2010-06-27  Christoph  <cschol2112@googlemail.com>  (tiny change)

	* bookmark.el (bookmark-bmenu-2-window, bookmark-bmenu-other-window)
	(bookmark-bmenu-other-window-with-mouse): Remove unnecessary
	bindings of bookmark-automatically-show-annotations (Bug#6515).

2010-06-25  Eli Zaretskii  <eliz@gnu.org>

	* arc-mode.el (archive-zip-extract): Don't quote the file name on
	MS-Windows and MS-DOS.  (Bug#6467, Bug#6144)

2010-06-24  Štěpán Němec  <stepnem@gmail.com>  (tiny change)

	* comint.el (make-comint, make-comint-in-buffer): Mention return
	value in the docstrings.  (Bug#6498)

2010-06-24  Yoni Rabkin  <yoni@rabkins.net>

	* bs.el (bs-mode-font-lock-keywords): Remove "by" from Dired pattern,
	since it is not present when using some non-default switches.

2010-06-23  Karl Fogel  <kfogel@red-bean.com>

	* simple.el (compose-mail): Fix doc string to refer to
	`compose-mail-user-agent-warnings', instead of to the
	nonexistent `compose-mail-check-user-agent'.

2010-06-22  Dan Nicolaescu  <dann@ics.uci.edu>

	Fix vc-annotate for renamed files when using Git.
	* vc-git.el (vc-git-find-revision): Deal with empty results from
	ls-files.  Doe not pass the object as a file name to cat-file, it
	is not a file name.
	(vc-git-annotate-command): Pass the file name using -- to avoid
	ambiguity with the revision.
	(vc-git-previous-revision): Pass a relative file name.

2010-06-22  Glenn Morris  <rgm@gnu.org>

	* progmodes/js.el (js-mode-map): Use standard capitalization and
	ellipses for menu entries.

	* wid-edit.el (widget-complete): Doc fix.

2010-06-22  Jürgen Hötzel  <juergen@hoetzel.info>  (tiny change)

	* wid-edit.el (widget-complete): Fix typo in 2009-12-02 change.

2010-06-22  Dan Nicolaescu  <dann@ics.uci.edu>

	Fix annotating other revisions for renamed files in vc-annotate.
	* vc-annotate.el (vc-annotate): Add an optional argument for the
	VC backend.  Use it when non-nil.
	(vc-annotate-warp-revision): Pass the VC backend to vc-annotate.  (Bug#6487)

	Fix vc-annotate-show-changeset-diff-revision-at-line for git.
	* vc-annotate.el (vc-annotate-show-diff-revision-at-line-internal):
	Do not pass the file name to the 'previous-revision call when we
	don't want a file diff.  (Bug#6489)

2010-06-21  Dan Nicolaescu  <dann@ics.uci.edu>

	Fix finding revisions for renamed files in vc-annotate.
	* vc.el (vc-find-revision): Add an optional argument for
	the VC backend.  Use it when non-nil.
	* vc-annotate.el (vc-annotate-find-revision-at-line): Pass the VC
	backend to vc-find-revision.  (Bug#6487)

2010-06-21  Dan Nicolaescu  <dann@ics.uci.edu>

	Fix reading file names in Git annotate buffers.
	* vc-git.el (vc-git-annotate-extract-revision-at-line): Remove
	trailing whitespace.  Suggested by Eric Hanchrow.  (Bug#6481)

2010-06-20  Alan Mackenzie  <acm@muc.de>

	* progmodes/cc-mode.el (c-before-hack-hook): When the mode is set
	in file local variables, set it first.

2010-06-19  Glenn Morris  <rgm@gnu.org>

	* descr-text.el (describe-char-unicode-data): Insert separating
	space when needed.  (Bug#6422)

	* progmodes/idlwave.el (idlwave-action-and-binding):
	Fix typo in 2009-12-03 change.  (Bug#6450)

2010-06-17  Stefan Monnier  <monnier@iro.umontreal.ca>

	* subr.el (read-quoted-char): Fix up last change (bug#6290).

2010-06-16  Stefan Monnier  <monnier@iro.umontreal.ca>

	* font-lock.el (font-lock-major-mode): Rename from
	font-lock-mode-major-mode to distinguish it from
	global-font-lock-mode's own font-lock-mode-major-mode (bug#6135).
	(font-lock-set-defaults):
	* font-core.el (font-lock-default-function): Adjust users.
	(font-lock-mode): Don't set it at all.

2010-06-15  Stefan Monnier  <monnier@iro.umontreal.ca>

	* vc-annotate.el (vc-annotate): Use vc-read-revision.

2010-06-15  Glenn Morris  <rgm@gnu.org>

	* calendar/appt.el (appt-time-msg-list): Doc fix.
	(appt-check): Let-bind appt-warn-time.
	(appt-add): Make the 3rd argument optional.
	Simplify argument names.  Doc fix.  Check for integer WARNTIME.
	Only add WARNTIME to the output list if non-nil.

2010-06-15  Ivan Kanis  <apple@kanis.eu>

	* calendar/appt.el (appt-check): Let the 3rd element of
	appt-time-msg-list specify the warning time.
	(appt-add): Add new argument with the warning time.  (Bug#5176)

2010-06-12  Bob Rogers  <rogers-emacs@rgrjr.dyndns.org>  (tiny change)

	* vc-svn.el (vc-svn-after-dir-status): Fix regexp for Subversions
	older than version 1.6.  (Bug#6361)

2010-06-12  Helmut Eller  <eller.helmut@gmail.com>

	* emacs-lisp/cl-macs.el (destructuring-bind): Bind `bind-enquote',
	used by cl-do-arglist.  (Bug#6408)

2010-06-09  Stefan Monnier  <monnier@iro.umontreal.ca>

	* emacs-lisp/advice.el (ad-compile-function):
	Define warning-suppress-types before we let-bind it (bug#6275).

	* vc-dispatcher.el: Rename mode-line-hook to vc-mode-line-hook;
	declare it, make it buffer-local and permanent-local (bug#6324).
	(vc-resynch-window): Adjust name.
	* vc-hooks.el (vc-find-file-hook): Adjust name.

2010-06-07  Jonathan Rockway  <jon@jrock.us>

	* net/rcirc.el: Add support for password authentication.
	(rcirc-server-alist): Add :password keyword.
	(rcirc): Ask for a password, or get it from the server's alist.
	(rcirc-connect): Add password argument.  Pass it to server.

2010-06-05  Juanma Barranquero  <lekktu@gmail.com>

	* net/dbus.el (dbus-register-method): Declare function.
	(dbus-handle-event, dbus-property-handler): Fix typos in docstrings.
	(dbus-introspect): Doc fix.
	(dbus-event-bus-name, dbus-introspect-get-interface)
	(dbus-introspect-get-argument): Reflow docstrings.

2010-06-04  Chong Yidong  <cyd@stupidchicken.com>

	* term/common-win.el (x-colors): Add "dark green" and "dark
	turquoise" (Bug#6332).

2010-06-03  Eric Ludlam  <zappo@gnu.org>

	* cedet/semantic/lex-spp.el
	(semantic-lex-spp-table-write-slot-value): Instead of erroring on
	invalid values during save, just save a nil (Bug#6324).

2010-06-03  Glenn Morris  <rgm@gnu.org>

	* desktop.el (desktop-clear-preserve-buffers):
	Add "*Warnings*" buffer.  (Bug#6336)

2010-06-02  Dan Nicolaescu  <dann@ics.uci.edu>

	* vc-dir.el (vc-dir-update): Remove entries with a nil state (bug#5539).

2010-06-01  Stefan Monnier  <monnier@iro.umontreal.ca>

	* vc-bzr.el (vc-bzr-revision-completion-table): Apply
	`file-directory-p' to the filename part rather than to the whole text.

2010-05-31  Jonathan Marchand  <jonathlela@gmail.com>  (tiny change)

	* cedet/ede/cpp-root.el (ede-set-project-variables): Fix feature name
	(bug#6231).

2010-05-31  Stefan Monnier  <monnier@iro.umontreal.ca>

	* man.el (Man-completion-table): Let the user type "-k " (bug#6319).

2010-05-31  Drew Adams  <drew.adams@oracle.com>

	* files.el (directory-files-no-dot-files-regexp): Doc fix (bug#6298).

2010-05-31  Juanma Barranquero  <lekktu@gmail.com>

	* subr.el (momentary-string-display): Just use read-event to read
	the exit event (Bug#6238).

2010-05-29  Chong Yidong  <cyd@stupidchicken.com>

	* ansi-color.el: Delete unused escape sequences (Bug#6085).
	(ansi-color-drop-regexp): New constant.
	(ansi-color-apply, ansi-color-filter-region)
	(ansi-color-apply-on-region): Delete unrecognized control sequences.
	(ansi-color-apply): Build string list before calling concat.

2010-05-27  Chong Yidong  <cyd@stupidchicken.com>

	* progmodes/verilog-mode.el (verilog-type-font-keywords):
	Use font-lock-constant-face, not obsolete font-lock-reference-face.

2010-05-27  Masatake YAMATO  <yamato@redhat.com>

	* htmlfontify.el (hfy-face-resolve-face): New function.
	(hfy-face-to-style): Use it (Bug#6279).

2010-05-25  Stefan Monnier  <monnier@iro.umontreal.ca>

	* epa.el (epa--select-keys): Don't explicitly delete the window since
	that can fail (e.g. sole window in frame).  Use dedication instead.

2010-05-19  Uday S Reddy  <u.s.reddy@cs.bham.ac.uk>  (tiny change)

	* textmodes/fill.el (fill-region): Don't fill past the end (bug#6201).

2010-05-18  Stefan Monnier  <monnier@iro.umontreal.ca>

	* subr.el (read-quoted-char): Resolve modifiers after key
	remapping (bug#6212).

2010-05-11  Stefan Monnier  <monnier@iro.umontreal.ca>

	* tmm.el (tmm-prompt): Don't try to precompute bindings.
	(tmm-get-keymap): Compute shortcuts (bug#6171).

2010-05-10  Glenn Morris  <rgm@gnu.org>

	* desktop.el (desktop-save-buffer-p): Don't mistakenly include
	all dired buffers, even tramp ones.  (Bug#5755)  [Backport from trunk]

2010-05-07  Chong Yidong  <cyd@stupidchicken.com>

	* Version 23.2 released.

2010-05-03  Chong Yidong  <cyd@stupidchicken.com>

	* international/mule.el (auto-coding-alist):  Only purecopy
	car of each item, not the whole list (Bug#6083).

2010-05-02  Chong Yidong  <cyd@stupidchicken.com>

	* progmodes/js.el (js-mode): Make paragraph variables local before
	calling c-setup-paragraph-variables (Bug#6071).

2010-05-01  Eli Zaretskii  <eliz@gnu.org>

	* composite.el (compose-region, reference-point-alist): Fix typos
	in the doc strings.

2010-04-28  Alexander Klimov  <alserkli@inbox.ru>  (tiny change)

	* calc/calc-graph.el (calc-graph-plot): Use the proper form for
	gnuplot's "set" command.

2010-04-26  Juanma Barranquero  <lekktu@gmail.com>

	* abbrev.el (last-abbrev-text): Doc fix.
	(abbrev-prefix-mark): Don't escape parenthesis.

2010-04-24  Andreas Schwab  <schwab@linux-m68k.org>

	* composite.el (find-composition): Doc fix.

2010-04-24  Juanma Barranquero  <lekktu@gmail.com>

	* progmodes/sql.el (sql-electric-stuff): Fix typo in tag.
	(sql-oracle-program, sql-sqlite-options)
	(sql-query-placeholders-and-send): Doc fixes.
	(sql-set-product, sql-interactive-mode): Reflow docstrings.
	(sql-imenu-generic-expression, sql-buffer)
	(sql-mode-ansi-font-lock-keywords, sql-mode-oracle-font-lock-keywords)
	(sql-mode-postgres-font-lock-keywords, sql-mode-ms-font-lock-keywords)
	(sql-mode-sybase-font-lock-keywords)
	(sql-mode-informix-font-lock-keywords)
	(sql-mode-interbase-font-lock-keywords)
	(sql-mode-ingres-font-lock-keywords, sql-mode-solid-font-lock-keywords)
	(sql-mode-mysql-font-lock-keywords, sql-mode-sqlite-font-lock-keywords)
	(sql-mode-db2-font-lock-keywords, sql-mode-font-lock-keywords)
	(sql-product-feature, sql-highlight-product)
	(comint-line-beginning-position, sql-rename-buffer)
	(sql-toggle-pop-to-buffer-after-send-region)
	(sql-oracle, sql-sybase, sql-informix, sql-sqlite, sql-mysql, sql-solid)
	(sql-ingres, sql-ms, sql-postgres, sql-interbase, sql-db2, sql-linter):
	Fix typos in docstrings.

2010-04-23  Juri Linkov  <juri@jurta.org>

	* info.el (Info-fontify-node): Put Info-breadcrumbs to the `display'
	property instead of `invisible' and `after-string' (bug#5998).

2010-04-23  Juri Linkov  <juri@jurta.org>

	* image-mode.el (image-mode-as-text): Fix typo in docstring.

2010-04-23  Juanma Barranquero  <lekktu@gmail.com>

	* filecache.el (file-cache-add-directory-list)
	(file-cache-add-directory-recursively): Fix typos in docstrings.

2010-04-22  Kenichi Handa  <handa@m17n.org>

	* language/indian.el (gurmukhi-composable-pattern): Fix typo.
	(gujarati-composable-pattern): Fix typo.

2010-04-20  Kenichi Handa  <handa@m17n.org>

	* language/indian.el (oriya-composable-pattern)
	(tamil-composable-pattern, malayalam-composable-pattern): Add
	two-part vowels to "v" (vowel sign).

2010-04-20  Chong Yidong  <cyd@stupidchicken.com>

	* files.el (copy-directory): Handle symlinks (Bug#5982).

	* progmodes/compile.el (compilation-next-error-function): Revert
	2009-10-12 change (Bug#5983).

2010-04-20  Dan Nicolaescu  <dann@ics.uci.edu>

	* vc-hg.el (vc-hg-state): Use HGRCPATH, not HGRC.
	(vc-hg-working-revision): Likewise.  Use hg parents, not hg parent
	(Bug#5846).

2010-04-20  Glenn Morris  <rgm@gnu.org>

	* emacs-lisp/lisp.el (lisp-completion-at-point): Give it a doc string.

	* minibuffer.el (completion-at-point): Doc fix.

2010-04-18  Chong Yidong  <cyd@stupidchicken.com>

	* cedet/ede/pmake.el (ede-proj-makefile-insert-variables): Don't
	destroy list before using it.

2010-04-17  Dan Nicolaescu  <dann@ics.uci.edu>

	Fix the version number for added files.
	* vc-hg.el (vc-hg-working-revision): Check if the file is
	registered after hg parent fails (Bug#5961).

2010-04-17  Glenn Morris  <rgm@gnu.org>

	* htmlfontify.el (htmlfontify-buffer)
	(htmlfontify-copy-and-link-dir): Autoload entry points.

2010-04-17  Magnus Henoch  <magnus.henoch@gmail.com>

	* vc-hg.el (vc-hg-annotate-extract-revision-at-line): Expand file
	name relative to the project root (Bug#5960).

2010-04-16  Glenn Morris  <rgm@gnu.org>

	* vc-git.el (vc-git-print-log): Doc fix.

2010-04-14  Óscar Fuentes  <ofv@wanadoo.es>

	* ido.el (ido-file-internal): Fix 2009-12-02 change.

2010-04-14  Christoph  <cschol2112@googlemail.com>  (tiny change)

	* progmodes/grep.el (grep-compute-defaults): Fix handling of host
	default settings (Bug#5928).

2010-04-10  Glenn Morris  <rgm@gnu.org>

	* progmodes/fortran.el (fortran-match-and-skip-declaration):
	New function.
	(fortran-font-lock-keywords-3): Use it.  (Bug#1385)

2010-04-07  Kenichi Handa  <handa@m17n.org>

	* language/indian.el (malayalam-composable-pattern): Fix previous
	change (add U+0D4D "SIGN VIRAMA").
	(oriya-composable-pattern): Add U+0B30 and fix typo in the regexp.
	(tamil-composable-pattern): Fix typo in the regexp.
	(telugu-composable-pattern): Fix U+0C4D and typo in the regexp.
	(kannada-composable-pattern): Fix U+0CB0 and typo in the regexp.
	(malayalam-composable-pattern): Fix U+0D4D and typo in the regexp.

2010-04-06  Chong Yidong  <cyd@stupidchicken.com>

	* textmodes/tex-mode.el (latex-mode): Revert 2008-03-03 change to
	paragraph-separate (Bug#5821).

2010-04-05  Juri Linkov  <juri@jurta.org>

	Put breadcrumbs on overlay instead of inserting to buffer (bug#5809).

	* info.el (Info-find-node-2): Comment out code that skips
	breadcrumbs line.
	(Info-mouse-follow-link): New command.
	(Info-link-keymap): New keymap.
	(Info-breadcrumbs): Rename from `Info-insert-breadcrumbs'.
	Return a string with links instead of inserting breadcrumbs
	to the Info buffer.
	(Info-fontify-node): Comment out code that inserts breadcrumbs.
	Instead of putting the `invisible' text property over the Info
	header, make an overlay over the Info header with the `invisible'
	property and `after-string' set to the string returned by
	`Info-breadcrumbs'.

2010-04-03  Chong Yidong  <cyd@stupidchicken.com>

	* help.el (help-window-setup-finish): Doc fix (Bug#5830).
	Reported by monkey@sandpframing.com.

2010-04-02  Juanma Barranquero  <lekktu@gmail.com>

	* cedet/semantic/imenu.el (semantic-imenu-bucketize-type-members)
	(semantic-create-imenu-directory-index): Fix typos in docstrings.
	(semantic-imenu-goto-function): Reflow docstring.

2010-03-30  Tomas Abrahamsson  <tab@lysator.liu.se>

	* textmodes/artist.el (artist-mode): Fix typo in docstring.
	Reported by Alex Schröder <kensanata@gmail.com>.  (Bug#5807)

2010-03-30  Kenichi Handa  <handa@m17n.org>

	* language/sinhala.el (composition-function-table): Fix regexp for
	the new Unicode specification.

	* language/indian.el (devanagari-composable-pattern)
	(tamil-composable-pattern, kannada-composable-pattern)
	(malayalam-composable-pattern): Adjust for the new Unicode
	specification.
	(bengali-composable-pattern, gurmukhi-composable-pattern)
	(gujarati-composable-pattern, oriya-composable-pattern)
	(telugu-composable-pattern): New variables to cope with the new
	Unicode specification.  Use them in composition-function-table.

2010-03-29  Stefan Monnier  <monnier@iro.umontreal.ca>

	Make tmm-menubar work for the Buffers menu again (bug#5726).
	* tmm.el (tmm-prompt): Also handle keymap entries in the form of
	vectors rather than cons cells, as used in menu-bar-update-buffers.

2010-03-28  Chong Yidong  <cyd@stupidchicken.com>

	* progmodes/js.el (js-auto-indent-flag, js-mode-map)
	(js-insert-and-indent): Revert 2009-08-15 change, restoring
	electric punctuation for "{}();,:" (Bug#5586).

	* mail/sendmail.el (mail-default-directory): Doc fix.

2010-03-27  Chong Yidong  <cyd@stupidchicken.com>

	* mail/sendmail.el (mail-default-directory): Doc fix.

2010-03-27  Eli Zaretskii  <eliz@gnu.org>

	* subr.el (version-regexp-alist, version-to-list)
	(version-list-<, version-list-=, version-list-<=)
	(version-list-not-zero, version<, version<=, version=): Doc fix.
	(Bug#5744).

2010-03-26  YAMAMOTO Mitsuharu  <mituharu@math.s.chiba-u.ac.jp>
            Nick Roberts  <nickrob@snap.net.nz>

	* progmodes/gdb-ui.el (gdb-apple-test): New function.
	(gdb-init-1): Use it.

2010-02-10  Dan Nicolaescu  <dann@ics.uci.edu>

	* vc.el (vc-root-diff): Doc fix.

2010-03-25  Chong Yidong  <cyd@stupidchicken.com>

	* vc.el (vc-print-log, vc-print-root-log): Doc fix.

	* simple.el (append-to-buffer): Fix last change.

2010-03-24  Chong Yidong  <cyd@stupidchicken.com>

	* simple.el (append-to-buffer): Ensure that point is preserved if
	BUFFER is the current buffer.  Suggested by YAMAMOTO Mitsuharu.
	(Bug#5749)

2010-03-24  Stefan Monnier  <monnier@iro.umontreal.ca>

	* progmodes/make-mode.el (makefile-rule-action-regex): Backtrack less.
	(makefile-make-font-lock-keywords): Adjust rule since submatch 1 may
	not be present any more.

2010-03-24  Juanma Barranquero  <lekktu@gmail.com>

	* faces.el (set-face-attribute): Fix typo in docstring.
	(face-valid-attribute-values): Reflow docstring.

	* cedet/srecode/table.el (srecode-template-table): Fix docstring typo.

2010-03-23  Glenn Morris  <rgm@gnu.org>

	* textmodes/flyspell.el (sgml-lexical-context): Autoload it (Bug#5752).

2010-03-21  Chong Yidong  <cyd@stupidchicken.com>

	* indent.el (indent-for-tab-command): Doc fix.

2010-03-22  Juanma Barranquero  <lekktu@gmail.com>

	* image-dired.el (image-dired-display-thumbs): Fix typo in docstring.
	(image-dired-read-comment): Doc fix.

	* json.el (json-object-type, json-array-type, json-key-type)
	(json-false, json-null, json-read-number):
	* minibuffer.el (completion-in-region-functions):
	* calendar/cal-tex.el (cal-tex-daily-end, cal-tex-number-weeks)
	(cal-tex-cursor-week):
	* emacs-lisp/trace.el (trace-function):
	* eshell/em-basic.el (eshell/printnl):
	* eshell/em-dirs.el (eshell-last-dir-ring, eshell-parse-drive-letter)
	(eshell-read-last-dir-ring, eshell-write-last-dir-ring):
	* obsolete/levents.el (allocate-event, event-key, event-object)
	(event-point, event-process, event-timestamp, event-to-character)
	(event-window, event-x, event-x-pixel, event-y, event-y-pixel):
	* textmodes/reftex-vars.el (reftex-index-macros-builtin)
	(reftex-section-levels, reftex-auto-recenter-toc, reftex-toc-mode-hook)
	(reftex-cite-punctuation, reftex-search-unrecursed-path-first)
	(reftex-highlight-selection): Fix typos in docstrings.

2010-03-19  Juanma Barranquero  <lekktu@gmail.com>

	* minibuffer.el (completion-in-region-functions): Fix docstring typos.

2010-03-18  Glenn Morris  <rgm@gnu.org>

	* mail/rmail.el (rmail-highlight-face): Restore option deleted
	2008-02-13 without comment; mark it obsolete.
	(rmail-highlight-headers): Use rmail-highlight-face once more.

2010-03-16  Chong Yidong  <cyd@stupidchicken.com>

	* woman.el (woman2-process-escapes): Only consume the newline if
	the filler character is on a line by itself (Bug#5729).

2010-03-16  Kenichi Handa  <handa@m17n.org>

	* language/indian.el (devanagari-composable-pattern): Add more
	consonants.

2010-03-14  Michael Albinus  <michael.albinus@gmx.de>

	* net/trampver.el: Update release number.

2010-03-13  Glenn Morris  <rgm@gnu.org>

	* Makefile.in (ELCFILES): Add cedet/semantic/imenu.el.

2010-03-13  Michael Albinus  <michael.albinus@gmx.de>

	* net/tramp.el (tramp-find-executable):
	Use `tramp-get-connection-buffer'.  Make the regexp for checking
	output of "wc -l" more robust.
	(tramp-find-shell): Use another shell but /bin/sh on OpenSolaris.
	(tramp-open-connection-setup-interactive-shell): Remove workaround
	for OpenSolaris bug, it is not needed anymore.

2010-03-13  Eric M. Ludlam  <zappo@gnu.org>

	* cedet/semantic/imenu.el: New file, from the CEDET repository
	(Bug#5412).

2010-03-12  Glenn Morris  <rgm@gnu.org>

	* emacs-lisp/cl-macs.el (defsubst*): Add autoload cookie.  (Bug#4427)

2010-03-11  Wilson Snyder  <wsnyder@wsnyder.org>

	* files.el (auto-mode-alist): Accept more verilog file patterns.

2010-03-09  Miles Bader  <miles@gnu.org>

	* vc-git.el (vc-git-print-log): Use "tformat:" for shortlog,
	instead of "format:"; this ensures that the output is
	newline-terminated.

2010-03-08  Chong Yidong  <cyd@stupidchicken.com>

	* mail/rfc822.el (rfc822-addresses): Use nested catches to ensure
	that all errors are caught, and that the return value is always a
	list (Bug#5692).

2010-03-08  Kenichi Handa  <handa@m17n.org>

	* language/misc-lang.el (windows-1256): New coding system.
	(cp1256): New alias of windows-1256 (bug#5690).

2010-03-07  Andreas Schwab  <schwab@linux-m68k.org>

	* mail/rfc822.el (rfc822-addresses): Move catch clause down around
	call to rfc822-bad-address.  (Bug#5692)

2010-03-07  Štěpán Němec  <stepnem@gmail.com>  (tiny change)

	* vc-git.el (vc-git-annotate-extract-revision-at-line): Use
	vc-git-root as default directory for revision path (Bug#5657).

2010-03-06  Chong Yidong  <cyd@stupidchicken.com>

	* calculator.el (calculator): Don't bind split-window-keep-point
	(Bug#5674).

2010-03-06  Stefan Monnier  <monnier@iro.umontreal.ca>

	* vc-git.el: Re-flow to fit into 80 columns.
	(vc-git-after-dir-status-stage, vc-git-dir-status-goto-stage):
	Remove spurious `quote' element in each case alternative.
	(vc-git-show-log-entry): Use prog1.
	(vc-git-after-dir-status-stage): Remove unused var `remaining'.

2010-03-06  Glenn Morris  <rgm@gnu.org>

	* cedet/semantic/grammar.el (semantic-grammar-header-template):
	Update template copyright to GPLv3+.

2010-03-05  Stefan Monnier  <monnier@iro.umontreal.ca>

	* man.el (Man-files-regexp): Tighten up the regexp (bug#5686).

2010-03-03  Chong Yidong  <cyd@stupidchicken.com>

	* macros.el (insert-kbd-macro): Look up keyboard macro using the
	definition, not the name (Bug#5481).

2010-03-03  Štěpán Němec  <stepnem@gmail.com>  (tiny change)

	* subr.el (momentary-string-display): Don't overwrite the MESSAGE
	argument with a local variable.  (Bug#5670)

2010-03-02  Juri Linkov  <juri@jurta.org>

	* info.el (Info-index-next): Decrement line number by 2.  (Bug#5652)

2010-03-02  Michael Albinus  <michael.albinus@gmx.de>

	* net/tramp.el (tramp-do-copy-or-rename-file-out-of-band): Fix an
	error when FILENAME and NEWNAME are existing remote directories.

	* net/tramp-compat.el (tramp-compat-make-temp-file): Add optional
	parameter DIR-FLAG.

2010-03-02  Glenn Morris  <rgm@gnu.org>

	* calendar/cal-hebrew.el (holiday-hebrew-passover): Fix date
	of Yom HaAtzma'ut when it falls on a Monday (rule changed in 2004).

2010-03-01  Kenichi Handa  <handa@m17n.org>

	* language/burmese.el (burmese-composable-pattern): Rename from
	myanmar-composable-pattern.

	* international/characters.el (script-list):
	* international/fontset.el (script-representative-chars):
	Change myanmar to burmese.
	(otf-script-alist): Likewise.
	(setup-default-fontset): Likewise.  Re-fix :otf spec.

2010-02-28  Katsumi Yamaoka  <yamaoka@jpl.org>

	* menu-bar.el (menu-bar-manuals-menu): Fix typo.

2010-02-28  Jan Djärv  <jan.h.d@swipnet.se>

	* scroll-bar.el (scroll-bar-drag-1): Add save-excursion, bug #5654.

2010-02-28  Michael Albinus  <michael.albinus@gmx.de>

	* net/tramp.el (tramp-handle-write-region): START can be a string.
	Take care in the checks.  Reported by Dan Davison
	<davison@stats.ox.ac.uk>.

2010-02-28  Michael Albinus  <michael.albinus@gmx.de>

	* net/dbus.el (dbus-introspect, dbus-get-property)
	(dbus-set-property, dbus-get-all-properties): Use
	`dbus-call-method' when noninteractive.  (Bug#5645)

2010-02-28  Chong Yidong  <cyd@stupidchicken.com>

	* textmodes/reftex-toc.el (reftex-toc-promote-prepare):
	* emacs-lisp/elint.el (elint-add-required-env):
	* cedet/semantic/db-find.el
	(semanticdb-find-translate-path-brutish-default):
	* cedet/ede/make.el (ede-make-check-version):
	* calendar/icalendar.el (icalendar--add-diary-entry):
	* calc/calcalg2.el (math-tracing-integral):
	* files.el (recover-session-finish): Use with-current-buffer
	instead of save-excursion.

2010-02-27  Stefan Monnier  <monnier@iro.umontreal.ca>

	Fix in-buffer completion when after-change-functions modify the buffer.
	* minibuffer.el (completion--replace): New function.
	(completion--do-completion): Use it and use relative movement.

2010-02-27  Chong Yidong  <cyd@stupidchicken.com>

	* international/fontset.el (setup-default-fontset): Fix :otf spec.

2010-02-27  Jeremy Whitlock  <jcscoobyrs@gmail.com>  (tiny change)

	* progmodes/python.el (python-pdbtrack-stack-entry-regexp):
	Allow the characters _<> in the stack entry (Bug#5653).

2010-02-26  Kenichi Handa  <handa@m17n.org>

	* language/burmese.el: Fix entries in composition-function-table.
	(myanmar-composable-pattern): New variable.

	* international/fontset.el (setup-default-fontset): Add an entry
	for myanmar.

	* international/characters.el (script-list): Add Myanmar
	Extended-A.

2010-02-26  Glenn Morris  <rgm@gnu.org>

	* custom.el (custom-initialize-delay): Doc fix.

	* mail/sendmail.el (send-mail-function): Autoload the call
	to custom-initialize-delay, not otherwise preserved in loaddefs.el.

2010-02-24  Chong Yidong  <cyd@stupidchicken.com>

	* files.el (hack-local-variables-filter): For eval forms, also
	check safe-local-variable-p (Bug#5636).

2010-02-24  Eduard Wiebe  <usenet@pusto.de>

	* javascript.el (wisent-javascript-jv-expand-tag): Avoid c(ad)ddr
	and use c(ad)r of cddr (Bug#5640).

2010-02-22  Michael Albinus  <michael.albinus@gmx.de>

	* net/tramp.el (tramp-do-copy-or-rename-file-out-of-band): Protect
	setting the modes by `ignore-errors'.  It might fail, for example
	if the file is not owned by the user but the group.
	(tramp-handle-write-region): Ensure, that `tmpfile' is always readable.

2010-02-21  Chong Yidong  <cyd@stupidchicken.com>

	* files.el (directory-listing-before-filename-regexp): Use
	stricter matching for iso-style dates, to avoid false matches with
	date-like filenames (Bug#5597).

	* htmlfontify.el (htmlfontify): Doc fix.

	* eshell/eshell.el (eshell): Doc fix.

	* startup.el (fancy-about-screen): In mode-line, apply
	mode-line-buffer-id face only to the buffer name (Bug#5613).

2010-02-20  Kevin Ryde  <user42@zip.com.au>

	* progmodes/compile.el (compilation-error-regexp-alist-alist):
	In `watcom' anchor regexp to start of line, to avoid slowness
	(Bug#5599).

2010-02-20  Eli Zaretskii  <eliz@gnu.org>

	* subr.el (remove-yank-excluded-properties): Explain in a comment
	why `category' property is removed.

2010-02-19  Chong Yidong  <cyd@stupidchicken.com>

	* isearch.el (isearch-update-post-hook, isearch-update): Revert
	2010-02-17 change.

2010-02-19  Ulf Jasper  <ulf.jasper@web.de>

	* calendar/icalendar.el (icalendar--convert-ordinary-to-ical)
	(icalendar--convert-weekly-to-ical)
	(icalendar--convert-yearly-to-ical)
	(icalendar--convert-block-to-ical)
	(icalendar--convert-cyclic-to-ical)
	(icalendar--convert-anniversary-to-ical): Take care of time
	specifications where hour has 1-digit only (Bug#5549).

2010-02-19  Nick Roberts  <nickrob@snap.net.nz>

	* progmodes/gdb-ui.el (gdb-assembler-handler): Accommodate change
	of disassemble output in GDB 7.1.

2010-02-19  Glenn Morris  <rgm@gnu.org>

	* progmodes/f90.el (f90-electric-insert): Give it a delete-selection
	property.  (Bug#5593)

2010-02-18  Sam Steingold  <sds@gnu.org>

	* vc-cvs.el (vc-cvs-merge-news): Yet another fix of message parsing.

2010-02-18  Stefan Monnier  <monnier@iro.umontreal.ca>

	Use abbreviated file names in bookmarks (bug#5591).
	* bookmark.el (bookmark-maybe-load-default-file): Remove redundant
	calls to expand-file-name.
	(bookmark-relocate): Use abbreviated file names in bookmarks.
	(bookmark-load): Use abbreviated file names in messages.

2010-02-18  Michael Albinus  <michael.albinus@gmx.de>

	* net/tramp.el (tramp-handle-directory-files): When FULL, do not
	expand "." and "..".  Reported by Thierry Volpiatto
	<thierry.volpiatto@gmail.com>.

2010-02-18  Michael Albinus  <michael.albinus@gmx.de>

	* net/tramp.el (tramp-handle-insert-file-contents): Set always the
	permissions of the temporary file to "0600".  In case the remote
	file has no read permissions for the owner, there might be
	problems otherwise.  Reported by Ole Laursen <olau@iola.dk>.

22010-02-18  Glenn Morris  <rgm@gnu.org>

	* emacs-lisp/authors.el (authors-renamed-files-alist):
	Add entries for INSTALL.CVS.

2010-02-17  Mark A. Hershberger  <mah@everybody.org>

	* vc-bzr.el: Fix typo in Known Bugs section.

	* isearch.el (isearch-update-post-hook): New hook.
	(isearch-update): Use the new hook.

2010-02-16  Michael Albinus  <michael.albinus@gmx.de>

	* net/tramp.el (tramp-do-copy-or-rename-file-out-of-band):
	Fix errors in copying directories.
	(tramp-handle-add-name-to-file, tramp-handle-copy-directory)
	(tramp-do-copy-or-rename-file, tramp-handle-delete-directory)
	(tramp-handle-delete-file)
	(tramp-handle-dired-recursive-delete-directory)
	(tramp-handle-write-region): Flush also the cache for the upper
	directory.

2010-02-16  Chong Yidong  <cyd@stupidchicken.com>

	* simple.el (save-interprogram-paste-before-kill): Doc fix.

	* cus-edit.el (hardware): Doc fix.

	* man.el (man): Add to external custom group.

	* delim-col.el (columns): Move to wp custom group.

	* doc-view.el (doc-view): Add to data custom group.

	* cedet/data-debug.el (data-debug): Move to extensions group.

	* cedet/ede.el (ede):
	* cedet/srecode.el (srecode):
	* cedet/semantic.el (semantic): Put in tools and extensions group.

	* nxml/nxml-mode.el (nxml-faces): Remove from font-lock-faces group.

	* textmodes/flyspell.el (flyspell-word): Obey the offset specified
	by ispell-parse-output (Bug#5575).

2010-02-16  Kenichi Handa  <handa@m17n.org>

	* international/ja-dic-cnv.el (iso-2022-7bit-short): Delete it.
	(skkdic-convert-okuri-ari): Ignore lines starting with '>'.
	(skkdic-convert): Use `euc-japan' coding system for writing.

2010-02-16  Glenn Morris  <rgm@gnu.org>

	* textmodes/tex-mode.el (tex-bibtex-file): Expand the result of
	tex-main-file before using it.  (Bug#5562)

2010-02-15  Stefan Monnier  <monnier@iro.umontreal.ca>

	* emacs-lisp/advice.el (ad-compile-function): Suppress byte-compiler
	warnings, since it is annoying for the user to see them each time he
	runs the code.

2010-02-15  Michael Albinus  <michael.albinus@gmx.de>

	* net/tramp.el (tramp-process-actions, tramp-read-passwd):
	* net/tramp-gvfs.el (tramp-gvfs-maybe-open-connection): Use VEC
	instead of PROC for caching "first-password-request".  Otherwise,
	new processes would not profit from passwords already entered.

	* net/tramp-cache.el (tramp-dump-connection-properties):
	Don't save "first-password-request" property.

2010-02-14  Juanma Barranquero  <lekktu@gmail.com>

	* outline.el (outline-head-from-level):
	* simple.el (with-wrapper-hook):
	* cedet/ede.el (ede-run-target, project-delete-target)
	(project-dist-files, ede-name, ede-documentation, ede-parent-project)
	(ede-adebug-project, ede-adebug-project-parent)
	(ede-adebug-project-root):
	* emacs-lisp/elint.el (elint-extra-errors, elint-current-buffer)
	(elint-defun, elint-buffer-env, elint-top-form-logged)
	(elint-unbound-variable):
	* textmodes/reftex-toc.el (reftex-toc-newhead-from-alist):
	Fix typos in docstrings.

2010-02-14  Michael Albinus  <michael.albinus@gmx.de>

	* files.el (insert-directory): When WILDCARD-REGEXP and
	FULL-DIRECTORY-P are nil, insert the file entry instead of the
	whole directory.  (Bug#5551)

	* net/ange-ftp.el (ange-ftp-insert-directory): Insert "  " for
	dired's alignment sanity.  (Bug#5516)

2010-02-14  Juri Linkov  <juri@jurta.org>

	* man.el (Man-fontify-manpage, Man-cleanup-manpage):
	Remove remaining ^H with their preceding chars.  (Bug#5566)

2010-02-13  Glenn Morris  <rgm@gnu.org>

	* simple.el (transpose-subr): Give it a doc-string.

	* textmodes/paragraphs.el (transpose-paragraphs, transpose-sentences):
	Doc fixes.

2010-02-12  Juri Linkov  <juri@jurta.org>

	* arc-mode.el (archive-unique-fname): Make directories for nested
	archives.  (Bug#5540)

2010-02-12  Juri Linkov  <juri@jurta.org>

	* ffap.el (dired-at-point): Fix docstring.  (Bug#5565)

2010-02-11  Stefan Monnier  <monnier@iro.umontreal.ca>

	* subr.el (copy-overlay): Handle deleted overlays.

	* man.el (Man-completion-table): Don't signal an error if we can't run
	manual-program (bug#4056).

2010-02-10  Juanma Barranquero  <lekktu@gmail.com>

	* textmodes/artist.el (artist-mt): Fix typos in docstring.

2010-02-10  Thierry Volpiatto  <thierry.volpiatto@gmail.com>

	* info.el (Info-bookmark-jump): Simplify.

	* bookmark.el (bookmark-handle-bookmark): Catch the right error.
	(bookmark-default-handler): Accept new bookmark field `buffer'.

2010-02-10  Chong Yidong  <cyd@stupidchicken.com>

	* iswitchb.el (iswitchb-completions): Revert last change.

2010-02-10  Michael Albinus  <michael.albinus@gmx.de>

	* ls-lisp.el (ls-lisp-insert-directory): When WILDCARD-REGEXP and
	FULL-DIRECTORY-P are nil, and FILE is absolute, expand it.
	This prevents file names like "~/" being listed literally.

2010-02-10  Dan Nicolaescu  <dann@ics.uci.edu>

	* term/xterm.el (xterm-maybe-set-dark-background-mode):
	Remove dead code.  (Bug#5546)

2010-02-09  Chong Yidong  <cyd@stupidchicken.com>

	* eshell/em-ls.el (eshell-ls-applicable): Frob file attributes
	correctly (Bug#5548).

2010-02-08  Jose E. Marchesi  <jemarch@gnu.org>

	* progmodes/ada-mode.el (ada-in-numeric-literal-p): New function.
	(ada-adjust-case): Don't adjust case in hexadecimal number literals.

2010-02-08  Kenichi Handa  <handa@m17n.org>

	* international/mule-util.el (with-coding-priority): Add autoload
	cookie for putting `lisp-indent-function'.

2010-02-07  Glenn Morris  <rgm@gnu.org>

	* progmodes/f90.el (f90-font-lock-keywords-1, f90-font-lock-keywords-2):
	Move F2003 named interfaces from keywords-2 to keywords-1, and
	use function-name-face rather than constant-face.
	Simplify "abstract interface" regexp.

2010-02-07  Chong Yidong  <cyd@stupidchicken.com>

	* eshell/esh-util.el (eshell-file-attributes): New optional arg
	ID-FORMAT.  Pass it to `file-attributes'.

	* eshell/em-ls.el (eshell-do-ls): Use it (Bug#5528).

2010-02-07  sj  <prime.wizard+emacs@gmail.com>  (tiny change)

	* faces.el (set-face-attribute): Allow calling
	internal-set-lisp-face-attribute with 'unspecified family and
	foundry argument (Bug#5536).

2010-02-07  Glenn Morris  <rgm@gnu.org>

	* progmodes/f90.el (f90-font-lock-keywords-2)
	(f90-looking-at-type-like, f90-looking-at-program-block-end):
	Handle F2003 named interfaces.

2010-02-06  Chong Yidong  <cyd@stupidchicken.com>

	* progmodes/cc-mode.el (c-common-init): Bind temporary variables
	beg and end before calling c-get-state-before-change-functions.

2010-02-06  Dan Nicolaescu  <dann@ics.uci.edu>

	* vc-bzr.el (vc-bzr-dir-extra-headers): Disable the pending merges header.

2010-02-05  Juri Linkov  <juri@jurta.org>

	* doc-view.el (doc-view-mode):
	* image-mode.el (image-mode): Put property mode-class=special.
	(Bug#4896)

2010-02-05  Mark A. Hershberger  <mah@everybody.org>

	* vc-svn.el (vc-svn-revision-table): New function.

2010-02-05  Michael Albinus  <michael.albinus@gmx.de>

	* net/ange-ftp.el (ange-ftp-insert-directory):
	* net/tramp-imap.el (tramp-imap-handle-insert-directory):
	* net/tramp-smb.el (tramp-smb-handle-insert-directory):
	Handle also directories.  (Bug#5478)

2010-02-05  Glenn Morris  <rgm@gnu.org>

	* progmodes/f90.el (f90-font-lock-keywords-2): Fix `enum'.

2010-02-05  Chong Yidong  <cyd@stupidchicken.com>

	* startup.el (command-line-1): Convert options beginning with a
	single dash as well (Bug#5519).

2010-02-05  Stefan Monnier  <monnier@iro.umontreal.ca>

	Make `initials' completion work for /hh -> /home/horn again (bug#5524).
	* minibuffer.el (completion-initials-expand): Only check the presence
	of delims *within* the boundaries, since otherwise the / delim is
	always found for files.

	Fix up various corner case problems.
	* doc-view.el (doc-view-last-page-number): New function.
	(doc-view-mode, doc-view-last-page, doc-view-goto-page): Use it.
	(doc-view-goto-page): Avoid inf-loops when the conversion fails.
	(doc-view-kill-proc): Avoid inf-loop in freak cases.
	(doc-view-reconvert-doc): Use the new recursive delete-directory.
	(doc-view-convert-current-doc): Don't create the resolution.el file
	here any more.
	(doc-view-pdf/ps->png): Do it here instead.
	(doc-view-already-converted-p): Check that resolution.el is present.
	(doc-view-pdf->png): Don't rely on doc-view-pdf/ps->png for the few
	windows that are not yet showing images.

2010-02-04  Michael Albinus  <michael.albinus@gmx.de>

	* dired.el (dired-revert): If DIRED-DIRECTORY is a cons cell, call
	`dired-uncache' for every elemnt which is an absolute file name.

	* net/tramp.el (tramp-handle-dired-uncache): When DIR is not a
	directory, handle its directory component.
	(tramp-handle-file-remote-p): Let-bind `tramp-verbose' to 3; this
	function is called permanently and creates noise, otherwise.

	* net/tramp-imap.el (tramp-imap-handle-insert-directory):
	* net/tramp-smb.el (tramp-smb-handle-insert-directory):
	Handle the case, FILENAME is not in `default-directory'.  (Bug#5478)

2010-02-04  David Burger  <dburger@google.com>  (tiny change)

	* macros.el (apply-macro-to-region-lines):
	Minor simplification.  (Bug#5485)

2010-02-04  Glenn Morris  <rgm@gnu.org>

	* mail/rmail.el (rmail-show-message-1): Handle malformed
	quoted-printable text.  (Bug#5441)

	* mail/mail-utils.el (mail-unquote-printable-region): Doc fix.

	* simple.el (visual-line-mode): Capitalize lighter.

2010-02-03  John Wiegley  <jwiegley@gmail.com>

	* iswitchb.el (iswitchb-completions): Add bookmark files to the
	list of files considered for "virtual buffer" completions.

2010-02-03  Michael Albinus  <michael.albinus@gmx.de>

	* net/ange-ftp.el (ange-ftp-insert-directory): Parse directory
	also in case of (and (not full) (not wildcard)). This is needed,
	when dired is called with a list of files, which are not in
	`default-directory'.  (Bug#5478)

2010-02-03  Stefan Monnier  <monnier@iro.umontreal.ca>

	* vc-hooks.el (vc-path): Make it an obsolete var, rather than function.

2010-02-02  Juri Linkov  <juri@jurta.org>

	* textmodes/ispell.el (ispell-message-text-end): Remove final newline
	from unidiff to allow function-line after @@.

2010-02-02  Juri Linkov  <juri@jurta.org>

	* ediff-util.el (ediff-file-checked-in-p): Replace '(nil CVS) by
	'(RCS SCCS) with inverted condition.

2010-02-02  Michael Albinus  <michael.albinus@gmx.de>

	* net/ange-ftp.el (ange-ftp-skip-msgs): Ignore all ""^500 .*AUTH"
	messages.

2010-02-01  Juri Linkov  <juri@jurta.org>

	* arc-mode.el (archive-zip-extract): Use `member-ignore-case' to
	compare with "pkunzip" and "pkzip" instead of only "pkzip".
	In the `archive-extract-by-stdout' branch use `shell-quote-argument'
	only when (car archive-zip-extract) is "unzip".  (Bug#5475)

2010-02-01  Stefan Monnier  <monnier@iro.umontreal.ca>

	* doc-view.el (doc-view-new-window-function): Be a bit more defensive.
	(doc-view-revert-buffer): New command.
	(doc-view-mode-map): Use it.

2010-02-01  Dan Nicolaescu  <dann@ics.uci.edu>

	* vc-bzr.el (vc-bzr-dir-extra-headers): Add a header when a
	pending merge is detected.

2010-01-31  Juri Linkov  <juri@jurta.org>

	* progmodes/grep.el (zrgrep): Call `grep-compute-defaults' at the
	beginning of interactive spec like all other grep commands do.
	Put "all" in front of "gz".  (Bug#5260)

2010-01-29  Dan Nicolaescu  <dann@ics.uci.edu>

	* vc-bzr.el (vc-bzr-after-dir-status): Match another renaming indicator.

2010-01-29  Chong Yidong  <cyd@stupidchicken.com>

	* dirtrack.el (dirtrack): Warn instead of signalling error if the
	regexp is incorrect (Bug#5476).

2010-01-29  Michael Albinus  <michael.albinus@gmx.de>

	* net/tramp.el (tramp-handle-insert-directory): Handle also
	symlinks, when FILENAME is not in `default-directory'.

2010-01-28  Michael Albinus  <michael.albinus@gmx.de>

	* net/ange-ftp.el (ange-ftp-insert-directory): Handle the case,
	FILE is not in `default-directory'.  (Bug#5478)

	* net/tramp.el (tramp-handle-insert-directory): Simplify handling
	of SWITCHES.  Handle the case, FILENAME is not in
	`default-directory'.  (Bug#5478)
	(tramp-register-file-name-handlers): Add safe-magic property.

2010-01-28  Chong Yidong  <cyd@stupidchicken.com>

	* arc-mode.el (archive-zip-extract): Quote the argument passed to
	unzip (Bug#5475).

2010-01-28  Nil Geisweiller  <ngeiswei@googlemail.com>  (tiny change)

	* progmodes/flymake.el (flymake-allowed-file-name-masks)
	(flymake-master-make-header-init): Add other C++ filename masks.
	(flymake-find-possible-master-files)
	(flymake-check-patch-master-file-buffer): Doc fixes (Bug#5488).

2010-01-28  Michael Albinus  <michael.albinus@gmx.de>

	Fix some busybox annoyances.

	* net/tramp.el (tramp-wrong-passwd-regexp): Add "Timeout, server
	not responding." string.
	(tramp-open-connection-setup-interactive-shell): Dump stty
	settings.  Enable "neveropen" arg for all `tramp-send-command'
	calls.  Handle "=" in variable values properly.
	(tramp-find-inline-encoding): Raise an error, when no encoding is
	found.
	(tramp-wait-for-output): Check, whether PROC buffer is available.
	Remove spurious " ^H" sequences, sent by busybox.
	(tramp-get-ls-command): Suppress coloring, if possible.

2010-01-28  Glenn Morris  <rgm@gnu.org>

	* vc-svn.el (vc-svn-update): Use "svn --non-interactive".  (Bug#4280)

	* log-edit.el (log-edit-strip-single-file-name): Add missing
	:safe, :group, and :version tags.

2010-01-27  Stephen Berman  <stephen.berman@gmx.net>

	* calendar/diary-lib.el (diary-unhide-everything): Handle narrowed
	buffers.  (Bug#5477)

2010-01-27  David De La Harpe Golden  <david@harpegolden.net>

	* files.el (delete-directory): Handle moving to trash without
	first doing recursion (Bug#5436).

2010-01-26  Dan Nicolaescu  <dann@ics.uci.edu>

	* vc-hooks.el (vc-path): Mark as obsolete.

2010-01-25  Dan Nicolaescu  <dann@ics.uci.edu>

	* vc-annotate.el (vc-annotate-revision-at-line): Compare file
	names too.

	* vc-bzr.el (vc-bzr-print-log): Use the more compact --line option
	for the short log.
	(vc-bzr-log-view-mode): Adjust regexp for the above change.

2010-01-25  Mark A. Hershberger  <mah@everybody.org>

	* progmodes/python.el: Replace reference to obsolete c-subword-mode.

	* vc-bzr.el (vc-bzr-revision-table): New function.

2010-01-25  Eric Hanchrow  <eric.hanchrow@gmail.com>  (tiny change)

	* vc-git.el (vc-git-dir-status-goto-stage): Pass --relative to the
	diff-index command.  This requires at least git-1.5.5.  (Bug#1589).

2010-01-24  Dan Nicolaescu  <dann@ics.uci.edu>

	Remove support for adding --signoff on commit.
	Future support will use an incompatible generic mechanism.
	* vc-git.el (vc-git-add-signoff): Remove variable.
	(vc-git-toggle-signoff): Remove function.
	(vc-git-extra-menu-map): Do not bind vc-git-toggle-signoff.

	* term/xterm.el (xterm-maybe-set-dark-background-mode): Rename
	from xterm-set-background-mode.  Return t if the background mode
	was set.
	(terminal-init-xterm): Move tty-set-up-initial-frame-faces
	earlier, call it again in case the background mode has changed.

2010-01-23  Dmitri Paduchikh  <dpaduch@k66.ru>  (tiny change)

	* emacs-lisp/advice.el (ad-set-orig-definition): Fix typo
	(Bug#3541).

2010-01-23  Chong Yidong  <cyd@stupidchicken.com>

	* emacs-lisp/assoc.el (aelement): Doc fix.
	(aput, adelete, amake): Use lexical-let (Bug#5450).

2010-01-23  Stephen Leake  <stephen_leake@member.fsf.org>

	* progmodes/ada-mode.el (ada-in-paramlist-p): Pragma syntax
	is the same as subprogram call, not declaration.  (Bug#5435).

2010-01-23  Michael Albinus  <michael.albinus@gmx.de>

	* net/tramp-smb.el (tramp-smb-conf): New defcustom.
	(tramp-smb-maybe-open-connection): Use it.

2010-01-22  Michael Albinus  <michael.albinus@gmx.de>

	* net/tramp-imap.el (top): Autoload needed packages.  (Bug#5448)

2010-01-22  Stefan Monnier  <monnier@iro.umontreal.ca>

	* mail/rmailmm.el (rmail-mime-handle): Don't set the buffer to unibyte
	just because we see "encoding: 8bit".
	* mail/rmail.el (rmail-show-message-1): Decode the body's QP into bytes.

2010-01-22  Chong Yidong  <cyd@stupidchicken.com>

	* isearch.el (isearch-allow-scroll): Doc fix (Bug#5446).

2010-01-22  Eli Zaretskii  <eliz@gnu.org>

	* jka-compr.el (jka-compr-load): If load-file is not in
	load-history, try its file-truename version.  (bug#5447)

2010-01-21  Alan Mackenzie  <acm@muc.de>

	Fix a situation where deletion of a cpp construct throws an error.
	* progmodes/cc-engine.el (c-invalidate-state-cache): Before
	invoking c-with-all-but-one-cpps-commented-out, check that the
	special cpp construct is still in the buffer.
	(c-parse-state): Record the special cpp with markers, not numbers.

2010-01-21  Kenichi Handa  <handa@m17n.org>

	* textmodes/sgml-mode.el (sgml-maybe-name-self): No need to
	process last-command-event, as it is now decoded first (Bug#5380).

2010-01-20  Chong Yidong  <cyd@stupidchicken.com>

	* term.el (term-send-raw-meta): Revert 2009-12-04 change (Bug#5330).

2010-01-20  Glenn Morris  <rgm@gnu.org>

	* indent.el (tab-always-indent): Fix custom-type.

2010-01-19  Alan Mackenzie  <acm@muc.de>

	* progmodes/cc-defs.el: Fix bug#5395: typing '#' in an empty
	buffer throws "args out of range".
	(c-set-cpp-delimiters, c-clear-cpp-delimiters): Check for EOB
	playing the role of delimiter.

2010-01-18  Stephen Leake  <stephen_leake@member.fsf.org>

	* progmodes/ada-mode.el: Fix bug#5400.
	(ada-matching-decl-start-re): Move into ada-goto-decl-start.
	(ada-goto-decl-start): Rename from ada-goto-matching-decl-start; callers
	changed.  Delete RECURSIVE parameter; never used.  Improve doc string.
	Improve comments in "is" portion.  Handle null procedure declaration.
	(ada-move-to-end): Improve doc string.

2010-01-18  Óscar Fuentes  <ofv@wanadoo.es>

	* ido.el (ido-cur-list): Initialize to nil.
	Remove obsolete information from commentary.
	(ido-choice-list): Initialize to nil.
	(ido-get-bufname): Reject minibuffers.
	(ido-make-buffer-list): If "default" is a nonexistent
	buffer, ignore it, as per the function's comment.
	(ido-kill-buffer-internal): New function.
	(ido-kill-buffer-at-head): Use it.
	(ido-visit-buffer): Likewise.

2010-01-18  Chong Yidong  <cyd@stupidchicken.com>

	* calendar/time-date.el (date-to-time): Doc fix (Bug#5408).

2010-01-18  Juanma Barranquero  <lekktu@gmail.com>

	* cedet/ede/locate.el (ede-locate-file-in-project)
	(ede-locate-file-in-project-impl): Fix typos in docstrings.
	(ede-enable-locate-on-project): Fix typos in error messages.

	* cedet/semantic/util-modes.el (semantic-unmatched-syntax-face)
	(semantic-stickyfunc-old-hlf, semantic-stickyfunc-header-line-format)
	(semantic-stickyfunc-sticky-classes, semantic-highlight-func-mode-setup)
	(semantic-stickyfunc-fetch-stickyline): Fix typos in docstrings.
	(semantic-stickyfunc-popup-menu, semantic-highlight-func-popup-menu):
	Fix typos in menu help.

	* emacs-lisp/chart.el (chart-file-count, chart-rmail-from):
	Fix typos in chart titles.

	* whitespace.el (whitespace-style, global-whitespace-newline-mode):
	* cedet/semantic.el (semantic-require-version, semantic--buffer-cache)
	(semantic-unmatched-syntax-cache-check, semantic-unmatched-syntax-hook)
	(semantic--before-fetch-tags-hook, semantic-new-buffer-fcn-was-run)
	(semantic--umatched-syntax-needs-refresh-p, semantic-elapsed-time)
	(semantic-parse-stream, semantic-parse-region)
	(semantic-parse-region-default, semantic--set-buffer-cache)
	(semantic-minimum-working-buffer-size, semantic-refresh-tags-safe)
	(semantic-bovinate-toplevel, semantic-load-system-cache-loaded)
	(semantic-default-submodes):
	* cedet/semantic/db-ebrowse.el (semanticdb-table-ebrowse)
	(semanticdb-create-ebrowse-database)
	(semanticdb-find-tags-for-completion-method)
	(semanticdb-find-tags-by-class-method)
	(semanticdb-deep-find-tags-by-name-method)
	(semanticdb-deep-find-tags-for-completion-method):
	* cedet/semantic/db-el.el (semanticdb-elisp-mapatom-collector)
	(semanticdb-find-tags-by-name-method, emacs-lisp-mode)
	(semanticdb-find-tags-for-completion-method)
	(semanticdb-find-tags-by-class-method)
	(semanticdb-deep-find-tags-for-completion-method):
	* cedet/semantic/db-find.el (semanticdb-find-translate-path)
	(semanticdb-find-need-cache-update-p, semanticdb-find-result-with-nil-p)
	(semanticdb-find-scanned-include-tags, semanticdb-find-tags-collector)
	(semanticdb-find-tags-by-name-method)
	(semanticdb-find-tags-by-name-regexp-method)
	(semanticdb-find-tags-for-completion-method)
	(semanticdb-find-tags-by-class-method)
	(semanticdb-find-tags-external-children-of-type-method)
	(semanticdb-find-tags-subclasses-of-type-method)
	(semanticdb-deep-find-tags-by-name-method)
	(semanticdb-deep-find-tags-by-name-regexp-method)
	(semanticdb-deep-find-tags-for-completion-method):
	* cedet/semantic/db-global.el (semanticdb-enable-gnu-global-hook)
	(semanticdb-enable-gnu-global-in-buffer)
	(semanticdb-find-tags-for-completion-method)
	(semanticdb-deep-find-tags-by-name-method)
	(semanticdb-deep-find-tags-for-completion-method):
	* cedet/semantic/db-javascript.el (semanticdb-javascript-tags)
	(javascript-mode, semanticdb-find-translate-path)
	(semanticdb-find-tags-for-completion-method)
	(semanticdb-find-tags-by-class-method)
	(semanticdb-deep-find-tags-by-name-method)
	(semanticdb-deep-find-tags-for-completion-method)
	(semanticdb-find-tags-external-children-of-type-method):
	* cedet/semantic/idle.el (semantic-idle-work-core-handler)
	(define-semantic-idle-service, semantic-idle-summary-useful-context-p)
	(global-semantic-idle-scheduler-mode):
	* cedet/srecode/dictionary.el (srecode-field-value)
	(srecode-dictionary-add-section-dictionary):
	* emacs-lisp/eieio.el (eieio-error-unsupported-class-tags)
	(eieio-generic-form, eieio-help-mode-augmentation-maybee, eieio-browse)
	(describe-class, eieio-describe-generic, describe-generic):
	* emacs-lisp/eieio-speedbar.el (eieio-speedbar-handle-click)
	(eieio-speedbar-expand):
	* emulation/viper-cmd.el (viper-exec-form-in-vi)
	(viper-exec-form-in-emacs, viper-harness-minor-mode, viper-ESC)
	(viper-repeat, viper-replace-state-exit-cmd, viper-toggle-search-style)
	(viper-del-backward-char-in-replace, viper-backward-indent)
	(viper-brac-function, viper-register-to-point, viper-submit-report):
	* net/tramp.el (tramp-remote-coding-commands):
	* term/x-win.el (emacs-session-save, x-menu-bar-open, icon-map-list):
	Fix typos in docstrings.

2010-01-17  Chong Yidong  <cyd@stupidchicken.com>

	* mail/sendmail.el (mail-yank-original): Set the mark if the
	specified function for yanking does not do it.

2010-01-17  Dan Nicolaescu  <dann@ics.uci.edu>

	* vc.el (with-vc-properties): Deal with directory arguments.  (Bug#5298)

	* vc-dir.el (vc-dir-resynch-file): Update the vc-dir header when
	resyncing a directory.

2010-01-17  Stephen Leake  <stephen_leake@member.fsf.org>

	* progmodes/ada-mode.el: Fix bug#1920.
	(ada-ident-re): Delete ., allow multibyte characters.
	(ada-goto-label-re): New; matches goto labels.
	(ada-block-label-re): New; matches block labels.
	(ada-label-re): New; matches both.
	(ada-named-block-re): Deleted; callers changed to use
	`ada-block-label-re' instead.
	(ada-get-current-indent, ada-get-indent-noindent, ada-get-indent-loop):
	Use `ada-block-label-re'.
	(ada-indent-on-previous-lines): Improve handling of goto labels.
	(ada-get-indent-block-start): Special-case block label.
	(ada-get-indent-label): Split into `ada-indent-block-label' and
	`ada-indent-goto-label'.
	(ada-goto-stmt-start, ada-goto-next-non-ws):
	Optionally ignore goto labels.
	(ada-goto-next-word): Simplify.
	(ada-indent-newline-indent-conditional): Insert newline before
	trying to fix indentation; doc fix.

2010-01-17  Jay Belanger  <jay.p.belanger@gmail.com>

	* calc/calc.el (calc-command-flags): Give it an initial value.

2010-01-17  Glenn Morris  <rgm@gnu.org>

	* cedet/semantic/idle.el (semantic-idle-work-for-one-buffer): Doc fix.

2010-01-17  Juanma Barranquero  <lekktu@gmail.com>

	* cedet/semantic.el (semantic-mode):
	* files.el (minibuffer-with-setup-hook):
	* textmodes/artist.el (artist-mt, artist-key-undraw-continously)
	(artist-key-draw-continously, artist-key-do-continously-continously)
	(artist-key-set-point-continously, artist-mouse-draw-continously):
	Fix typos in docstrings.

2010-01-16  Lennart Borgman  <lennart.borgman@gmail.com>

	* nxml/nxml-mode.el (nxml-extend-after-change-region): Never
	return t (Bug#3898).

2010-01-16  Frédéric Perrin  <frederic.perrin@resel.fr>  (tiny change)

	* vc-dispatcher.el (vc-do-command): Set LC_MESSAGES, so that we
	can parse the output of the external commands (Bug#5279).

2010-01-16  Jari Aalto  <jari.aalto@cante.net>

	* pcmpl-unix.el (pcmpl-unix-read-passwd-file): Doc fix.

2010-01-16  Chong Yidong  <cyd@stupidchicken.com>

	* emacs-lisp/advice.el (ad-add-advice): Doc fix (Bug#5274)

	* emacs-lisp/cl-macs.el (defstruct): Doc fix (Bug#5267).

	* startup.el (command-line): Remove unused --icon-type arg.
	Handle --display arg, passing it to command-line-1 (Bug#5392).

2010-01-16  Mario Lang  <mlang@delysid.org>

	* cedet/ede/cpp-root.el (ede-cpp-root-project):
	* cedet/ede/files.el (ede-expand-filename):
	* cedet/ede/simple.el (ede-simple-project):
	* cedet/semantic/complete.el (semantic-complete-read-tag-engine)
	(semantic-complete-inline-tag-engine):
	* cedet/semantic/db-el.el (semanticdb-equivalent-mode):
	* cedet/semantic/db-global.el (semanticdb-equivalent-mode):
	* cedet/semantic/db-javascript.el (semanticdb-equivalent-mode):
	* cedet/semantic/db.el (semanticdb-equivalent-mode):
	* cedet/semantic/decorate/include.el (semantic-decoration-unknown-include-describe):
	* cedet/semantic/idle.el (semantic-idle-work-for-one-buffer):
	* emacs-lisp/chart.el (chart-translate-namezone):
	* textmodes/artist.el (artist-compute-popup-menu-table):
	Remove duplicated words in doc-strings.

2010-01-15   David Abrahams  <dave@boostpro.com>  (tiny change)

	* net/mairix.el (mairix-widget-send-query): Send -1 instead of nil
	to mairix-search to suppress threading (Bug#5342).

2010-01-15  Kenichi Handa  <handa@m17n.org>

	* international/mule-cmds.el (canonicalize-coding-system-name):
	Convert "msXXX", "ibmXXX", "windows-XXX" to "cpXXX" (Bug#5387).

2010-01-15  Glenn Morris  <rgm@gnu.org>

	* log-view.el (top-level): Require 'wid-edit.  (Bug#5311)

	* wid-edit.el (widget-keymap): Doc fix.

	* vc-svn.el (vc-svn-print-log): Use --limit rather than -l since the
	former seems to be more widely accepted by various svn versions.

2010-01-14  Juanma Barranquero  <lekktu@gmail.com>

	* find-cmd.el (find-constituents):
	* vc-arch.el (vc-arch-root):
	* window.el (window-body-height, pop-up-frames):
	* cedet/semantic/edit.el (semantic-reparse-needed-change-hook)
	(semantic-no-reparse-needed-change-hook):
	* cedet/srecode/insert.el (srecode-resolve-argument-list)
	(srecode-template-inserter-blank, srecode-template-inserter-variable)
	(srecode-template-inserter-ask, srecode-template-inserter-width)
	(srecode-template-inserter-section-start)
	(srecode-template-inserter-section-end, srecode-insert-method):
	* emacs-lisp/eieio-base.el (eieio-singleton, slot-missing):
	* progmodes/ada-stmt.el (ada-if):
	* progmodes/gdb-ui.el (gdb-jsonify-buffer):
	* textmodes/ispell.el (ispell-grep-options, ispell-dictionary-alist)
	(ispell-encoding8-command, ispell-aspell-supports-utf8)
	(ispell-last-program-name, ispell-help): Fix typos in docstrings.

	* progmodes/flymake.el (flymake-post-syntax-check):
	Fix typo in error message.

2010-01-14  Juanma Barranquero  <lekktu@gmail.com>

	* hexl.el (hexl-printable-character): Fix check of `hexl-iso',
	which is always a string.  (Bug#5313)

2010-01-14  Juanma Barranquero  <lekktu@gmail.com>

	* progmodes/ada-xref.el (ada-default-prj-properties):
	Simplify previous change.

2010-01-14  Stephen Leake  <stephen_leake@member.fsf.org>

	* progmodes/ada-xref.el (ada-default-prj-properties):
	Default ada_project_path to $ADA_PROJECT_PATH.

2010-01-14  Stephen Leake  <stephen_leake@member.fsf.org>

	* progmodes/ada-mode.el (ada-create-keymap):
	Override `narrow-to-defun' with `ada-narrow-to-defun'.

2010-01-14  Stephen Leake  <stephen_leake@member.fsf.org>

	* progmodes/ada-mode.el: Deal with Ada 2005 "overriding" keyword.
	(ada-subprog-start-re, ada-imenu-subprogram-menu-re): Add keyword.
	(ada-get-current-indent, ada-imenu-generic-expression)
	(ada-which-function): Check for it.

2010-01-14  Stephen Leake  <stephen_leake@member.fsf.org>

	* progmodes/ada-mode.el (ada-clean-buffer-before-saving): Make obsolete.
	(ada-mode): Don't obey `ada-clean-buffer-before-saving' anymore.

2010-01-14  Glenn Morris  <rgm@gnu.org>

	* frame.el (show-trailing-whitespace): Safe if boolean.  (Bug#5312)

2010-01-14  Kenichi Handa  <handa@m17n.org>

	* composite.el (auto-composition-mode): Make it a buffer local
	variable (permanent-local).
	(auto-composition-function): Set the default value to
	auto-compose-chars.
	(auto-composition-mode): Make it a simple function, not a minor mode.
	(global-auto-composition-mode): Likewise.
	(turn-on-auto-composition-if-enabled): Delete it.

2010-01-13  Karl Fogel  <kfogel@red-bean.com>

	* bookmark.el (bookmark-bmenu-execute-deletions): Doc fix (Bug#5276).

2010-01-12  Michael Albinus  <michael.albinus@gmx.de>

	* files.el (copy-directory): Compute target for recursive
	directories with identical names.  (Bug#5343)

2010-01-12  Glenn Morris  <rgm@gnu.org>

	* mail/emacsbug.el (report-emacs-bug-pretest-address): Set
	it to bug-gnu-emacs rather than emacs-pretest-bug.

2010-01-12  Juanma Barranquero  <lekktu@gmail.com>

	* cedet/data-debug.el (data-debug): Fix customization group reference.

2010-01-12  Juanma Barranquero  <lekktu@gmail.com>

	* cedet/semantic/analyze.el (semantic-analyze-push-error)
	(semantic-analyze-context, semantic-analyze-context-assignment)
	(semantic-analyze-find-tag-sequence, semantic-analyze-find-tag):
	* cedet/semantic/java.el (java-mode, semantic-tag-include-filename)
	(semantic-java-doc-keywords-map):
	* cedet/semantic/bovine/c.el (c-mode, semantic-c-member-of-autocast)
	(semantic-lex-c-nested-namespace-ignore-second, semantic-parse-region)
	(semantic-c-parse-lexical-token, semantic-c-debug-mode-init-pch)
	(semantic-c-classname, semantic-format-tag-uml-prototype)
	(semantic-c-dereference-namespace, semantic-analyze-type-constants):
	* cedet/semantic/bovine/el.el (semantic-elisp-form-to-doc-string)
	(semantic-emacs-lisp-obsoleted-doc, semantic-up-context)
	(semantic-get-local-variables, semantic-end-of-command)
	(semantic-beginning-of-command, semantic-ctxt-current-class-list)
	(lisp-mode):
	* cedet/semantic/bovine/make.el (makefile-mode):
	* cedet/semantic/wisent/python.el (wisent-python-string-re)
	(wisent-python-implicit-line-joining-p, wisent-python-forward-string)
	(wisent-python-lex-beginning-of-line, wisent-python-lex-end-of-line)
	(semantic-lex, semantic-get-local-variables, python-mode):
	* cedet/semantic/wisent/python-wy.el (wisent-python-wy--keyword-table):
	* cedet/srecode/extract.el (srecode-extract-state-set)
	(srecode-extract-method): Fix typos in docstrings.

2010-01-11  Sam Steingold  <sds@gnu.org>

	* imenu.el (imenu-default-create-index-function): Detect infinite
	loops caused by imenu-prev-index-position-function.

2010-01-11  Juanma Barranquero  <lekktu@gmail.com>

	* htmlfontify.el (htmlfontify-load-rgb-file)
	(htmlfontify-unload-rgb-file, hfy-fallback-colour-values)
	(htmlfontify-manual, htmlfontify, hfy-page-header, hfy-page-footer)
	(hfy-src-doc-link-style, hfy-src-doc-link-unstyle, hfy-link-extn)
	(hfy-link-style-fun, hfy-index-file, hfy-instance-file)
	(hfy-html-quote-regex, hfy-init-kludge-hook, hfy-post-html-hooks)
	(hfy-default-face-def, hfy-etag-regex, hfy-html-quote-map)
	(hfy-etags-cmd-alist-default, hfy-etags-bin, hfy-ignored-properties)
	(hfy-which-etags, hfy-etags-cmd, hfy-istext-command, hfy-display-class)
	(hfy-optimisations, hfy-tags-cache, hfy-tags-sortl, hfy-tags-rmap)
	(hfy-style-assoc, hfy-sheet-assoc, hfy-facemap-assoc, hfy-interq)
	(hfy-colour-vals, hfy-default-header, hfy-link-style-string)
	(hfy-triplet, hfy-slant, hfy-weight, hfy-combined-face-spec)
	(hfy-face-attr-for-class, hfy-face-to-style-i, hfy-size-to-int)
	(hfy-flatten-style, hfy-face-to-style, hfy-face-or-def-to-name)
	(hfy-face-to-css, hfy-p-to-face, hfy-p-to-face-lennart, hfy-face-at)
	(hfy-fontified-p, hfy-merge-adjacent-spans, hfy-buffer)
	(hfy-html-enkludge-buffer, hfy-html-quote, hfy-html-dekludge-buffer)
	(hfy-force-fontification, htmlfontify-buffer, hfy-dirname)
	(hfy-make-directory, hfy-text-p, hfy-mark-tag-names, hfy-relstub)
	(hfy-href-stub, hfy-href, hfy-mark-tag-hrefs, hfy-prepare-index-i)
	(hfy-prepare-index, hfy-prepare-tag-map, hfy-subtract-maps)
	(htmlfontify-run-etags): Fix typos in docstrings and remove superfluous
	backslash-quoting from parentheses, etc.

2010-01-11  Chong Yidong  <cyd@stupidchicken.com>

	* progmodes/js.el: Autoload javascript-mode alias.

2010-01-11  Juanma Barranquero  <lekktu@gmail.com>

	* ffap.el (ffap-shell-prompt-regexp, ffap-all-subdirs, ffap-url-p)
	(ffap-alist, ffap-tex-path, ffap-url-at-point, ffap-gopher-regexp)
	(ffap-gopher-at-point, ffap-file-at-point, ffap-read-file-or-url)
	(ffap-read-url-internal, ffap-menu, ffap-at-mouse):
	Fix typos in docstrings.
	(ffap-url-regexp): Doc fix.
	(ffap-at-mouse): Fix typo in message.

2010-01-11  Glenn Morris  <rgm@gnu.org>

	* version.el (emacs-copyright): Set copyright year to 2010.

2010-01-10  Stefan Monnier  <monnier@iro.umontreal.ca>

	* format.el (format-annotate-function): Only set
	write-region-post-annotation-function after running to-fn so as not to
	affect nested write-region calls (bug#5273).

2010-01-10  Chong Yidong  <cyd@stupidchicken.com>

	* cedet/semantic.el (semantic-new-buffer-setup-functions):
	Add python parser.

	* Makefile.in (ELCFILES): Add wisent/python-wy.el and
	wisent/python.el.

2010-01-10  Richard Kim  <emacs18@gmail.com>

	* cedet/semantic/wisent/python-wy.el:
	* cedet/semantic/wisent/python.el: New files.

2010-01-09  Chong Yidong  <cyd@stupidchicken.com>

	* man.el (Man-goto-section): Signal error if the section is not
	found (Bug#5317).

2010-01-09  Juanma Barranquero  <lekktu@gmail.com>

	* vc-bzr.el (vc-bzr-working-revision): On Windows and MS-DOS, accept
	URLs with a leading triple slash in the file: scheme.  (Bug#5345)

2010-01-09  Chong Yidong  <cyd@stupidchicken.com>

	* progmodes/compile.el: Don't treat compile-command as safe if
	compilation-read-command might be nil (Bug#4218).

2010-01-09  Jan Djärv  <jan.h.d@swipnet.se>

	* startup.el (command-line-1): Use orig-argi to check for ignored X and
	NS options.

2010-01-08  Kenichi Handa  <handa@m17n.org>

	* international/fontset.el (build-default-fontset-data):
	Exclude characters in scripts kana, hangul, han, or cjk-misc.

2010-01-07  Juanma Barranquero  <lekktu@gmail.com>

	* vc-dir.el (vc-dir-prepare-status-buffer): Pass a (fake) filename
	to `create-file-buffer' as it expects, not just a buffer name.
	(vc-dir-mode): Include the buffer name in `list-buffers-directory',
	to help uniquify.  (Bug#3224)

2010-01-06  Jan Djärv  <jan.h.d@swipnet.se>

	* font-setting.el (font-setting-change-default-font): Use user-spec
	instead of name.

2010-01-06  Dan Nicolaescu  <dann@ics.uci.edu>

	* vc-bzr.el (vc-bzr-after-dir-status): Ignore pending merges.

2010-01-05  Tom Tromey  <tromey@redhat.com>

	* progmodes/python.el (python-font-lock-keywords):
	Handle qualified decorators (Bug#881).

2010-01-05  Dan Nicolaescu  <dann@ics.uci.edu>

	* vc-bzr.el (vc-bzr-working-revision): Fix looking for a revision
	in a lightweight checkout.

2010-01-05  Kenichi Handa  <handa@m17n.org>

	* language/indian.el (malayalam-composable-pattern): Fix ZWNJ and ZWJ.

2010-01-05  Dan Nicolaescu  <dann@ics.uci.edu>

	* vc-bzr.el (vc-bzr-diff): Obey vc-disable-async-diff.

2010-01-04  Dan Nicolaescu  <dann@ics.uci.edu>

	* vc-bzr.el (vc-bzr-state-heuristic): Make it work for lightweight
	checkouts.  (Bug#618)
	(vc-bzr-log-view-mode): Also highlight the author.
	(vc-bzr-shelve-map): Change binding for vc-bzr-shelve-apply-at-point.
	(vc-bzr-shelve-menu-map):
	(vc-bzr-dir-extra-headers): Improve menu and tooltip text.
	(vc-bzr-shelve-apply): Make prompt more explicit.

2010-01-02  Chong Yidong  <cyd@stupidchicken.com>

	* net/browse-url.el (browse-url-encode-url): Don't escape commas.
	They are valid characters in URL paths (rfc3986), and at least
	Firefox does not understand the encoded version (Bug#3166).

2010-01-02  Daniel Elliott  <danelliottster@gmail.com>  (tiny change)

	* progmodes/octave-mod.el (octave-end-keywords)
	(octave-block-begin-or-end-regexp, octave-block-match-alist):
	Add "end" keyword (Bug#3061).
	(octave-end-as-array-index-p): New function.
	(calculate-octave-indent): Use it.

2010-01-02  Karl Fogel  <kfogel@red-bean.com>

	* bookmark.el: Consistently put the text property on the bookmark name.
	(bookmark-bmenu-marks-width): Bump back to 2, to include
	annotation marks.
	(bookmark-bmenu-hide-filenames): Adjust for above, and put the text
	property on the bookmark name, instead of not putting it at all.
	(bookmark-bmenu-list): Fix where we put the text property.

2010-01-02  Karl Fogel  <kfogel@red-bean.com>

	* bookmark.el (bookmark-bmenu-save): Just depend on the new logic
	for showing buffer modified state (as added in the previous change).

2010-01-02  Karl Fogel  <kfogel@red-bean.com>

	* bookmark.el: Show modified state of bookmark buffer more accurately.
	(bookmark-bmenu-list): Initialize buffer-modified-p properly.
	(bookmark-send-edited-annotation): Mark bookmark-alist as modified.
	(with-buffer-modified-unmodified): New macro.
	(bookmark-bmenu-show-filenames, bookmark-bmenu-hide-filenames)
	(bookmark-bmenu-mark, bookmark-bmenu-unmark, bookmark-bmenu-delete):
	Use new macro to preserve the buffer modified state.

2010-01-02  Karl Fogel  <kfogel@red-bean.com>

	* bookmark.el (bookmark-bmenu-select, bookmark-bmenu-1-window)
	(bookmark-bmenu-2-window, bookmark-bmenu-this-window)
	(bookmark-bmenu-other-window, bookmark-bmenu-switch-other-window)
	(bookmark-bmenu-show-annotation, bookmark-bmenu-edit-annotation)
	(bookmark-bmenu-rename, bookmark-bmenu-locate)
	(bookmark-bmenu-relocate, bookmark-bmenu-goto-bookmark):
	Remove unnecessary calls to `bookmark-bmenu-ensure-position'.

2010-01-02  Eli Zaretskii  <eliz@gnu.org>

	* emacs-lisp/easy-mmode.el (define-globalized-minor-mode):
	Make the lines in the generated doc string shorter.  (Bug#4668)

2010-01-02  Ryan Yeske  <rcyeske@gmail.com>

	* net/rcirc.el: Add follow-link binding (Bug#4738).

2010-01-02  Eli Zaretskii  <eliz@gnu.org>

	* Makefile.in (bzr-update): Rename from cvs-update.
	(cvs-update): New target for backward compatibility.

	* makefile.w32-in (bzr-update): Rename from cvs-update.
	(cvs-update): New target for backward compatibility.

2010-01-02  Karl Fogel  <kfogel@red-bean.com>

	* bookmark.el: Remove gratuitous gratitude.

2010-01-02  Karl Fogel  <kfogel@red-bean.com>

	* bookmark.el (bookmark-bmenu-any-marks): New function
	(bookmark-bmenu-save): Clear buffer modification if no marks.

2010-01-02  Karl Fogel  <kfogel@red-bean.com>

	* bookmark.el (bookmark-bmenu-marks-width): Define to 1, not 2.
	(bookmark-bmenu-list, bookmark-bmenu-bookmark): Calculate property
	positions by using `bookmark-bmenu-marks-width', instead of hardcoding.
	This fixes the `bookmark-bmenu-execute-deletions' bug reported here:

	http://lists.gnu.org/archive/html/emacs-devel/2009-12/msg00819.html
	From: Sun Yijiang <sunyijiang {_AT_} gmail.com>
	To: emacs-devel {_AT_} gnu.org
	Subject: bookmark.el bug report
	Date: Mon, 28 Dec 2009 14:19:16 +0800
	Message-ID: 5065e2900912272219y3734fc9fsdaee41167ef99ad7@mail.gmail.com

2010-01-02  Karl Fogel  <kfogel@red-bean.com>

	* bookmark.el: Improvements suggested by Drew Adams:
	(bookmark-bmenu-ensure-position): New name for
	`bookmark-bmenu-check-position'.  Just ensure the position,
	don't return any meaningful value.
	(bookmark-bmenu-header-height, bookmark-bmenu-marks-width):
	New constants.

2010-01-02  Juanma Barranquero  <lekktu@gmail.com>

	* bookmark.el (bookmarks-already-loaded): Doc fix (don't use `iff').
	(bookmark-yank-point, bookmark-bmenu-check-position):
	Fix typos in docstrings.
	(bookmark-save-flag, bookmark-bmenu-toggle-filenames)
	(bookmark-name-from-full-record, bookmark-get-position)
	(bookmark-set-position, bookmark-set, bookmark-handle-bookmark)
	(bookmark-delete, bookmark-save, bookmark-save, bookmark-bmenu-mode):
	Remove useless quoting of parenthesis, etc. in docstrings.

	* ediff-mult.el (ediff-prepare-meta-buffer): Fix typo in help message.
	(ediff-append-custom-diff): Fix typo in error message.
	(ediff-meta-mark-equal-files): Fix typos in messages.

	* mpc.el (mpc-playlist-delete): Fix typo in error messages.

	* cedet/semantic/db-typecache.el (semanticdb-typecache-find-default):
	Fix typo in docstring.

	* net/imap-hash.el (imap-hash-make): Doc fix.
	(imap-hash-test): Fix typo in error message; reflow docstring.
	(imap-hash-p, imap-hash-get, imap-hash-put, imap-hash-make-message)
	(imap-hash-count, imap-hash-server, imap-hash-port, imap-hash-ssl)
	(imap-hash-mailbox, imap-hash-user, imap-hash-password):
	Fix typos in docstrings.
	(imap-hash-open-connection): Fix typo in error message.

	* play/gomoku.el (gomoku): Fix typos in docstring.

	* progmodes/gdb-ui.el (gdb-location-alist): Reflow docstring.
	(gdb-jsonify-buffer): Fix typos in docstring.
	(gdb-goto-breakpoint): Fix typo in error message.
	("Display Other Windows"): Fix typo in help message.
	(gdb-speedbar-expand-node): Fix typo in question.

	* progmodes/idlw-help.el (idlwave-help-browse-url-available)
	(idlwave-html-system-help-location, idlwave-html-help-location)
	(idlwave-help-browser-function, idlwave-help-browser-generic-program)
	(idlwave-help-browser-generic-args, idlwave-help-directory)
	(idlwave-html-help-is-available, idlwave-help-mode-line-indicator)
	(idlwave-help-mode-map, idlwave-help-mode, idlwave-do-context-help)
	(idlwave-online-help, idlwave-help-html-link)
	(idlwave-help-show-help-frame, idlwave-help-assistant-command):
	Fix typos in docstrings.
	(idlwave-help-with-source, idlwave-help-find-routine-definition):
	Reflow docstrings.
	(idlwave-help-assistant-start): Fix typo in error message.

	* progmodes/octave-mod.el (octave-mode, octave-electric-semi)
	(octave-electric-space): Fix typos in docstrings.

2010-01-01  Chong Yidong  <cyd@stupidchicken.com>

	* files.el (minibuffer-with-setup-hook): Doc fix (Bug#5149).

2010-01-01  Juri Linkov  <juri@jurta.org>

	* comint.el (comint-input-ring-size): Make it a defcustom and
	increase the default to 500 (Bug#5148).

2009-12-31  Nick Roberts  <nickrob@snap.net.nz>

	Further changes from EMACS_23_1_RC branch (2009-12-29 contd).
	* term/x-win.el (x-gtk-stock-map): Map some GUD buttons.
	* progmodes/gud.el (gud-menu-map): Add reverse-execution commands.

2009-12-30  Nick Roberts  <nickrob@snap.net.nz>

	Show working revision correctly for mercurial.
	* vc-hg.el (vc-hg-working-revision): Use hg parent instead of
	hg log as suggested by Alex Harsanyi <alexharsanyi@gmail.com>.

2009-12-29  Juanma Barranquero  <lekktu@gmail.com>

	Declare some functions for the byte-compiler.
	* progmodes/gdb-ui.el (speedbar-change-initial-expansion-list)
	(speedbar-timer-fn, speedbar-change-expand-button-char)
	(speedbar-delete-subblock, speedbar-center-buffer-smartly): Declare.

2009-12-29  Nick Roberts  <nickrob@snap.net.nz>

	This changeset reverts GDB Graphical Interface to use annotations.
	* progmodes/gdb-ui.el, progmodes/gud.el: Import from EMACS_23_1_RC.

2009-12-29  Dan Nicolaescu  <dann@ics.uci.edu>

	Make vc-dir work on subdirectories of the bzr root.
	* vc-bzr.el (vc-bzr-after-dir-status): Add new argument.  Return
	file names relative to it.
	(vc-bzr-dir-status, vc-bzr-dir-status-files): Pass the bzr root
	relative directory to vc-bzr-after-dir-status.

2009-12-28  Tassilo Horn  <tassilo@member.fsf.org>

	* font-lock.el (font-lock-refresh-defaults): New function, which
	can be used to let font-lock react to external changes in
	variables like font-lock-defaults and keywords.
	See http://thread.gmane.org/gmane.emacs.devel/118777/focus=118802

2009-12-28  Dan Nicolaescu  <dann@ics.uci.edu>

	* vc-rcs.el (vc-rcs-register): Fix registering a specific version.

	* vc-bzr.el (vc-bzr-log-view-mode): Fix short log regexp.

2009-12-28  Juanma Barranquero  <lekktu@gmail.com>

	Supersede color.diff settings in git log (bug#5211).

	* vc-git.el (vc-git-print-log): Pass "--no-color" to log to avoid
	escape chars in its output when the user has color.diff set to `always'.
	This fix works on git 1.4.2 and newer (released on 2006-08-13).

2009-12-26  Kevin Ryde  <user42@zip.com.au>

	* info-look.el (sh-mode): Look for coreutils new "Concept Index"
	node.  Keep previous "Index" name to work with past coreutils too.

	* man.el (man): Revise docstring a bit to show -a and -l as
	examples.  Add -k description since support for it has otherwise
	been a secret.  (Further to bug#3717.)
	(Man-bgproc-sentinel): When "-k foo" produces no output show error
	"no matches" rather than "Can't find manpage", as the latter reads
	like -k was interpreted as a page name, which is not so.  (Bug#5431)

2009-12-26  Michael Albinus  <michael.albinus@gmx.de>

	* net/tramp.el (tramp-handle-insert-directory): Quote "'" in the
	switches.  Check also for //SUBDIRED// line.

2009-12-25  Kenichi Handa  <handa@m17n.org>

	* language/indian.el (devanagari-composable-pattern): Fixed to
	handle ZWNJ and ZWJ.  Use it in composition-function-table for
	Devanagari.
	(malayalam-composable-pattern): Fix previous change.

2009-12-23  Vinicius Jose Latorre  <viniciusjl@ig.com.br>

	* ps-print.el (ps-face-attributes): It was not returning the
	attribute face for faces specified as string.  Reported by harven
	<harven@free.fr>.
	(ps-print-version): New version 7.3.5.

2009-12-18  Ulf Jasper  <ulf.jasper@web.de>

	* calendar/icalendar.el (icalendar--convert-tz-offset): Fixed
	timezone names.
	(icalendar--convert-tz-offset): Fixed the "last-day-problem".
	(icalendar--add-diary-entry): Remove the trailing blank that
	diary-make-entry inserts.

2009-12-17  Michael Albinus  <michael.albinus@gmx.de>

	Make `file-expand-wildcards' work for remote files.

	* files.el (file-expand-wildcards): In case of remote files, check
	only local file name part for wildcards.  Provide feature 'files
	and subfeature 'remote-wildcards.  (Bug#5198)

	* net/tramp.el (tramp-handle-file-remote-p): Expand file name only
	if there is already an established connection.
	(tramp-advice-file-expand-wildcards): Remove it.

	* net/tramp-compat.el (top): Autoload `tramp-handle-file-remote-p'.
	(tramp-advice-file-expand-wildcards): Moved from tramp.el.
	Activate advice for older GNU Emacs versions.  (Bug#5237)

2009-12-17  Juanma Barranquero  <lekktu@gmail.com>

	Some doc fixes (more needed).

	* find-cmd.el (find-constituents): Reflow docstring.
	(find-cmd, find-prune, find-command): Fix typos in docstrings.
	(find-generic): Doc fix.

2009-12-17  Juri Linkov  <juri@jurta.org>

	Fix regression from 23.1 to allow multiple modes in Local Variables.

	* files.el (hack-local-variables-filter): While ignoring duplicates,
	don't take `mode' into account.
	(hack-local-variables-filter, hack-dir-local-variables): Don't
	remove duplicate `mode' from local-variables-alist (like `eval').

2009-12-17  Juri Linkov  <juri@jurta.org>

	Make `dired-diff' more safe.  (Bug#5225)

	* dired-aux.el (dired-diff): Signal an error when `file' equals to
	`current' or when `file' is a directory of the `current' file.

2009-12-17  Andreas Schwab  <schwab@linux-m68k.org>

	* emacs-lisp/autoload.el (batch-update-autoloads): Only exclude
	unconditionally preloaded files.

2009-12-16  Juri Linkov  <juri@jurta.org>

	Revert to old 23.1 logic of using the file at the mark as default.
	* dired-aux.el (dired-diff): Use the file at the mark as default
	if it's not the same as the current file, and the target dir is
	the current dir or the mark is active.  Add the current file
	as the arg of `dired-dwim-target-defaults'.  Use the default file
	in the prompt.  (Bug#5225)

2009-12-15  Michael Albinus  <michael.albinus@gmx.de>

	* net/tramp.el (tramp-echo-mark-marker-length): New defconst.
	(tramp-echo-mark, tramp-echoed-echo-mark-regexp): Use it.
	(tramp-check-for-regexp): Check also, when an echoing shell stops
	to echo sent commands.

2009-12-14  Chong Yidong  <cyd@stupidchicken.com>

	* Makefile.in: Revert last change (Bug#5191).

2009-12-14  Dan Nicolaescu  <dann@ics.uci.edu>

	* vc-hg.el (vc-hg-print-log): Fix argument order.
	(vc-hg-working-revision): Make sure the command is executed in a
	known environment so that we can parse the output.  (Bug#4417)

2009-12-14  Chong Yidong  <cyd@stupidchicken.com>

	* progmodes/python.el (python-symbol-completions): Remove text
	properties from symbol string before calling python-send-receive.

2009-12-14  Nick Roberts  <nickrob@snap.net.nz>

	* progmodes/gdb-mi.el (gdb-frame-handler): Only set gud-lat-frame
	when there are values for both file and line.  (Bug#5060)

2009-12-14  Juri Linkov  <juri@jurta.org>

	* ediff-ptch.el (ediff-context-diff-label-regexp): Don't match
	whitespace after the file name of the first line of unified format,
	because git-diff doesn't output whitespace and file modification time
	after the file name.

2009-12-14  David Kastrup  <dak@gnu.org>

	* info.el (Info-hide-cookies-node): Before hiding a cookie,
	check if it already has the `display' property added by
	`Info-display-images-node', and not put the `invisible' property
	in this case.

2009-12-14  Chong Yidong  <cyd@stupidchicken.com>

	* cedet/semantic/mru-bookmark.el (global-semantic-mru-bookmark-mode)
	(semantic-mru-bookmark-mode): Doc fixes.

	* cedet/semantic/db.el (semanticdb-cache-get): Use error instead
	of assert.

2009-12-13  Glenn Morris  <rgm@gnu.org>

	* mail/emacsbug.el (message-sort-headers): Define for compiler.
	(report-emacs-bug): In message-mode, sort manually before storing
	original report text.  (Bug#5178)
	Remove superfluous save-excursion.

2009-12-12  Michael Albinus  <michael.albinus@gmx.de>

	* net/dbus.el (dbus-property-handler): Filter lambda forms out
	when responding to "GetAll" properties.

2009-12-12  Chong Yidong  <cyd@stupidchicken.com>

	* simple.el (compose-mail): Remove mail-setup-with-from from
	customization checks.

2009-12-12  Eli Zaretskii  <eliz@gnu.org>

	* arc-mode.el (archive-rar-summarize): Support Attribute fields in
	RAR archives created on Unix systems.

2009-12-12  Stefan Monnier  <monnier@iro.umontreal.ca>

	* minibuffer.el (minibuffer-local-must-match-filename-map): Re-instate
	the varalias that was accidentally removed by the 2009-11-19 change
	(bug#5186).

2009-12-12  Kenichi Handa  <handa@m17n.org>

	* language/indian.el (indian-compose-regexp): New function.
	(malayalam-composable-pattern): Fix the pattern.
	(composition-function-table): Set malayalam-composable-pattern for
	Malayalam characters.

2009-12-11  Chong Yidong  <cyd@stupidchicken.com>

	* progmodes/bug-reference.el (bug-reference-map): Bind mouse-2
	rather than down-mouse-1, based on follow-link conventions.

	* makefile.w32-in: Ensure that Lisp files in CEDET subdirectories
	are compiled.

2009-12-11  Michael McNamara  <mac@mail.brushroad.com>

	* progmodes/verilog-mode.el (verilog-vmm-begin-re, verilog-vmm-end-re)
	(verilog-vmm-statement-re, verilog-ovm-statement-re)
	(verilog-defun-level-not-generate-re, verilog-calculate-indent)
	(verilog-leap-to-head, verilog-backward-token):
	Fix indenting VMM macros.  Reported by Jonathan Ashbrook.

2009-12-11  Wilson Snyder  <wsnyder@wsnyder.org>

	* progmodes/verilog-mode.el (verilog-auto-lineup)
	(verilog-nameable-item-re): Cleanup user-visible spelling and
	documentation errors.  One reported by Gary Delp.
	(verilog-submit-bug-report): Mention bug tracking and CC co-author.
	(verilog-read-decls): Fix AUTOWIRE with types declared in a
	package, bug195.  Reported by Pierre-David Pfister.

2009-12-11  Glenn Morris  <rgm@gnu.org>

	* progmodes/cc-engine.el (safe-pos-list): Define for compiler.

	* mail/emacsbug.el: No longer require sendmail.
	Replace sendmail's `mail-text' by `rfc822-goto-eoh'.  (Bug#5174)
	(report-emacs-bug-orig-text): Doc fix.
	(report-emacs-bug-send-command, report-emacs-bug-send-hook):
	New local variables, to adapt to different mail-user-agents.
	(report-emacs-bug): Fix test for a gnu.org address.
	Use overlays for emphasis, since font-lock defeats 'face property.
	Pretest bugs also end up at the newsgroup these days.
	Stop message-mode stripping text properties.
	Set and use the new buffer-local variables.
	(report-emacs-bug-hook): Add doc-string.
	Remove some unnecessary save-excursions and simplify.
	Use the appropriate hook and send-command.

	* emacs-lisp/lisp-mode.el (emacs-lisp-mode-map): Standardize the
	capitalization of some menu entries.

2009-12-10  Vinicius Jose Latorre  <viniciusjl@ig.com.br>

	* whitespace.el (whitespace-display-char-on): Ensure
	`buffer-display-table' is unique when two or more windows are
	visible.  Reported by Martin Pohlack <mp26@os.inf.tu-dresden.de>.
	New version 12.1.

2009-12-10  Eli Zaretskii  <eliz@gnu.org>

	* arc-mode.el (archive-rar-summarize): Allow between 6 and 7
	characters in the Attribute field.

2009-12-10  Dan Nicolaescu  <dann@ics.uci.edu>

	* vc-svn.el (vc-svn-after-dir-status): Fix regexp.  (Bug#4741)

2009-12-10  Stefan Monnier  <monnier@iro.umontreal.ca>

	Let loaddefs.el adjust to changes in autoload-excludes (bug#5162).
	* emacs-lisp/autoload.el (autoload-generate-file-autoloads):
	Disregard autoload-excludes.
	(update-directory-autoloads): Obey autoload-excludes here instead.
	But don't store its contents in no-autoloads and remove entries that
	refer to excludes files.

2009-12-10  Glenn Morris  <rgm@gnu.org>

	* mail/feedmail.el (top-level): Move require 'mail-utils to start.
	(expand-mail-aliases): Define for compiler.

	* vc-annotate.el (log-view-vc-backend, log-view-vc-fileset):
	Define for compiler.

	* mail/emacsbug.el (report-emacs-bug): Use whichever send command is
	appropriate for the mail-user-agent in use.

2009-12-09  Michael Albinus  <michael.albinus@gmx.de>

	* net/tramp.el (tramp-handle-insert-directory): Suppress error messages.

2009-12-09  Dan Nicolaescu  <dann@ics.uci.edu>

	Fix short log parsing and fontification.
	* vc-bzr.el (vc-bzr-log-view-mode): Match dot in revision number.
	Fix fontification for the [merge] label.

2009-12-09  Vivek Dasmohapatra  <vivek@etla.org>

	Drop some properties to avoid surprises.
	* htmlfontify.el (hfy-ignored-properties): New defcustom.
	(hfy-fontify-buffer): Use it.

2009-12-09  Stefan Monnier  <monnier@iro.umontreal.ca>

	Minor cleanup.
	* ffap.el (ffap-symbol-value): Replace ffap-soft-value.
	Adjust all callers.
	(ffap-locate-file): Remove unused arg `dir-ok' and make other
	args compulsory.  Adjust callers.
	(ffap-gopher-at-point): Remove unused var `name'.

	Get rid of the ELCFILES abomination.
	* Makefile.in (update-elclist, ELCFILES, compile-last): Remove.
	(compile-elcfiles): New phony target.
	(compile-main): Compute ELCFILES dynamically.
	(compile-clean): New target to remove left-over elc files.
	(compile, all): Use it.

2009-12-09  Kenichi Handa  <handa@etlken>

	* international/mule-diag.el: Require help-mode instead of help-fns.

2009-12-09  Kenichi Handa  <handa@m17n.org>

	* international/mule-cmds.el (ucs-names): Supply sufficiently
	fine ranges instead of pre-calculating accurate ranges.
	Iterate with bigger gc-cons-threshold.

2009-12-08  Dan Nicolaescu  <dann@ics.uci.edu>

	Add support for stashing a snapshot of the current tree.
	* vc-git.el (vc-git-stash-snapshot): New function.
	(vc-git-stash-map, vc-git-extra-menu-map): Add a mapping for it.

2009-12-08  Jose E. Marchesi  <jemarch@gnu.org>

	* play/gomoku.el (gomoku-mode-map): Remap `move-(beginning|end)-of-line'
	instead of `(beginning|end)-of-line'.

2009-12-08  Glenn Morris  <rgm@gnu.org>

	* vc-mtn.el (vc-mtn-print-log): Fix typo in previous.

	* Makefile.in (ELCFILES): Regenerate.

2009-12-07  Juri Linkov  <juri@jurta.org>

	Don't lazy-highlight the comint output in history Isearch mode.

	* comint.el (comint-history-isearch-search): Instead of
	`comint-line-beginning-position', use `comint-after-pmark-p'
	to check if point if before the process mark, and go to
	`process-mark' in this case.

2009-12-07  Stefan Monnier  <monnier@iro.umontreal.ca>

	* textmodes/tex-mode.el (latex-complete)
	(latex-indent-or-complete): Remove.
	(latex-mode): Set completion-at-point-functions instead.

	Provide a standard completion command and hook it into TAB.
	* minibuffer.el (completion-at-point-functions): New var.
	(completion-at-point): New command.
	* indent.el (indent-for-tab-command): Handle the `complete' behavior.
	* progmodes/python.el (python-mode-map): Use completion-at-point.
	(python-completion-at-point): Rename from python-partial-symbol and
	adjust for use in completion-at-point-functions.
	(python-mode): Setup completion-at-point for Python completion.
	* emacs-lisp/lisp.el (lisp-completion-at-point): New function
	extracted from lisp-complete-symbol.
	(lisp-complete-symbol): Use it.
	* emacs-lisp/lisp-mode.el (emacs-lisp-mode): Use define-derived-mode,
	setup completion-at-point for Elisp completion.
	(emacs-lisp-mode-map, lisp-interaction-mode-map):
	Use completion-at-point.
	* ielm.el (ielm-map): Use completion-at-point.
	(inferior-emacs-lisp-mode): Setup completion-at-point-functions.
	* progmodes/sym-comp.el: Move to...
	* obsolete/sym-comp.el: Move from progmodes.

2009-12-07  Eli Zaretskii  <eliz@gnu.org>

	Prevent save-buffer in Rmail buffers from using the coding-system
	of the current message, and from clobbering the encoding mnemonics
	in the mode line (Bug#4623).

	* mail/rmail.el (rmail-swap-buffers): Swap encoding and modified
	flag, too.
	(rmail-message-encoding): New variable.
	(rmail-write-region-annotate): Record the encoding of the current
	message in rmail-message-encoding.
	(rmail-after-save-hook): New function, restores the encoding of
	the current message after the message collection is saved.

2009-12-07  Juri Linkov  <juri@jurta.org>

	* progmodes/grep.el (grep-read-files): Use `completing-read'
	instead of `read-string'.  Set its `collection' arg to
	`read-file-name-internal'.  (Bug#4301)

2009-12-07  Juri Linkov  <juri@jurta.org>

	Correctly restore original Isearch point.  (Bug#4994)

	* isearch.el (isearch-mode): Move `isearch-push-state' after
	`(run-hooks 'isearch-mode-hook)'.
	(isearch-cancel): When `isearch-push-state-function' is defined,
	let-bind `isearch-cmds' to the first state (the last element of
	`isearch-cmds') and call `isearch-top-state' (it calls pop-state
	function and restores the original point).  Otherwise, move point
	to `isearch-opoint'.

2009-12-07  Stefan Monnier  <monnier@iro.umontreal.ca>

	* international/mule-cmds.el (ucs-names): Weed out at compile-time the
	chars that don't have names, so the table can be built much faster at
	run-time.

2009-12-07  Chong Yidong  <cyd@stupidchicken.com>

	* vc-bzr.el (vc-bzr-annotate-command): More elegant form for last
	change.  Suggested by David Kastrup.

	* simple.el (compose-mail): Check for incompatibilities and warn.
	(compose-mail-user-agent-warnings): New option.

2009-12-07  Dan Nicolaescu  <dann@ics.uci.edu>

	Support showing a single log entry from vc-annotate.
	* vc.el (print-log): Add a new argument: START-REVISION.
	(vc-print-log-internal): Add a new optional argument and
	pass it to the backend.
	(vc-print-log, vc-print-root-log): Adjust callers.
	* vc-annotate.el (vc-annotate-show-log-revision-at-line): If a
	buffer already displays the requested log entry, use it.
	Otherwise display only the log entry in question.
	* vc-svn.el (vc-svn-print-log):
	* vc-mtn.el (vc-mtn-print-log):
	* vc-hg.el (vc-hg-state):
	* vc-git.el (vc-git-print-log): Add support for new argument START-REVISION.
	(vc-git-show-log-entry): Return t on success.
	* vc-bzr.el (vc-bzr-print-log): Add support new argument START-REVISION.
	(vc-bzr-show-log-entry): Return t on success.
	* vc-rcs.el (vc-rcs-print-log):
	* vc-sccs.el (vc-sccs-print-log):
	* vc-cvs.el (vc-cvs-print-log): Add new argument, ignore it.

2009-12-07  Dan Nicolaescu  <dann@ics.uci.edu>

	* ediff-mult.el (ediff-setup-meta-map, ediff-prepare-meta-buffer):
	Add menus to the meta mode.  (Bug#5043)

2009-12-07  Michael Kifer  <kifer@cs.stonybrook.edu>

	* ediff-init.el (ediff-event-key): Use event-to-character instead of
	event-key.

	* ediff.el (ediff-buffers-internal): Add unwind-protect.

2009-12-07  Michael Albinus  <michael.albinus@gmx.de>

	Handle prompt rules of ksh in OpenBSD 4.5.  Reported by Raphaël
	Berbain <raphael.berbain@gmail.com>.

	* net/tramp.el (tramp-end-of-output): Move up.  Use `#' and `$'
	characters.
	(tramp-initial-end-of-output): New defconst.
	(tramp-methods, tramp-find-shell)
	(tramp-open-connection-setup-interactive-shell)
	(tramp-maybe-open-connection): Use it.
	(tramp-shell-prompt-pattern, tramp-wait-for-output): Handle
	existence of `#' and `$'.

	* net/tramp-fish.el (tramp-fish-maybe-open-connection): Use
	`tramp-initial-end-of-output'.

2009-12-07  Dan Nicolaescu  <dann@ics.uci.edu>

	Get the background mode from the terminal for xterm, and set
	faces accordingly.
	* term/xterm.el (xterm-set-background-mode): New function.
	(terminal-init-xterm): Use it in case xterm supports background
	color queries.  Recompute faces after getting the background
	color.

2009-12-07  Ulrich Mueller  <ulm@gentoo.org>

	* emacs-lisp/bytecomp.el (byte-compile-insert-header): Put the version
	number comment back on its own line, for easier parsing.

2009-12-07  Stefan Monnier  <monnier@iro.umontreal.ca>

	Make it work for non-file buffers (bug#5102).
	* doc-view.el (doc-view-current-cache-dir):
	Use doc-view-buffer-file-name rather than buffer-file-name.
	(doc-view-mode): Use buffer-name when buffer-file-name is nil.

2009-12-06  Óscar Fuentes  <ofv@wanadoo.es>

	* vc-bzr.el (vc-bzr-annotate-command): Handle the case where the
	author field is too short.

2009-12-06  Dan Nicolaescu  <dann@ics.uci.edu>

	* vc-git.el (vc-git-print-log): Handle a limit argument.
	Display the short log in graph form and with labels.
	(vc-git-log-view-mode): Handle labels.

	Make vc-revert change VC state from 'added to 'unregistered.
	* vc-git.el (vc-git-revert): Call git reset first.

2009-12-06  Ulf Jasper  <ulf.jasper@web.de>

	* net/newst-backend.el, net/newst-plainview.el:
	* net/newst-reader.el, net/newst-ticker.el:
	* net/newst-treeview.el, net/newsticker.el:
	Require/provide newst-... (instead of newsticker-...).  (Bug#5096)

2009-12-06  Chong Yidong  <cyd@stupidchicken.com>

	* log-view.el (log-view-mode-map): Bind "=" to log-view-diff too.

	* vc-bzr.el (vc-bzr-annotate-command): Show author in annotation.
	Handle empty author field (Bug#4144).  Suggested by Óscar Fuentes.
	(vc-bzr-annotate-time, vc-bzr-annotate-extract-revision-at-line):
	Update annotation regexp.

	* simple.el (beginning-of-visual-line): Constrain to field
	boundaries (Bug#5106).

2009-12-06  Ulf Jasper  <ulf.jasper@web.de>

	* xml.el (xml-substitute-numeric-entities): Move
	newsticker--decode-numeric-entities in newst-backend.el to
	xml-substitute-numeric-entities in xml.el.  (Bug#5008)
	* net/newst-backend.el (newsticker--parse-generic-feed)
	(newsticker--parse-generic-items)
	(newsticker--decode-numeric-entities): Move
	newsticker--decode-numeric-entities in newst-backend.el to
	xml-substitute-numeric-entities in xml.el.  (Bug#5008)

2009-12-06  Daniel Colascione  <dan.colascione@gmail.com>

	* progmodes/js.el (js--js-not): Add null to the list of values.

2009-12-06  Chong Yidong  <cyd@stupidchicken.com>

	* ansi-color.el (ansi-color-for-comint-mode): Add :version keyword.

2009-12-06  Roland Winkler  <Roland.Winkler@physik.uni-erlangen.de>

	* textmodes/bibtex.el (bibtex-enclosing-field): Exclude entry
	delimiter if it is at the end of the current line.
	(bibtex-generate-url-list): Fix docstring.

2009-12-06  Stefan Monnier  <monnier@iro.umontreal.ca>

	* minibuffer.el (minibuffer-complete-and-exit): Don't replace the
	minibuffer's content with itself.
	Fold the confirm-after-completion case into the `confirm' case.
	(completion-pcm-word-delimiters): Add : and / to the delimiters.

2009-12-06  Kevin Ryde  <user42@zip.com.au>

	* ffap.el (ffap-rfc-path): Make this a defcustom since
	`ffap-rfc-directories' is also a defcustom.  (Bug#4514.)

	* info-look.el: Add setup for apropos-mode to use emacs-lisp-mode
	manuals, similar to existing setup for help-mode.  (Bug#3913.)

2009-12-05  Juri Linkov  <juri@jurta.org>

	Save and restore dired buffer's point positions too.  (Bug#4880)

	* dired.el (dired-save-positions): Return in the first element
	buffer's position in format (BUFFER DIRED-FILENAME BUFFER-POINT).
	Doc fix.
	(dired-restore-positions): First restore buffer's position.
	While restoring window's positions, check if window still displays
	the original buffer.

2009-12-05  Chong Yidong  <cyd@stupidchicken.com>

	* bindings.el (complete-symbol): Call semantic-ia-complete-symbol
	if possible.

	* cedet/semantic/ia.el (semantic-ia-complete-symbol):
	Make argument optional.

	* shell.el (shell): Require ansi-color (Bug#5113).

	* ansi-color.el (ansi-color-for-comint-mode): Default to t.

	* hl-line.el (global-hl-line-highlight): Minor doc fix (Bug#4925).

2009-12-05  Alan Mackenzie  <acm@muc.de>

	* progmodes/cc-mode.el (c-before-hack-hook)
	(c-postprocess-file-styles): Revert change 2009-07-18T21:03:43Z!acm@muc.de to permit
	`c-file-style' to work again.  This reversion restores the current
	software to its state in Emacs 23.1.  (Bug#4146)

2009-12-05  Kevin Ryde  <user42@zip.com.au>

	* textmodes/sgml-mode.el (sgml-lexical-context): Recognise
	comment-start-skip to comment-end-skip as comment (Bug#4781).

2009-12-05  Juri Linkov  <juri@jurta.org>

	* info.el (Info-find-node-2): Set `Info-current-subfile' to nil
	for virtual nodes.  (Bug#4147)
	(Info-find-node-2): Set `Info-current-node-virtual' to nil
	when moving from a virtual node.
	(Info-mode-menu): Add `Info-virtual-index' to the menu.
	(Info-mode): Add `Info-virtual-index' to the docstring.

2009-12-05  Eric Ludlam  <zappo@gnu.org>

	* cedet/semantic/bovine/c.el (semantic-c-describe-environment):
	Describe project macro symbols.

	* cedet/semantic/complete.el (semantic-complete-do-completion):
	Don't call semantic-collector-current-exact-match.

	* cedet/ede.el (ede-apply-preprocessor-map): Accept lists of
	ede-objects as targets.

	* cedet/ede/pmake.el (ede-proj-makefile-insert-variables): Output
	a target's object list even if compiler vars are already in the
	Makefile.

	* cedet/ede/emacs.el (ede-preprocessor-map): Add config.h to the
	list of headers producing necessary macros.

2009-12-05  Roland Winkler  <Roland.Winkler@physik.uni-erlangen.de>

	* textmodes/bibtex.el (bibtex-map-entries): Use marker to keep
	track of the buffer position of the end of a BibTeX entry as this
	position may change during reformatting.
	(bibtex-format-entry): Remove whitespace before processing
	numerical fields so that we recognize the latter properly.
	(bibtex-reformat): Do not use push which changes the global value
	of bibtex-entry-format.
	(bibtex-field-braces-alist, bibtex-field-strings-alist)
	(bibtex-field-re-init): Replace only space characters by regexp
	for whitespace.
	(bibtex-generate-url-list, bibtex-cite-matcher-alist): Fix docstring.
	(bibtex-initialize): Also update bibtex-strings.
	(bibtex-kill-field): Preserve white space at end of entry.
	(bibtex-kill-entry, bibtex-yank-pop, bibtex-insert-kill):
	Update bibtex-reference-keys.

2009-12-05  Stefan Monnier  <monnier@iro.umontreal.ca>

	* minibuffer.el (completion-pcm--merge-try): Also consider placing
	point after a star, if that's the only place where modifications can
	make progress.

2009-12-05  Dan Nicolaescu  <dann@ics.uci.edu>

	* vc-dir.el (vc-dir): Use the correct markup for showing keymaps
	in docstrings.

2009-12-04  Juri Linkov  <juri@jurta.org>

	* proced.el (proced): Call `(proced-update t)' to update process
	information instead of only running proced-post-display-hook.
	(proced-send-signal): Add a leading space to the buffer name
	" *Marked Processes*" to make this buffer ephemeral.

2009-12-04  Juri Linkov  <juri@jurta.org>

	* dired.el (dired-auto-revert-buffer): New defcustom.
	(dired-internal-noselect): Use it.

2009-12-04  Juri Linkov  <juri@jurta.org>

	Change roles of modes and functions in image-mode.el (Bug#5062).

	* image-mode.el: Replace `image-mode-maybe' with `image-mode'
	in `auto-mode-alist'.
	(image-mode-previous-major-mode): New variable.
	(image-minor-mode-map): Rename from `image-mode-text-map'.
	(image-mode): Move graceful error-handling code from
	`image-minor-mode' to here.  On errors call `image-mode-as-text'.
	(image-minor-mode): Remove all image-handling code.
	Replace `image-mode-text-map' with `image-minor-mode-map'.
	Check for `image-type' in mode-line format string.
	(image-mode-maybe): Make obsolete with an alias to `image-mode'.
	(image-mode-as-text): New function with most code from
	`image-mode-maybe'.
	(image-toggle-display-text): Move code that removes image
	properties from `image-toggle-display' to here.
	(image-toggle-display-image): New function with code that adds
	image properties copied from `image-toggle-display'.
	(image-toggle-display): Remove most code with leaving only code
	that toggles between `image-mode-as-text' and `image-mode'.

2009-12-04  Ulf Jasper  <ulf.jasper@web.de>

	* net/newst-treeview.el
	(newsticker--treeview-list-highlight-start): Restored call to
	save-excursion: Selected item was stuck.
	(newsticker--treeview-list-select): New.
	(newsticker--treeview-item-show-text)
	(newsticker--treeview-item-show)
	(newsticker--treeview-item-update): Use new
	newsticker-treeview-item-mode.
	(newsticker-treeview-update): Keep current item.
	(newsticker-treeview-next-new-or-immortal-item): Doc change.
	(newsticker--treeview-first-feed): Doc change.
	(newsticker-treeview-list-menu)
	(newsticker-treeview-item-menu): Added menu entries.
	(newsticker-treeview-item-mode): New.

	* net/newst-backend.el (newsticker-customize): Delete other
	windows.

2009-12-04  Sam Steingold  <sds@gnu.org>

	* log-view.el (log-view-mode-map): "q" calls quit-window,
	like in all the other non-self-insert buffers.

2009-12-04  Stefan Monnier  <monnier@iro.umontreal.ca>

	Minor cleanup.
	* term.el (term-send-raw, term-send-raw-meta): Use read-key-sequence's
	key decoding rather than do it manually via last-input-event +
	ascii-character.
	(term-exec): Use delete-and-extract-region.
	(term-handle-ansi-terminal-messages): Remove unused var `end'.
	(term-process-pager): Remove unused var `i'.
	(term-dynamic-simple-complete): Make obsolete.
	(serial-update-config-menu): Remove unused vars `y' and `str'.
	(term-update-mode-line): Remove unused var `temp'.

2009-12-03  Dan Nicolaescu  <dann@ics.uci.edu>

	Limit the number of log entries displayed by default.
	* vc.el (vc-print-log-internal): Fix check for limit-unsupported.
	(vc-print-log, vc-print-root-log): Use vc-log-show-limit when not
	using a prefix argument.

2009-12-03  Glenn Morris  <rgm@gnu.org>

	* progmodes/idlwave.el (class): Restore still useful declaration.

2009-12-03  Alan Mackenzie  <acm@muc.de>

	Enhance `c-parse-state' to run efficiently in "brace deserts".

	* progmodes/cc-mode.el (c-basic-common-init):
	Call c-state-cache-init.
	(c-neutralize-syntax-in-and-mark-CPP): Rename from
	c-extend-and-neutralize-syntax-in-CPP.  Mark each CPP construct by
	placing `category' properties value 'c-cpp-delimiter at its boundaries.

	* progmodes/cc-langs.el (c-before-font-lock-function):
	c-extend-and-neutralize-syntax-in-CPP has been renamed
	c-neutralize-syntax-in-and-mark-CPP.

	* progmodes/cc-fonts.el (c-cpp-matchers): Mark template brackets
	with `category' properties now, not `syntax-table' ones.

	* progmodes/cc-engine.el (c-syntactic-end-of-macro): A new
	enhanced (but slower) version of c-end-of-macro that won't land
	inside a literal or on another awkward character.
	(c-state-cache-too-far, c-state-cache-start)
	(c-state-nonlit-pos-interval, c-state-nonlit-pos-cache)
	(c-state-nonlit-pos-cache-limit, c-state-point-min)
	(c-state-point-min-lit-type, c-state-point-min-lit-start)
	(c-state-min-scan-pos, c-state-brace-pair-desert)
	(c-state-old-cpp-beg, c-state-old-cpp-end): New constants and
	buffer local variables.
	(c-state-literal-at, c-state-lit-beg)
	(c-state-cache-non-literal-place, c-state-get-min-scan-pos)
	(c-state-mark-point-min-literal, c-state-cache-top-lparen)
	(c-state-cache-top-paren, c-state-cache-after-top-paren)
	(c-get-cache-scan-pos, c-get-fallback-scan-pos)
	(c-state-balance-parens-backwards, c-parse-state-get-strategy)
	(c-renarrow-state-cache)
	(c-append-lower-brace-pair-to-state-cache)
	(c-state-push-any-brace-pair, c-append-to-state-cache)
	(c-remove-stale-state-cache)
	(c-remove-stale-state-cache-backwards, c-state-cache-init)
	(c-invalidate-state-cache-1, c-parse-state-1)
	(c-invalidate-state-cache): New defuns/defmacros/defsubsts.
	(c-parse-state): Enhance and refactor.
	(c-debug-parse-state): Amend to deal with all the new variables.

	* progmodes/cc-defs.el (c-<-as-paren-syntax, c-mark-<-as-paren)
	(c->-as-paren-syntax, c-mark->-as-paren, c-unmark-<->-as-paren):
	modify to use category text properties rather than syntax-table ones.
	(c-suppress-<->-as-parens, c-restore-<->-as-parens): New defsubsts
	to switch off/on the syntactic paren property of C++ template
	delimiters using the category property.
	(c-with-<->-as-parens-suppressed): Macro to invoke code with
	template delims suppressed.
	(c-cpp-delimiter, c-set-cpp-delimiters, c-clear-cpp-delimiters):
	New constant/macros which apply category properties to the start
	and end of preprocessor constructs.
	(c-comment-out-cpps, c-uncomment-out-cpps): Defsubsts which
	"comment out" the syntactic value of characters in preprocessor
	constructs.
	(c-with-cpps-commented-out)
	(c-with-all-but-one-cpps-commented-out): Macros to invoke code
	with characters in all or all but one preprocessor constructs
	"commented out".

2009-12-03  Roland Winkler  <Roland.Winkler@physik.uni-erlangen.de>

	* proced.el (proced-filter-alist): Use regexp-quote.

2009-12-03  Michael Albinus  <michael.albinus@gmx.de>

	Cleanup.
	* eshell/em-unix.el (top): Require 'esh-opt and 'pcomplete.
	(eshell/su, eshell/sudo): Require 'tramp.  Fix problems reading
	arguments.  Expand `default-directory'.

	* net/tramp.el (tramp-handle-file-remote-p): Expand FILENAME for
	the benefit of returning an expanded localname.
	(tramp-tramp-file-p): Handle the case NAME is not a string.

2009-12-03  Dan Nicolaescu  <dann@ics.uci.edu>

	Add support for bzr shelve/unshelve.
	* vc-bzr.el (vc-bzr-shelve-map, vc-bzr-shelve-menu-map)
	(vc-bzr-extra-menu-map): New variables.
	(vc-bzr-extra-menu, vc-bzr-extra-status-menu, vc-bzr-shelve)
	(vc-bzr-shelve-apply, vc-bzr-shelve-list)
	(vc-bzr-shelve-get-at-point, vc-bzr-shelve-delete-at-point)
	(vc-bzr-shelve-apply-at-point, vc-bzr-shelve-menu): New functions.
	(vc-bzr-dir-extra-headers): Display shelves.

	* vc-bzr.el (vc-bzr-print-log): Deal with nil arguments better.

2009-12-03  Stefan Monnier  <monnier@iro.umontreal.ca>

	* textmodes/bibtex.el (bibtex-complete-internal):
	Use completion-in-region.
	(bibtex-text-in-field-bounds): Remove unused var `opoint'.

2009-12-03  Dan Nicolaescu  <dann@ics.uci.edu>

	Support applying stashes.  Improve UI.
	* vc-git.el (vc-git-dir-extra-headers): Add tooltips.
	(vc-git-stash-apply, vc-git-stash-pop)
	(vc-git-stash-apply-at-point, vc-git-stash-pop-at-point)
	(vc-git-stash-menu): New functions.
	(vc-git-stash-menu-map): New variable.
	(vc-git-stash-map): Add bindings to popup a menu and to apply stashes.

2009-12-03  Glenn Morris  <rgm@gnu.org>

	* vc.el (log-view-vc-backend, log-view-vc-fileset): Declare.
	(vc-print-log-internal): Fix previous change.
	(vc-revert): Correct pluralization.

2009-12-03  Stefan Monnier  <monnier@iro.umontreal.ca>

	* progmodes/make-mode.el (makefile-special-targets-list): No need for
	it to be an alist any more.
	(makefile-complete): Use completion-in-region.

	* progmodes/octave-mod.el (octave-complete-symbol):
	Use completion-in-region.

	Misc cleanup.
	* progmodes/idlwave.el (idlwave-comment-hook): Simplify with `or'.
	(idlwave-code-abbrev, idlwave-display-user-catalog-widget)
	(idlwave-complete-class): Don't quote lambda.
	(idlwave-find-symbol-syntax-table, idlwave-mode-syntax-table)
	(idlwave-mode-map): Move initialization into declaration.
	(idlwave-action-and-binding): Use backquotes.
	(idlwave-in-quote, idlwave-reset-sintern, idlwave-complete-in-buffer):
	Simplify.
	(idlwave-is-pointer-dereference): Remove unused var `pos'.
	(idlwave-xml-create-rinfo-list): Remove unused var `entry'.
	(idlwave-convert-xml-clean-sysvar-aliases): Remove unused vars `new',
	`parts', and `all-parts'.
	(idlwave-xml-create-sysvar-alist): Remove unused var `fields'.
	(idlwave-convert-xml-system-routine-info): Remove unused string
	`version-string'.
	(idlwave-display-user-catalog-widget): Use dolist.
	(idlwave-scanning-lib): Declare dynamically-scoped var.
	(idlwave-scan-library-catalogs): Remove unused var `flags'.
	(completion-highlight-first-word-only): Declare to silence bytecomp.
	(idlwave-popup-select): Tighten scope of `resp'.
	(idlwave-find-struct-tag): Remove unused var `beg'.
	(idlwave-after-load-rinfo-hook): Declare.
	(idlwave-sintern-class-info): Remove unused var `taglist'.
	(idlwave-find-class-definition): Remove unused var `list'.
	(idlwave-complete-sysvar-tag-help): Remove unused var `main-base'.
	(idlwave-what-module-find-class): Remove unused var `classes'.

2009-12-03  Juanma Barranquero  <lekktu@gmail.com>

	* progmodes/pascal.el: Require CL when compiling (for lexical-let).

2009-12-03  Stefan Monnier  <monnier@iro.umontreal.ca>

	* hippie-exp.el (try-expand-dabbrev-visible): Preserve point in the
	buffers visited.  Remove redundant current-buffer-saving.

2009-12-02  Stefan Monnier  <monnier@iro.umontreal.ca>

	Use completion-in-buffer and remove uses of dynamic scoping.
	* progmodes/pascal.el (pascal-str, pascal-all, pascal-pred)
	(pascal-buffer-to-use, pascal-flag): Don't declare.
	(pascal-func-completion, pascal-type-completion, pascal-var-completion)
	(pascal-get-completion-decl, pascal-keyword-completion):
	Add `pascal-str' argument, save-excursion,
	return the found completions, and don't filter with pascal-pred.
	(pascal-completion-cache): New var.
	(pascal-completion): Don't switch buffer any more (it was never
	necessary).  Don't save-excursion any more (it's done by the called
	subroutines).  Use a cache to avoid redundant computations.
	Use complete-with-action rather than pascal-completion-response and
	let it apply the predicate as well.
	(pascal-complete-word): Use completion-in-buffer when
	pascal-toggle-completions is nil.
	(pascal-show-completions): Don't bind pascal-buffer-to-use since it's
	not used any more.
	(pascal-comp-defun): Don't change buffer any more.
	Use complete-with-action rather than pascal-completion-response and
	let it apply the predicate as well.
	(pascal-goto-defun): Change buffer before calling pascal-comp-defun
	when neded.

2009-12-02  Kenichi Handa  <handa@m17n.org>

	* language/indian.el: Include ZWJ and ZWNJ in the patterns to
	shape for all Indic scripts.

2009-12-02  Stefan Monnier  <monnier@iro.umontreal.ca>

	Use completion-in-buffer.
	* wid-edit.el (widget-field-text-end): New function.
	(widget-field-value-get): Use it.
	(widget-string-complete, widget-file-complete)
	(widget-color-complete): Use it and completion-in-region.
	(widget-complete): Don't narrow the buffer.

2009-12-02  Glenn Morris  <rgm@gnu.org>

	* mail/rmail.el (rmail-pop-to-buffer): New function.  (Bug#2282)
	(rmail-select-summary): Use rmail-pop-to-buffer.
	* mail/rmailsum.el: Replace all pop-to-buffer calls with
	rmail-pop-to-buffer, to prevent horizontal splits.

	* calendar/diary-lib.el (diary-list-entries): Replace superfluous
	save-excursion with save-current-buffer.
	Widen before searching.  (Bug#5093)
	(diary-list-sexp-entries): Remove superfluous save-excursion.

2009-12-02  Michael Welsh Duggan  <mwd@cert.org>

	* woman.el (woman-make-bufname): Handle man-pages with "." in the
	name.  (Bug#5038)

2009-12-02  Andreas Politz  <politza@fh-trier.de>  (tiny change)

	* ido.el (ido-file-internal): Handle filenames at point that do
	not have a directory part.  (Bug#5049)

2009-12-02  Juanma Barranquero  <lekktu@gmail.com>

	* mpc.el (mpc-intersection, mpc-host, mpc-songs-playlist)
	(mpc-songs-jump-to, mpc-resume): Doc fixes.

2009-12-01  Rob Riepel  <riepel@networking.Stanford.EDU>

	* emulation/tpu-extras.el (tpu-cursor-free-mode): Emit message.
	(tpu-set-cursor-free, tpu-set-cursor-bound): Don't emit a message
	any more.

2009-12-01  Stefan Monnier  <monnier@iro.umontreal.ca>

	* comint.el (comint-insert-input): Ignore clicks to the right of
	the field.  Reported by Bob Nnamtrop <bobnnamtrop@gmail.com>.

	* vc.el (vc-print-log-internal): Don't wait for the process to
	terminate before setting up the major mode.

	* pcmpl-unix.el (pcomplete/cd): Complete more than one argument, just
	in case.

	* pcomplete.el (pcomplete-std-complete): Don't try to complete past
	the last element.

	* simple.el (normal-erase-is-backspace-mode): Fix thinko in message.

2009-12-01  Glenn Morris  <rgm@gnu.org>

	* window.el (window--display-buffer-2): Fix previous changes.

2009-12-01  Chong Yidong  <cyd@stupidchicken.com>

	* mail/sendmail.el (mail-setup-hook, mail-send-hook): Doc fixes.

2009-12-01  Glenn Morris  <rgm@gnu.org>

	* Makefile.in (ELCFILES): Add mpc.elc.

2009-12-01  Stefan Monnier  <monnier@iro.umontreal.ca>

	* mpc.el: New file.

2009-12-01  Glenn Morris  <rgm@gnu.org>

	* window.el (window-to-use): Define for compiler.

	* emacs-lisp/bytecomp.el (byte-compile-save-excursion): Make message
	consistent with others (no final period).

	* mail/rmailmm.el (rmail-mime-handle): Doc fix.
	(rmail-mime-show): Downcase the encoding.  (Bug#5070)

2009-12-01  Dan Nicolaescu  <dann@ics.uci.edu>

	Make vc-print-log buttons work.
	* log-view.el (log-view-mode-map): Inherit from widget-keymap.

2009-11-30  Ryan C. Thompson  <rct@thompsonclan.org>  (tiny change)

	* savehist.el (savehist-autosave-interval): Allow setting to nil
	through customize.  (Bug#5056)

2009-11-30  Juanma Barranquero  <lekktu@gmail.com>

	Fix references to jit-lock properties.
	* progmodes/perl-mode.el (perl-font-lock-syntactic-keywords):
	Refer to jit-lock-defer-multiline, not jit-lock-multiline.
	(perl-font-lock-special-syntactic-constructs):
	Quote jit-lock-defer-multiline property.

2009-11-30  Dan Nicolaescu  <dann@ics.uci.edu>

	* vc-git.el (vc-git-registered): Call vc-git-root only once.

2009-11-30  Juri Linkov  <juri@jurta.org>

	* misearch.el (multi-isearch-search-fun): Always provide a non-nil
	value `buffer' of `multi-isearch-next-buffer-current-function'.
	Use `(current-buffer)' when `buffer' is nil.
	(multi-isearch-next-buffer-from-list): Don't fallback to
	`(current-buffer)' when `buffer' is nil.  (Bug#4947)

2009-11-30  Juri Linkov  <juri@jurta.org>

	* misearch.el (multi-isearch-read-buffers): Move canonicalization
	of buffers with `get-buffer' to `multi-isearch-buffers'.
	(multi-isearch-buffers, multi-isearch-buffers-regexp):
	Canonicalize BUFFERS with `get-buffer'.  Doc fix.
	(multi-isearch-files, multi-isearch-files-regexp): Canonicalize
	FILES with `expand-file-name' converting relative file names
	to absolute.  Doc fix.  (Bug#4727)

2009-11-30  Juri Linkov  <juri@jurta.org>

	* misearch.el (multi-isearch-read-buffers)
	(multi-isearch-read-matching-buffers): New functions.
	(multi-isearch-buffers, multi-isearch-buffers-regexp):
	Use them in the `interactive' spec.  Doc fix.
	(multi-isearch-read-files, multi-isearch-read-matching-files):
	New functions.
	(multi-isearch-files, multi-isearch-files-regexp):
	Use them in the `interactive' spec.  Doc fix.  (Bug#4725)

2009-11-30  Juri Linkov  <juri@jurta.org>

	* doc-view.el (doc-view-continuous):
	Rename from `doc-view-continuous-mode'.
	(doc-view-menu): Move "Toggle display" to the top.
	Add submenu "Continuous" with radio buttons "Off"/"On"
	and "Save as Default".
	(doc-view-scroll-up-or-next-page)
	(doc-view-scroll-down-or-previous-page)
	(doc-view-next-line-or-next-page)
	(doc-view-previous-line-or-previous-page): Rename
	`doc-view-continuous-mode' to `doc-view-continuous'.  (Bug#4896)

2009-11-30  Juri Linkov  <juri@jurta.org>

	* comint.el (comint-mode-map): Rebind `M-r' from
	`comint-previous-matching-input' to
	`comint-history-isearch-backward-regexp'.
	Unbind `M-s' to allow global key binding `M-s'.
	Add menu items for `comint-history-isearch-backward' and
	`comint-history-isearch-backward-regexp'.  (Bug#3746)

2009-11-30  Juri Linkov  <juri@jurta.org>

	* replace.el (perform-replace): Let-bind recenter-last-op to nil.
	For def=recenter, replace `recenter' with `recenter-top-bottom'
	that is called with `this-command' and `last-command' let-bound
	to `recenter-top-bottom'.  When the last `def' was not `recenter',
	set `recenter-last-op' to nil.  (Bug#4981)

2009-11-30  Stefan Monnier  <monnier@iro.umontreal.ca>

	Minor cleanup and simplification.
	* filecache.el (file-cache-add-directory)
	(file-cache-add-directory-recursively)
	(file-cache-add-from-file-cache-buffer)
	(file-cache-delete-file-regexp, file-cache-delete-directory)
	(file-cache-files-matching-internal, file-cache-display): Use dolist.
	(file-cache-temp-minibuffer-message): Delete function.
	(file-cache-minibuffer-complete): Use minibuffer-message instead.

	* progmodes/perl-mode.el (perl-font-lock-special-syntactic-constructs):
	Don't signal an error when bumping into EOB in tr, s, or y.

2009-11-29  Juri Linkov  <juri@jurta.org>

	* startup.el (fancy-about-text): Fix wording of Guided Tour.
	(Bug#4960)

	* descr-text.el (describe-char-unidata-list): Use lowercase name
	for "Unicode name" like in other tags.

2009-11-29  Juri Linkov  <juri@jurta.org>

	* ediff-util.el (ediff-minibuffer-with-setup-hook):
	New compatibility macro.
	(ediff-read-file-name): Use it instead of `minibuffer-with-setup-hook'.

2009-11-29  Juri Linkov  <juri@jurta.org>

	Add defcustom to define the cycling order of `recenter-top-bottom'.
	(Bug#4981)

	* window.el (recenter-last-op): Doc fix.
	(recenter-positions): New defcustom.
	(recenter-top-bottom): Rewrite to use `recenter-positions'.
	(move-to-window-line-top-bottom): Rewrite to use `recenter-positions'.

2009-11-29  Michael Albinus  <michael.albinus@gmx.de>

	Improve integration of Tramp and ange-ftp in eshell.

	* eshell/em-unix.el (eshell/whoami): Make it a defun but a defalias.
	(eshell/su): Flatten args.  Apply better args parsing.  Use "cd".
	(eshell/sudo): Flatten args.  Let-bind `default-directory'.

	* eshell/esh-util.el (top): Require also Tramp when compiling.
	(eshell-directory-files-and-attributes): Check for FTP remote
	connection.
	(eshell-parse-ange-ls): Let-bind `ange-ftp-name-format',
	`ange-ftp-ftp-name-arg', `ange-ftp-ftp-name-res'.
	(eshell-file-attributes): Handle ".".  Return `entry'.

	* net/ange-ftp.el (ange-ftp-parse-filename): Use `save-match-data'.
	(ange-ftp-directory-files-and-attributes)
	(ange-ftp-real-directory-files-and-attributes): New defuns.

	* net/tramp.el (tramp-maybe-open-connection): Open the remote
	shell with "exec" when possible.  This prevents trailing prompts
	in `start-file-process'.

2009-11-28  Stefan Monnier  <monnier@iro.umontreal.ca>

	Try and remove assumptions about point-min==1.
	* nxml/rng-valid.el (rng-validate-mode): Don't hardcode point-min==1.
	(rng-compute-mode-line-string): Show the validation percentage in
	terms of the narrowed text, not the widened text.
	(rng-do-some-validation): Don't catch internal errors when debugging.
	(rng-first-error): Simplify.
	(rng-after-change-function): Remove work around.  AFAIK the bug has
	been fixed a while ago.

	* image-mode.el (image-minor-mode): Exit more gracefully when the image
	cannot be displayed (e.g. when doing C-x C-f some-new-file.svg RET).

	* man.el (Man-completion-table): Make it easier to enter "<sec> <name>".

	* eshell/em-prompt.el (eshell-prompt-function): Abbreviate pwd, since
	`cd' doesn't always do it for us (bug#5067).

	* pcomplete.el (pcomplete-entries): Revert change installed mistakenly
	on 2009-10-25 as part of some other change (bug#5067).

2009-11-27  Stefan Monnier  <monnier@iro.umontreal.ca>

	* emacs-lisp/bytecomp.el (byte-compile-warning-types): New type
	`suspicious'.
	(byte-compile-warnings): Use byte-compile-warning-types.
	(byte-compile-save-excursion): Warn about use of set-buffer right
	after save-excursion.

	* progmodes/gud.el (gud-basic-call): Don't only save the buffer but
	the excursion as well.

2009-11-27  Michael Albinus  <michael.albinus@gmx.de>

	* eshell/em-unix.el (eshell/su, eshell/sudo): New defuns,
	providing a Tramp related implementation of "su" and "sudo".
	(eshell-unix-initialize): Add "su" and "sudo".

2009-11-27  Daiki Ueno  <ueno@unixuser.org>

	* net/socks.el (socks-send-command): Convert binary request to
	unibyte before sending.  This fixes mishandling of some port
	numbers such as 129.

2009-11-27  Stefan Monnier  <monnier@iro.umontreal.ca>

	* help.el (describe-bindings-internal): Remove `interactive'.

	* man.el (Man-completion-table): Trim a terminating "(".
	Remove the space between name page a section.
	Add the command's description on the `help-echo' property.
	Remove `process-connection-type' binding since it's unused by
	call-process.
	Provide completion for the "<section> <name>" format as well.
	(Man-default-man-entry): Remove spurious var shadowing the argument.

2009-11-26  Kevin Ryde  <user42@zip.com.au>

	* log-view.el: Add "Keywords: tools", since its other keywords
	aren't in finder-known-keywords, and following vc.el.

	* sha1.el (sha1-string-external): default-directory "/" in case
	otherwise non-existent.  process-connection-type pipe for touch of
	efficiency recommended by elisp manual.  (An aside in Bug#3911.)

2009-11-26  Stefan Monnier  <monnier@iro.umontreal.ca>

	Misc coding convention cleanups.
	* htmlfontify.el (hfy-init-kludge-hook): Rename from
	hfy-init-kludge-hooks.
	(hfy-etags-cmd, hfy-flatten-style, hfy-invisible-name, hfy-face-at)
	(hfy-fontify-buffer, hfy-prepare-index-i, hfy-subtract-maps)
	(hfy-save-kill-buffers, htmlfontify-copy-and-link-dir): Use dolist
	and push.
	(hfy-slant, hfy-weight): Use tables rather than code.
	(hfy-box-to-border-assoc, hfy-box-to-style, hfy-decor)
	(hfy-face-to-style-i, hfy-fontify-buffer): Use `case'.
	(hfy-face-attr-for-class): Initialize `face-spec' directly.
	(hfy-face-to-css): Remove `nconc' with single arg.
	(hfy-p-to-face-lennart): Use `or'.
	(hfy-face-at): Hoist common code.  Remove spurious quotes in `case'.
	(hfy-overlay-props-at, hfy-mark-tag-hrefs): Eta-reduce.
	(hfy-compile-stylesheet, hfy-merge-adjacent-spans)
	(hfy-compile-face-map, hfy-parse-tags-buffer): Use push.
	(hfy-force-fontification): Use run-hooks.

2009-11-26  Vivek Dasmohapatra  <vivek@etla.org>

	Various minor fixes.
	* htmlfontify.el (hfy-default-header): Add toggle_invis since
	Javascript belongs in the header, not the body.
	(hfy-javascript): Remove.
	(hfy-fontify-buffer): Don't insert it any more.
	(hfy-face-at): Handle (face0 face1 face2) style face properties.
	Fix bug in invis handling when there were no invis props in a chunk.

2009-11-26  Stefan Monnier  <monnier@iro.umontreal.ca>

	* vc-bzr.el (vc-bzr-annotate-command): Make operation asynchronous.

2009-11-26  Dan Nicolaescu  <dann@ics.uci.edu>

	* finder.el (finder-mode-map): Add a menu.

2009-11-26  Michael McNamara  <mac@mail.brushroad.com>

	* progmodes/verilog-mode.el (verilog-at-struct-p): Support "signed" and
	"unsigned" structs.

	(verilog-leap-to-head, verilog-backward-token): Handle "disable
	fork" statement better.

2009-11-26  Wilson Snyder  <wsnyder@wsnyder.org>

	* progmodes/verilog-mode.el (verilog-auto-insert-lisp)
	(verilog-delete-auto, verilog-delete-empty-auto-pair)
	(verilog-library-filenames): Fix AUTOINSERTLISP to support insert-file.
	Reported by Clay Douglass.

	(verilog-auto-inst, verilog-auto-star-safe)
	(verilog-delete-auto-star-implicit, verilog-read-sub-decls):
	Fix removing "// Interfaces" when saving .* expansions.  Reported by
	Pierre-David Pfister.

2009-11-26  Glenn Morris  <rgm@gnu.org>

	* eshell/em-dirs.el (eshell/cd): Don't throw to a tag outside
	the scope.

2009-11-25  Johan Bockgård  <bojohan@gnu.org>

	* vc-annotate.el (vc-annotate-revision-previous-to-line):
	Really use previous revision.

2009-11-25  Kevin Ryde  <user42@zip.com.au>

	* man.el (Man-completion-table): default-directory "/" in case
	doesn't otherwise exist.  process-environment COLUMNS=999 so as
	not to truncate long names.  process-connection-type pipe to avoid
	any chance of hitting the pseudo-tty TIOCGWINSZ.
	(man): completion-ignore-case t for friendliness and since man
	itself is case-insensitive on the command line.
	Further to Bug#3717.

	* arc-mode.el: Add "Keywords: files", so the details in its
	commentary can be reached from finder-by-keyword.
	* textmodes/dns-mode.el: Add "Keywords: comm".  It's only an
	editing mode, but it's comms related and sgml-mode.el has "comm"
	on that basis too.
	* textmodes/bibtex-style.el: Add "Keywords: tex".
	* international/isearch-x.el, international/ja-dic-cnv.el:
	* international/ja-dic-utl.el, international/kkc.el:
	Add "Keywords: i18n", so they can be reached from finder-by-keyword.

2009-11-25  Juri Linkov  <juri@jurta.org>

	* man.el (Man-completion-table): Modify regexp to include
	section names to completion strings.  (Bug#3717)

2009-11-25  Juri Linkov  <juri@jurta.org>

	Search recursively in gzipped files.  (Bug#4982)

	* progmodes/grep.el (grep-highlight-matches): Add new options
	`always' and `auto'.  Doc fix.
	(grep-process-setup): Check `grep-highlight-matches' for
	`auto-detect' to determine the need to compute grep defaults.
	Move Windows/DOS specific --colors settings handling
	to `grep-compute-defaults'.  Check `grep-highlight-matches'
	to get the value of "--color=".
	(grep-compute-defaults): Compute `grep-highlight-matches' when it
	has the value `auto-detect'.  Move Windows/DOS specific settings
	from `grep-process-setup'.
	(zrgrep): New command with alias `rzgrep'.

2009-11-25  Juri Linkov  <juri@jurta.org>

	* doc-view.el (doc-view-mode): Set buffer-local `view-read-only'
	to nil instead of switching off view-mode.  (Bug#4896)

2009-11-25  Juri Linkov  <juri@jurta.org>

	Mouse-wheel scrolling for DocView Continuous mode.  (Bug#4896)

	* mwheel.el (mwheel-scroll-up-function)
	(mwheel-scroll-down-function): New defvars.
	(mwheel-scroll): Funcall `mwheel-scroll-up-function' instead of
	`scroll-up', and `mwheel-scroll-down-function' instead of
	`scroll-down'.

	* doc-view.el (doc-view-scroll-up-or-next-page)
	(doc-view-scroll-down-or-previous-page): Add optional ARG.
	Use this ARG in the call to image-scroll-up/image-scroll-down.
	Change `interactive' spec to "P".  Goto next/previous page only
	when `doc-view-continuous-mode' is non-nil or ARG is nil (for the
	SPC/DEL case).  Doc fix.
	(doc-view-next-line-or-next-page)
	(doc-view-previous-line-or-previous-page): Rename arg to ARG
	for consistency.
	(doc-view-mode): Set buffer-local `mwheel-scroll-up-function' to
	`doc-view-scroll-up-or-next-page', and buffer-local
	`mwheel-scroll-down-function' to
	`doc-view-scroll-down-or-previous-page'.

2009-11-25  Juri Linkov  <juri@jurta.org>

	Provide additional default values (directories at other Dired
	windows) via M-n in the minibuffer of some Dired commands.

	* dired-aux.el (dired-diff, dired-compare-directories)
	(dired-do-create-files): Use `dired-dwim-target-defaults' to set
	`minibuffer-default' in `minibuffer-with-setup-hook'.
	(dired-dwim-target-directory): Find a window that displays Dired
	buffer instead of failing when the next window is not Dired.
	Use `get-window-with-predicate' to find for the next Dired window.
	(dired-dwim-target-defaults): New function.

	* ediff-util.el (ediff-read-file-name):
	Use `dired-dwim-target-defaults' to set `minibuffer-default'
	in `minibuffer-with-setup-hook'.

2009-11-25  Juri Linkov  <juri@jurta.org>

	Provide additional default values (file name at point or at the
	current Dired line) via M-n for file reading minibuffers.  (Bug#5010)

	* minibuffer.el (read-file-name-defaults): New function.
	(read-file-name): Reset `minibuffer-default' to nil when
	it duplicates initial input `insdef'.
	Bind `minibuffer-default-add-function' to lambda that
	calls `read-file-name-defaults' in `minibuffer-selected-window'.
	(minibuffer-insert-file-name-at-point): New command.

	* files.el (file-name-at-point-functions): New defcustom.
	(find-file-default): Remove defvar.
	(find-file-read-args): Don't use `find-file-default'.
	Move `minibuffer-with-setup-hook' that sets `minibuffer-default'
	to `read-file-name'.
	(find-file-literally): Use `read-file-name' with
	`confirm-nonexistent-file-or-buffer'.

	* ffap.el (ffap-guess-file-name-at-point): New autoloaded function.

	* dired.el (dired-read-dir-and-switches):
	Move `minibuffer-with-setup-hook' that sets `minibuffer-default'
	to `read-file-name'.
	(dired-file-name-at-point): New function.
	(dired-mode): Add hook `dired-file-name-at-point' to
	`file-name-at-point-functions'.

2009-11-25  Stefan Monnier  <monnier@iro.umontreal.ca>

	Really make the *Completions* window soft-dedicated (bug#5030).
	* window.el (window--display-buffer-2): Add `dedicated' argument.
	(display-buffer): Pass it when needed so the dedicated flag is set
	after calling set-window-buffer, which would otherwise reset it.

2009-11-25  Stefan Monnier  <monnier@iro.umontreal.ca>

	* progmodes/meta-mode.el (meta-complete-symbol):
	* progmodes/etags.el (complete-tag):
	* mail/mailabbrev.el (mail-abbrev-complete-alias):
	Use completion-in-region.

	* dabbrev.el (dabbrev--minibuffer-origin): Use minibuffer-selected-window.
	(dabbrev-completion): Use completion-in-region.
	(dabbrev--abbrev-at-point): Simplify regexp.

	* abbrev.el (abbrev--before-point): Use word-motion functions
	if :regexp is not specified (bug#5031).

	* subr.el (string-prefix-p): New function.

	* man.el (Man-completion-cache): New var.
	(Man-completion-table): Use it.

	* vc.el (vc-print-log-internal): Make `limit' optional for better
	compatibility (e.g. with vc-annotate.el).

2009-11-24  Kevin Ryde  <user42@zip.com.au>

	* emacs-lisp/checkdoc.el (checkdoc-proper-noun-regexp):
	Build value with regexp-opt instead of explicit joining loop.  (Bug#4927)

	* emacs-lisp/elint.el (elint-add-required-env): Better error message
	when .el source file not found or other error.

2009-11-24  Markus Triska  <markus.triska@gmx.at>

	* linum.el (linum-update-window): Ignore intangible (bug#4996).

2009-11-24  Stefan Monnier  <monnier@iro.umontreal.ca>

	Handle the [back] button properly (bug#4979).
	* descr-text.el (describe-text-properties): Add a `buffer' argument.
	Use help-setup-xref, help-buffer, and with-help-window.
	(describe-char): Add `buffer' argument.
	Pass proper command to help-setup-xref.  Don't meddle with
	help-xref-stack-item directly.
	(describe-text-category): Use with-help-window and help-buffer.

	* emacs-lisp/shadow.el (list-load-path-shadows): Setup a major mode
	for the displayed buffer (bug#4887).

	* man.el (Man-completion-table): New function.
	(man): Use it.

2009-11-24  David Reitter  <david.reitter@gmail.com>

	* vc-git.el (vc-git-registered): Use checkout directory (where
	.git is) rather than the file's directory and a relative path spec
	to work around a bug in git.

2009-11-24  Michael Albinus  <michael.albinus@gmx.de>

	Improve handling of processes on remote hosts.

	* eshell/esh-util.el (eshell-path-env): New defvar.
	(eshell-parse-colon-path): New defun.
	(eshell-file-attributes): Use `eshell-parse-colon-path'.

	* eshell/esh-ext.el (eshell-search-path):
	Use `eshell-parse-colon-path'.
	(eshell-remote-command): Remove argument HANDLER.
	(eshell-external-command): Check for FTP remote connection.

	* eshell/esh-proc.el (eshell-gather-process-output):
	Use `file-truename', in order to start also symlinked files.
	Apply `start-file-process' instead of `start-process'.
	Shorten `command' to the local file name part.

	* eshell/em-cmpl.el (eshell-complete-commands-list):
	Use `eshell-parse-colon-path'.

	* eshell/em-unix.el (eshell/du): Check for FTP remote connection.

	* net/tramp.el (tramp-eshell-directory-change): New defun.  Add it
	to `eshell-directory-change-hook'.

2009-11-24  Tassilo Horn  <tassilo@member.fsf.org>

	* doc-view.el (doc-view-mode): Switch off view-mode explicitly,
	because it could be enabled automatically if view-read-only is non-nil.

2009-11-24  Michael Kifer  <kifer@cs.stonybrook.edu>

	* ediff-vers.el (ediff-rcs-get-output-buffer): Revert the change
	made on 2009-11-22.

2009-11-24  Glenn Morris  <rgm@gnu.org>

	* bookmark.el (bookmark-bmenu-hide-filenames): Remove assignment to
	deleted variable bookmark-bmenu-bookmark-column.

	* cedet/semantic/idle.el (global-semantic-idle-scheduler-mode):
	Move after definition of global-semantic-idle-tag-highlight-mode.

2009-11-24  Stefan Monnier  <monnier@iro.umontreal.ca>

	* bookmark.el (bookmark-bmenu-search): Clear echo area when exiting.

2009-11-23  Ken Brown  <kbrown@cornell.edu>  (tiny change)

	* net/browse-url.el (browse-url-filename-alist): On Windows, add
	two slashes to the "file:" prefix.
	(browse-url-file-url): De-munge Cygwin filenames before passing
	them to Windows browser.
	(browse-url-default-windows-browser): Use call-process.

2009-11-23  Juri Linkov  <juri@jurta.org>

	Implement DocView Continuous mode.  (Bug#4896)
	* doc-view.el (doc-view-continuous-mode): New defcustom.
	(doc-view-mode-map): Bind C-n/<down> to
	`doc-view-next-line-or-next-page', C-p/<up> to
	`doc-view-previous-line-or-previous-page'.
	(doc-view-next-line-or-next-page)
	(doc-view-previous-line-or-previous-page): New commands.

2009-11-23  Juri Linkov  <juri@jurta.org>

	Implement Isearch in comint input history.  (Bug#3746)
	* comint.el (comint-mode): Add `comint-history-isearch-setup' to
	`isearch-mode-hook'.
	(comint-history-isearch): New defcustom.
	(comint-history-isearch-backward)
	(comint-history-isearch-backward-regexp): New commands.
	(comint-history-isearch-message-overlay): New buffer-local variable.
	(comint-history-isearch-setup, comint-history-isearch-end)
	(comint-goto-input, comint-history-isearch-search)
	(comint-history-isearch-message, comint-history-isearch-wrap)
	(comint-history-isearch-push-state)
	(comint-history-isearch-pop-state): New functions.

2009-11-23  Michael Albinus  <michael.albinus@gmx.de>

	* net/tramp.el (tramp-shell-prompt-pattern): Use \r for carriage
	return.
	(tramp-handle-make-symbolic-link)
	(tramp-handle-dired-compress-file, tramp-handle-expand-file-name):
	Quote file names.
	(tramp-send-command-and-check): New argument DONT-SUPPRESS-ERR.
	(tramp-handle-process-file): Use it.

2009-11-23  Stefan Monnier  <monnier@iro.umontreal.ca>

	* window.el (move-to-window-line-last-op): Remove.
	(move-to-window-line-top-bottom): Reuse recenter-last-op instead.

2009-11-23  Deniz Dogan  <deniz.a.m.dogan@gmail.com>  (tiny change)

	Make M-r mirror the new cycling behavior of C-l.
	* window.el (move-to-window-line-last-op): New var.
	(move-to-window-line-top-bottom): New command.
	(global-map): Bind M-r move-to-window-line-top-bottom.

2009-11-23  Sven Joachim  <svenjoac@gmx.de>

	* dired-x.el (dired-guess-shell-alist-default):
	Support xz format.  (Bug#4953)

2009-11-22  Chong Yidong  <cyd@stupidchicken.com>

	* cedet/srecode/map.el (srecode-get-maps):
	* cedet/semantic/wisent/wisent.el (wisent-parse-toggle-verbose-flag):
	* cedet/semantic/wisent/comp.el (wisent-toggle-verbose-flag):
	* cedet/semantic/decorate/mode.el (semantic-decoration-mode)
	(semantic-toggle-decoration-style):
	* cedet/semantic/decorate/include.el
	(semantic-decoration-include-describe)
	(semantic-decoration-unknown-include-describe)
	(semantic-decoration-unparsed-include-describe)
	(semantic-decoration-all-include-summary):
	* cedet/semantic/bovine/c.el (semantic-c-debug-mode-init):
	* cedet/semantic/analyze/complete.el
	(semantic-analyze-possible-completions):
	* cedet/semantic/util-modes.el (semantic-highlight-edits-mode)
	(semantic-show-unmatched-syntax-mode)
	(semantic-show-parser-state-mode, semantic-stickyfunc-mode)
	(semantic-highlight-func-mode):
	* cedet/semantic/util.el (semantic-describe-buffer):
	* cedet/semantic/symref.el (semantic-symref-find-references-by-name)
	(semantic-symref-find-tags-by-name)
	(semantic-symref-find-tags-by-regexp)
	(semantic-symref-find-tags-by-completion)
	(semantic-symref-find-file-references-by-name)
	(semantic-symref-find-text):
	* cedet/semantic/senator.el (senator-copy-tag, senator-kill-tag)
	(senator-yank-tag):
	* cedet/semantic/scope.el (semantic-calculate-scope):
	* cedet/semantic/mru-bookmark.el (semantic-mru-bookmark-mode):
	* cedet/semantic/idle.el (semantic-idle-scheduler-mode)
	(define-semantic-idle-service):
	* cedet/semantic/complete.el (semantic-complete-analyze-inline)
	(semantic-complete-analyze-inline-idle):
	* cedet/semantic/analyze.el (semantic-analyze-current-context):
	* cedet/mode-local.el (describe-mode-local-bindings)
	(describe-mode-local-bindings-in-mode):
	* cedet/ede/make.el (ede-make-check-version):
	* cedet/ede/locate.el (ede-enable-locate-on-project):
	* cedet/cedet-idutils.el (cedet-idutils-expand-filename)
	(cedet-idutils-version-check):
	* cedet/cedet-global.el (cedet-gnu-global-expand-filename)
	(cedet-gnu-global-version-check):
	* cedet/cedet-cscope.el (cedet-cscope-expand-filename)
	(cedet-cscope-version-check): Use called-interactively-p instead
	of interactive-p.

	* cedet/semantic/ia.el (semantic-ia-completion-format-tag-function):
	Use semantic-format-tag-prototype.

2009-11-22  Michael Kifer  <kifer@cs.stonybrook.edu>

	* emulation/viper-cmd.el: Use viper-last-command-char instead of
	last-command-char/last-command-event.
	(viper-prefix-arg-value): Do correct conversion of event-char for
	XEmacs.

	* emulation/viper-util.el, emulation/viper.el:
	Use viper-last-command-char instead of
	last-command-char/last-command-event.

	* ediff-init.el, ediff-mult.el, ediff-util.el:
	Replace last-command-char and last-command-event
	with (ediff-last-command-char) everywhere.

	* ediff-vers.el (ediff-rcs-get-output-buffer): Make sure the buffer is
	created in fundamental mode.

	* ediff.el (ediff-version): Revert the change of interactive-p to
	called-interactively-p.

2009-11-22  Tassilo Horn  <tassilo@member.fsf.org>

	* progmodes/subword.el (subword-mode-map): Fix subword-mode-map
	generation from word-movement command names.

2009-11-21  Chong Yidong  <cyd@stupidchicken.com>

	* cedet/semantic/complete.el (semantic-complete-read-tag-engine)
	(semantic-complete-jump-local, semantic-complete-jump):
	Improve prompt string.

2009-11-21  Jan Djärv  <jan.h.d@swipnet.se>

	* cus-start.el (all): Add native condition for font-use-system-font.

2009-11-21  Nathaniel Flath  <flat0103@gmail.com>

	* progmodes/cc-menus.el (cc-imenu-java-generic-expression):
	Correct the patch from 2009-11-18.  (Bug#3910)

2009-11-21  Tassilo Horn  <tassilo@member.fsf.org>

	* progmodes/subword.el: Rename from lisp/subword.el.

	* subword.el: Rename to progmodes/subword.el.

	* Makefile.in (ELCFILES): Adapt to subword.el move.

2009-11-21  Thierry Volpiatto  <thierry.volpiatto@gmail.com>
	    Stefan Monnier  <monnier@iro.umontreal.ca>

	* bookmark.el (bookmark-bmenu-bookmark-column): Remove var.
	(bookmark-bmenu-list): Save name on `bookmark-name-prop' text-prop.
	(bookmark-bmenu-show-filenames): Use push.
	(bookmark-bmenu-hide-filenames): Use local var instead of
	bookmark-bmenu-bookmark-column.  Use pop.  Don't save window-excursion.
	(bookmark-bmenu-bookmark): Use the new `bookmark-name-prop' text-prop.
	(bookmark-bmenu-execute-deletions): Don't bother adding/removing the
	filenames now that the bookmark names are always available.

2009-11-21  Stefan Monnier  <monnier@iro.umontreal.ca>

	* bookmark.el (bookmark-search-prompt, bookmark-search-timer): Remove.
	(bookmark-search-pattern): Move and leave unbound.
	(bookmark-bmenu-mode-map): Change binding.
	(bookmark-read-search-input): Simplify.
	Don't use text-char-description.  Don't error on non-char events.
	(bookmark-filtered-alist-by-regexp-only): Remove by folding into the
	only caller (i.e. bookmark-bmenu-filter-alist-by-regexp).
	(bookmark-bmenu-search): Don't check we're in a bookmark-list buffer.
	Use a local var for the timer.
	(bookmark-bmenu-cancel-search): Remove by folding into the only caller
	(i.e. bookmark-bmenu-search).

2009-11-21  Glenn Morris  <rgm@gnu.org>

	* mail/rmailmm.el (rmail-mime): Decode in fundamental-mode.  (Bug#4993)

2009-11-20  Ken Brown  <kbrown@cornell.edu>  (tiny change)

	* net/browse-url.el (browse-url-default-windows-browser):
	Use cygstart for cygwin.

2009-11-20  Karl Fogel  <karl.fogel@red-bean.com>

	* bookmark.el: Formatting and doc fixes only:
	(bookmark-search-delay): Shorten doc string to fit in 80 columns.
	(bookmark-bmenu-search): Wrap to fit within 80 columns.
	Minor grammar and punctuation fixes in doc string.
	(bookmark-read-search-input): Adjust to fit within 80 columns.

2009-11-20  Tassilo Horn  <tassilo@member.fsf.org>

	* progmodes/cc-cmds.el (c-forward-into-nomenclature)
	(c-backward-into-nomenclature): Adapt to subword renaming.

	* subword.el (subword-forward, subword-backward, subword-mark)
	(subword-kill, subword-backward-kill, subword-transpose)
	(subword-downcase, subword-upcase, subword-capitalize)
	(subword-forward-internal, subword-backward-internal):
	Rename from forward-subword, backward-subword, mark-subword,
	kill-subword, backward-kill-subword, transpose-subwords,
	downcase-subword, upcase-subword, capitalize-subword,
	forward-subword-internal, backward-subword-internal.

2009-11-20  Thierry Volpiatto  <thierry.volpiatto@gmail.com>

	* bookmark.el (bookmark-search-delay, bookmark-search-prompt):
	New options.
	(bookmark-search-pattern, bookmark-search-timer, bookmark-quit-flag):
	New vars.
	(bookmark-read-search-input, bookmark-filtered-alist-by-regexp-only)
	(bookmark-bmenu-filter-alist-by-regexp)
	(bookmark-bmenu-goto-bookmark, bookmark-bmenu-cancel-search): New funs.
	(bookmark-bmenu-search): New command.
	(bookmark-bmenu-mode-map): Bind it.

2009-11-20  Chong Yidong  <cyd@stupidchicken.com>

	* cedet/semantic/complete.el (semantic-complete-inline-map): Doc fix.

	* cedet/semantic/idle.el (define-semantic-idle-service)
	(semantic-idle-summary-mode, semantic-idle-completions): Doc fix.

2009-11-20  Tassilo Horn  <tassilo@member.fsf.org>

	* progmodes/cc-cmds.el: declare-functioned forward-subword and
	backward-subword to quit the byte-compiler.

	* makefile.w32-in: Don't refer cc-subword.elc but subword.elc.

	* Makefile.in: Don't refer cc-subword.elc but subword.elc.

	* progmodes/cc-cmds.el (c-update-modeline)
	(c-forward-into-nomenclature, c-backward-into-nomenclature):
	Refer to subword.el functions instead of cc-subword.el.

	* progmodes/cc-mode.el (subword-mode, c-mode-base-map): Refer to
	subword.el functions instead of cc-subword.el.

	* progmodes/cc-subword.el: Rename to subword.el.
	* subword.el: Rename from progmodes/cc-subword.el.
	(subword-mode-map): Rename from c-subword-mode-map.
	(subword-mode): Rename from c-subword-mode.
	(global-subword-mode): New global minor mode.
	(forward-subword): Rename from c-forward-subword.
	(backward-subword): Rename from c-backward-subword.
	(mark-subword): Rename from c-mark-subword.
	(kill-subword): Rename from c-kill-subword.
	(backward-kill-subword): Rename from c-backward-kill-subword.
	(transpose-subwords): Rename from c-tranpose-subword.
	(downcase-subword): Rename from c-downcase-subword.
	(capitalize-subword): Rename from c-capitalize-subword.
	(forward-subword-internal): Rename from c-forward-subword-internal.
	(backward-subword-internal): Rename from c-backward-subword-internal.

2009-11-20  Dan Nicolaescu  <dann@ics.uci.edu>

	* vc.el (vc-deduce-fileset): Allow non-state changing operations
	from a dired buffer.
	(vc-dired-deduce-fileset): New function.
	(vc-root-diff, vc-print-root-log): Use it.

	* vc-annotate.el (vc-annotate-show-log-revision-at-line): Pass a
	nil LIMIT argument to vc-print-log-internal.

2009-11-20  Glenn Morris  <rgm@gnu.org>

	* Makefile.in (ELCFILES): Regenerate.

2009-11-20  Chong Yidong  <cyd@stupidchicken.com>

	* cedet/cedet.el (cedet-menu-map): Re-order menu items.

	* cedet/semantic.el: Enable idle-mode menu items only if
	global-semantic-idle-scheduler-mode is enabled.
	(semantic-default-submodes): Doc fix.

	* cedet/semantic/idle.el (global-semantic-idle-scheduler-mode):
	When turning off, disable other idle modes.

2009-11-20  Jay Belanger  <jay.p.belanger@gmail.com>

	* calc/calc.el (calc-set-mode-line):
	Rename `calc-complement-signed-mode' to `calc-twos-complement-mode'.
	(math-format-number): Rename `math-format-complement-signed' to
	`math-format-twos-complement'.

	* calc/calc-bin.el (math-format-twos-complement): Rename from
	math-format-complement-signed.
	(calc-radix): Rename `calc-complement-signed-mode' to
	`calc-twos-complement-mode'.
	(calc-octal-radix, calc-hex-radix): Add an argument for
	two's complement.

	* calc/calc-embed.el (calc-embedded-mode-vars):
	Rename `calc-complement-signed-mode' to `calc-twos-complement-mode'.

	* calc/calc-ext.el (calc-init-extensions):
	Rename `calc-complement-signed-mode' to `calc-twos-complement-mode'.
	(math-format-number-fancy): Let `calc-twos-complement-mode' be nil.

	* calc/calc-units.el (math-build-units-table-buffer):
	Let `calc-twos-complement-mode' be nil.

	* calc/calc-menu.el (calc-modes-menu): Clean up two's complement
	entries.

	* calc/calc-vec.el (calcFunc-vunpack):
	* calc/calc-aent.el (calc-do-calc-eval):
	* calc/calc-forms.el (math-format-date):
	* calc/calc-graph.el (calc-graph-plot):
	* calc/calc-math.el (math-use-emacs-fn):
	* calc/calccomp.el (math-compose-expr):
	Let `calc-twos-complement-mode' be nil.

2009-11-19  Stefan Monnier  <monnier@iro.umontreal.ca>

	* abbrev.el (abbrev-with-wrapper-hook): (re)move...
	* simple.el (with-wrapper-hook): ...to here.  Add argument `args'.
	* minibuffer.el (completion-in-region-functions): New hook.
	(completion-in-region): New function.
	* emacs-lisp/lisp.el (lisp-complete-symbol):
	* pcomplete.el (pcomplete-std-complete): Use it.

2009-11-19  Stefan Monnier  <monnier@iro.umontreal.ca>

	* textmodes/tex-mode.el (latex-complete-bibtex-cache)
	(latex-complete-alist): New vars.
	(latex-string-prefix-p, latex-complete-bibtex-keys)
	(latex-complete-envnames, latex-complete-refkeys)
	(latex-complete-data): New functions.
	(latex-complete, latex-indent-or-complete): New commands.

	* window.el (display-buffer-mark-dedicated): New var.
	(display-buffer): Obey it.
	* minibuffer.el (minibuffer-completion-help): Use it.

	* progmodes/sym-comp.el (symbol-complete): Use completion-in-region.

	* filecache.el (file-cache-add-file): Use push and cons.
	(file-cache-delete-file-regexp): Use push.
	(file-cache-complete): Use completion-in-region.

	* simple.el (with-wrapper-hook): Fix thinko.

	* hfy-cmap.el (hfy-rgb-file): Use locate-file.
	(htmlfontify-load-rgb-file): Remove unnused var `ff'.
	Use with-current-buffer and string-to-number.
	(hfy-fallback-colour-values): Use assoc-string.
	* htmlfontify.el (hfy-face-to-css): Remove unused var `style'.
	(hfy-face-at): Remove unused var `found-face'.
	(hfy-compile-stylesheet): Remove unused var `css'.
	(hfy-fontify-buffer): Remove unused vars `in-style', `invis-button',
	and `orig-buffer'.
	(hfy-buffer, hfy-copy-and-fontify-file, hfy-parse-tags-buffer):
	Use with-current-buffer.
	(hfy-text-p): Use expand-file-name and fewer setq.

2009-11-19  Vivek Dasmohapatra  <vivek@etla.org>

	* htmlfontify.el, hfy-cmap.el: New files.

2009-11-19  Juri Linkov  <juri@jurta.org>

	* minibuffer.el (completions-format): New defcustom.
	(completion--insert-strings): Implement vertical format.

	* simple.el (switch-to-completions): Move point to the first
	completion when point was at the beginning of the buffer.

2009-11-19  Juri Linkov  <juri@jurta.org>

	* find-dired.el (find-name-arg): Remove autoload.  (Bug#4387)

	* progmodes/grep.el (rgrep): Require `find-dired' for `find-name-arg'.

2009-11-19  Chong Yidong  <cyd@stupidchicken.com>

	* mail/sendmail.el (mail-yank-prefix): Change default to "> ".
	(mail-signature): Change default to t.
	(mail-from-style): Deprecate `system-default' value.
	(mail-insert-from-field): For default value of mail-from-style,
	default to `angles' unless `angles' needs quoting and `parens'
	does not.
	(mail-citation-prefix-regexp): Use citation regexp from
	message-mode.

2009-11-19  Michael Albinus  <michael.albinus@gmx.de>

	* net/tramp.el (tramp-do-copy-or-rename-file-out-of-band):
	Set variables for computing the prompt for reading password.

2009-11-19  Glenn Morris  <rgm@gnu.org>

	* dired-aux.el (dired-compress-file-suffixes): Add ".xz".  (Bug#4953)

	* textmodes/flyspell.el (sgml-lexical-context): Declare.

	* net/newst-treeview.el (newsticker-treeview-treewindow-width)
	(newsticker-treeview-listwindow-height): Fix custom type.

2009-11-19  Kenichi Handa  <handa@m17n.org>

	* descr-text.el (describe-char-padded-string): Compose with TAB
	only if there's a font for CH.
	(describe-char): Fix the condition for detecting a trivial composition.

2009-11-18  Nathaniel Flath  <flat0103@gmail.com>

	* progmodes/cc-menus.el (cc-imenu-java-generic-expression): A new,
	more accurate version of the regexp.  (Bug#3910)

2009-11-18  Bernhard Herzog  <bernhard.herzog@intevation.de>  (tiny change)

	* vc-hg.el (vc-hg-diff): Fix last patch: do not change directory.

2009-11-18  Juanma Barranquero  <lekktu@gmail.com>

	* font-setting.el (font-use-system-font): Declare for byte-compiler.
	(font-setting-change-default-font): Fix typo in docstring.

2009-11-18  Alan Mackenzie  <acm@muc.de>

	* progmodes/cc-defs.el (c-version): Bump to 5.31.8.

2009-11-17  Jan Djärv  <jan.h.d@swipnet.se>

	* font-setting.el (font-use-system-font): Move ...

	* cus-start.el (all): ... to here.

2009-11-17  Michael Albinus  <michael.albinus@gmx.de>

	* net/tramp.el (tramp-advice-file-expand-wildcards): Simplify.
	Don't set `ad-return-value' if `ad-do-it' doesn't.

	* net/tramp-gvfs.el (tramp-gvfs-handle-write-region): Set file
	modification time.

2009-11-17  Jan Djärv  <jan.h.d@swipnet.se>

	* menu-bar.el: Put "Use system font" in Option-menu.
	(menu-bar-options-save): Add font-use-system-font.

	* loadup.el: If feature system-font-setting or font-render-setting is
	there, load font-setting.

	* Makefile.in (ELCFILES): Add font-settings.el.
	* font-setting.el: New file.

2009-11-17  Glenn Morris  <rgm@gnu.org>

	* vc-svn.el (vc-svn-print-log): Fix typo in previous.

	* net/newst-treeview.el (newsticker--treeview-list-update-faces):
	Preserve point in the list buffer.  (Bug#4939)
	Use point-at-eol.
	(newsticker--treeview-list-update-highlight)
	(newsticker--treeview-tree-update-highlight): Use point-at-bol/eol.

2009-11-16  Jay Belanger  <jay.p.belanger@gmail.com>

	* calc/calc-bin.el (math-symclip, calcFunc-symclip, calc-symclip):
	Remove.

	* calc/calc-ext.el (calc-init-extensions): Remove references to
	symclip.

	* calc/calc-menu.el (calc-arithmetic-menu): Remove `calc-symclip'.

	* calc/calc-map.el (calc-get-operator, calc-b-oper-keys):
	* calc/calc-help.el (calc-b-prefix-help): Remove references to
	`calc-symclip'.

2009-11-16  Kevin Ryde  <user42@zip.com.au>

	* textmodes/flyspell.el (sgml-mode-flyspell-verify):
	Use `sgml-lexical-context' instead of own parse for tag (Bug#4511).

	* emacs-lisp/lisp-mnt.el (lm-keywords): Allow multi-line keywords.
	(lm-keywords-list): Allow comma-only separator like "foo,bar".
	Ignore trailing spaces by omit-nulls to split-string (fixing
	regression from Emacs 21 due to the incompatible split-string
	change).  (Bug #4928.)

2009-11-16  Dan Nicolaescu  <dann@ics.uci.edu>

	* vc.el (vc-log-show-limit): Default to 2000.
	(vc-print-log-internal): Insert buttons to request more entries
	when limiting the output.

	* vc-sccs.el (vc-sccs-print-log):
	* vc-rcs.el (vc-rcs-print-log):
	* vc-cvs.el (vc-cvs-print-log):
	* vc-git.el (vc-git-print-log): Return 'limit-unsupported when
	LIMIT is non-nil.

2009-11-16  Michael Albinus  <michael.albinus@gmx.de>

	* net/tramp-gvfs.el (tramp-gvfs-dbus-event-error): Raise only an
	error when `tramp-gvfs-dbus-event-vector' is set.
	(tramp-gvfs-maybe-open-connection): Loop over `read-event'.

2009-11-16  Stefan Monnier  <monnier@iro.umontreal.ca>

	* vc-rcs.el (vc-rcs-consult-headers): Add missing save-excursion.

2009-11-16  Michael Albinus  <michael.albinus@gmx.de>

	* net/dbus.el (dbus-unregister-service): New defun.
	(dbus-register-property): Register the handlers of
	"org.freedesktop.DBus.Properties" for SERVICE.
	(dbus-property-handler): Fix docstring.

2009-11-16  YAMAMOTO Mitsuharu  <mituharu@math.s.chiba-u.ac.jp>

	* emacs-lisp/bytecomp.el (byte-compile-output-file-form):
	Quote doc string reference in defvaralias as it is not in special form.
	(byte-compile-output-docform): Doc fix.

2009-11-16  Jay Belanger  <jay.p.belanger@gmail.com>

	* calc/calc.el (math-2-word-size, math-half-2-word-size)
	(calc-complement-signed-mode): New variables.
	(calc-set-mode-line): Add indicator for twos-complements.
	(math-format-number): Format twos-complement notation.

	* calc/calc-bin.el (calc-word-size): Reset the variables
	`math-2-word-size' and `math-half-2-word-size'.
	(math-format-complement-signed, math-symclip, calcFunc-symclip)
	(calc-symclip): New functions.

	* calc/calc-aent.el (math-read-token): Read complement signed numbers.

	* calc/calc-embed.el (calc-embedded-mode-vars):
	Add `calc-complement-signed-mode' to the list of modes.

	* calc/calc-map.el (calc-get-operator): Add `calc-symclip'.
	(calc-b-oper-keys): Add `calc-symclip' to list.

	* calc/calc-ext.el (math-read-number-fancy): Read complement
	signed numbers.
	(calc-init-extensions): Add binding for `calc-symclip'.
	Add autoload for `calcFunc-symclip' and `calc-symclip'.

	* calc/calc-menu.el (calc-arithmetic-menu): Add item for
	`calc-symclip'.
	(calc-modes-menu): Add item for twos complement mode.

	* calc/calc-help.el (calc-b-prefix-help): Add help for `calc-symclip'.

2009-11-15  Chong Yidong  <cyd@stupidchicken.com>

	* register.el (jump-to-register, insert-register): Handle Semantic
	tags.  From commented-out advice in semantic/senator.el.

2009-11-15  Dan Nicolaescu  <dann@ics.uci.edu>

	* vc.el (vc-log-show-limit): New variable.
	(vc-print-log, vc-print-root-log): Add new argument LIMIT.  Set it
	when using a prefix argument.
	(vc-print-log-internal): Add new argument LIMIT.

	* vc-svn.el (vc-svn-print-log):
	* vc-mtn.el (vc-mtn-print-log):
	* vc-hg.el (vc-hg-print-log):
	* vc-bzr.el (vc-bzr-print-log): Add new optional argument LIMIT,
	pass it to the log command when set.  Make the BUFFER argument
	non-optional.

	* vc-sccs.el (vc-sccs-print-log):
	* vc-rcs.el (vc-rcs-print-log):
	* vc-git.el (vc-git-print-log):
	* vc-cvs.el (vc-cvs-print-log): Add new optional argument LIMIT,
	ignore it.  Make the BUFFER argument non-optional

	* bindings.el (mode-line-buffer-identification): Do not purecopy.

2009-11-15  Chong Yidong  <cyd@stupidchicken.com>

	* dired.el (dired-mode-map): Move encryption items to "Operate"
	menu (Bug#4703).

	* strokes.el (strokes-update-window-configuration): Make strokes
	buffer current before erasing (Bug#4906).

	* cedet/semantic/idle.el (semantic-idle-summary-mode)
	(semantic-idle-summary-mode): Define using define-minor-mode
	instead of define-semantic-idle-service.
	(semantic-idle-summary-mode): New function.
	(semantic-idle-summary-mode-setup): Use pre-command-hook to ensure
	that mouse motion does not reset the echo area.

2009-11-15  Juri Linkov  <juri@jurta.org>

	* simple.el (set-mark-default-inactive): Add :type, :group
	and :version.  (Bug#4876)

2009-11-15  Michael Albinus  <michael.albinus@gmx.de>

	* arc-mode.el (archive-maybe-copy): Move creation of directory ...
	(archive-unique-fname): ... here.  (Bug#4929)

2009-11-15  Stefan Monnier  <monnier@iro.umontreal.ca>

	* help-mode.el (help-make-xrefs): Undo the last revert, and replace it
	with a real fix.

	* novice.el (disabled-command-function): Add useful args.
	Setup the help buffer so that [back] works.
	Remove redundant call to help-mode.
	(disabled-command-function): Use `case'.
	(en/disable-command): New function extracted from enable-command.
	(enable-command, disable-command): Use it.

2009-11-14  Glenn Morris  <rgm@gnu.org>

	* menu-bar.el (menu-bar-tools-menu): Read and send mail entries are not
	constants.  (Bug#4913)

	* emacs-lisp/elint.el (elint-standard-variables): Doc fix.

2009-11-14  Shigeru Fukaya  <shigeru.fukaya@gmail.com>

	* emacs-lisp/elint.el (elint-standard-variables): Add some variables
	defined in C that have no doc-strings.  (Bug#1063)

2009-11-14  Francis Wright  <F.J.Wright@qmul.ac.uk>

	* cus-edit.el (data, files):
	* ps-print.el (postscript): Doc fixes for custom groups.  (Bug#3327)

2009-11-14  Chong Yidong  <cyd@stupidchicken.com>

	* simple.el (shell-command): Doc fix (Bug#4891).

	* help-mode.el (help-make-xrefs): Revert 2009-11-13 change.

2009-11-14  Glenn Morris  <rgm@gnu.org>

	* emulation/viper.el (viper-set-hooks): Remove duplicate advice
	statements for vc-diff, emerge-quit, and rmail-cease-edit.
	If they are already loaded, eval-after-load will do the right thing.

	* speedbar.el (top-level): Remove unnecessary load of ange-ftp when
	compiling.

	* emacs-lisp/bytecomp.el (byte-compile-single-version): Remove, unused.

	* simple.el (x-selection-owner-p): Declare.
	(read-mail-command): Use custom radio type rather than choice.
	(completion-no-auto-exit): Doc fix.

	* custom.el (defgroup):
	* epg-config.el (epg): Doc fixes.

2009-11-14  Dan Nicolaescu  <dann@ics.uci.edu>

	* bindings.el (mode-line-buffer-identification): Purecopy only the string.
	* international/ccl.el (define-ccl-program): Do not purecopy the
	docstring, defconst does it anyway.

2009-11-13  Stefan Monnier  <monnier@iro.umontreal.ca>

	* add-log.el (add-change-log-entry): Avoid displaying the changelog
	a second time.

	* x-dnd.el (x-dnd-maybe-call-test-function):
	* window.el (split-window-vertically):
	* whitespace.el (whitespace-help-on):
	* vc-rcs.el (vc-rcs-consult-headers):
	* userlock.el (ask-user-about-lock-help)
	(ask-user-about-supersession-help):
	* type-break.el (type-break-force-mode-line-update):
	* time-stamp.el (time-stamp-conv-warn):
	* terminal.el (te-set-output-log, te-more-break, te-filter)
	(te-sentinel, terminal-emulator):
	* term.el (make-term, term-exec, term-sentinel, term-read-input-ring)
	(term-write-input-ring, term-check-source, term-start-output-log):
	(term-display-buffer-line, term-dynamic-list-completions):
	(term-ansi-make-term, serial-term):
	* subr.el (selective-display):
	* strokes.el (strokes-xpm-to-compressed-string, strokes-decode-buffer)
	(strokes-encode-buffer, strokes-xpm-for-compressed-string):
	* speedbar.el (speedbar-buffers-tail-notes, speedbar-buffers-item-info)
	(speedbar-reconfigure-keymaps, speedbar-add-localized-speedbar-support)
	(speedbar-remove-localized-speedbar-support)
	(speedbar-set-mode-line-format, speedbar-create-tag-hierarchy)
	(speedbar-update-special-contents, speedbar-buffer-buttons-engine)
	(speedbar-buffers-line-directory):
	* simple.el (shell-command-on-region, append-to-buffer)
	(prepend-to-buffer):
	* shadowfile.el (shadow-save-todo-file):
	* scroll-bar.el (scroll-bar-set-window-start, scroll-bar-drag-1)
	(scroll-bar-maybe-set-window-start):
	* sb-image.el (speedbar-image-dump):
	* saveplace.el (save-place-alist-to-file, save-places-to-alist)
	(load-save-place-alist-from-file):
	* ps-samp.el (ps-print-message-from-summary):
	* ps-print.el (ps-flush-output, ps-insert-file, ps-get-boundingbox)
	(ps-background-image, ps-begin-job, ps-do-despool):
	* ps-bdf.el (bdf-find-file, bdf-read-font-info):
	* printing.el (pr-interface, pr-ps-file-print, pr-find-buffer-visiting)
	(pr-ps-message-from-summary, pr-lpr-message-from-summary):
	(pr-call-process, pr-file-list, pr-interface-save):
	* novice.el (disabled-command-function)
	(enable-command, disable-command):
	* mouse.el (mouse-buffer-menu-alist):
	* mouse-copy.el (mouse-kill-preserving-secondary):
	* macros.el (kbd-macro-query):
	* ledit.el (ledit-go-to-lisp, ledit-go-to-liszt):
	* informat.el (batch-info-validate):
	* ido.el (ido-copy-current-word, ido-initiate-auto-merge):
	* hippie-exp.el (try-expand-dabbrev-visible):
	* help-mode.el (help-make-xrefs):
	* help-fns.el (describe-variable):
	* generic-x.el (bat-generic-mode-run-as-comint):
	* finder.el (finder-mouse-select):
	* find-dired.el (find-dired-sentinel):
	* filesets.el (filesets-file-close):
	* files.el (list-directory):
	* faces.el (list-faces-display, describe-face):
	* facemenu.el (list-colors-display):
	* ezimage.el (ezimage-image-association-dump, ezimage-image-dump):
	* epg.el (epg--process-filter, epg-cancel):
	* epa.el (epa--marked-keys, epa--select-keys, epa-display-info)
	(epa--read-signature-type):
	* emerge.el (emerge-copy-as-kill-A, emerge-copy-as-kill-B)
	(emerge-file-names):
	* ehelp.el (electric-helpify):
	* ediff.el (ediff-regions-wordwise, ediff-regions-linewise):
	* ediff-vers.el (rcs-ediff-view-revision):
	* ediff-util.el (ediff-setup):
	* ediff-mult.el (ediff-append-custom-diff):
	* ediff-diff.el (ediff-exec-process, ediff-process-sentinel)
	(ediff-wordify):
	* echistory.el (Electric-command-history-redo-expression):
	* dos-w32.el (find-file-not-found-set-buffer-file-coding-system):
	* disp-table.el (describe-display-table):
	* dired.el (dired-find-buffer-nocreate):
	* dired-aux.el (dired-rename-subdir, dired-dwim-target-directory):
	* dabbrev.el (dabbrev--same-major-mode-p):
	* chistory.el (list-command-history):
	* apropos.el (apropos-documentation):
	* allout.el (allout-obtain-passphrase):
	(allout-copy-exposed-to-buffer):
	(allout-verify-passphrase): Use with-current-buffer.

2009-11-13  Glenn Morris  <rgm@gnu.org>

	* Makefile.in (ELCFILES): Regenerate.

2009-11-13  Michael Albinus  <michael.albinus@gmx.de>

	* net/dbus.el (dbus-registered-objects-table): Rename from
	`dbus-registered-functions-table', because it contains also properties.
	(dbus-unregister-object): Unregister also properties.
	(dbus-get-property, dbus-set-property, dbus-get-all-properties):
	Use a timeout of 500 msec, in order to not block.
	(dbus-register-property, dbus-property-handler): New defuns.

2009-11-13  Stefan Monnier  <monnier@iro.umontreal.ca>

	* simple.el (minibuffer-default-add-completions): Drop deprecated
	4th arg.

2009-11-13  Tomas Abrahamsson  <tab@lysator.liu.se>

	* textmodes/artist.el (artist-mouse-choose-operation):
	Call `tmm-prompt' instead of `x-popup-menu' if we cannot popup
	menus.  Bug noticed by Eli Zaretskii <eliz@gnu.org>.
	(artist-compute-up-event-key): New function.
	(artist-mouse-choose-operation, artist-down-mouse-1): Call it.

2009-11-13  Kenichi Handa  <handa@m17n.org>

	* language/japan-util.el: Make sure that the value of jisx0208
	property is jisx0208 character.

2009-11-13  Dan Nicolaescu  <dann@ics.uci.edu>

	* international/mule.el (auto-coding-regexp-alist): Only purecopy
	car or each item, not the whole list.

2009-11-12  Stefan Monnier  <monnier@iro.umontreal.ca>

	* minibuffer.el (minibuffer-completion-help):
	Use minibuffer-hide-completions.

2009-11-12  Per Starbäck  <per@starback.se>  (tiny change)

	* dired.el (dired-save-positions, dired-restore-positions): New funs.
	(dired-revert): Use them (bug#4880).

2009-11-12  Dan Nicolaescu  <dann@ics.uci.edu>

	* tooltip.el (tooltip-frame-parameters): Undo previous change.

2009-11-12  Juri Linkov  <juri@jurta.org>

	* ffap.el (ffap-alternate-file-other-window, ffap-literally):
	New functions.
	(find-file-literally-at-point): Alias of `ffap-literally'.

2009-11-12  Dan Nicolaescu  <dann@ics.uci.edu>

	* textmodes/ispell.el (ispell-skip-region-alist):
	* textmodes/css-mode.el (auto-mode-alist):
	* progmodes/compile.el (auto-mode-alist):
	* international/mule.el (ctext-non-standard-encodings-alist)
	(ctext-non-standard-encodings-regexp):
	* simple.el (shell-command-switch, text-read-only):
	* replace.el (occur-mode-map):
	* paths.el (rmail-file-name):
	* jka-cmpr-hook.el (jka-compr-build-file-regexp):
	* find-file.el (ff-special-constructs):
	* files.el (file-name-handler-alist):
	* composite.el: Purecopy strings.

	* emacs-lisp/cl-macs.el (define-compiler-macro): Purecopy the file name.

2009-11-11  Dan Nicolaescu  <dann@ics.uci.edu>

	* widget.el (define-widget): Purecopy the docstring.
	* international/mule-cmds.el (charset): Do not purecopy the
	docstring here, define-widget does it.

	* textmodes/texinfo.el (texinfo-open-quote, texinfo-close-quote):
	* textmodes/bibtex-style.el (auto-mode-alist):
	* progmodes/inf-lisp.el (inferior-lisp-prompt):
	* progmodes/compile.el (compile-command):
	* language/korea-util.el (default-korean-keyboard):
	* international/mule-conf.el (file-coding-system-alist):
	* emacs-lisp/eldoc.el (eldoc-minor-mode-string):
	* tooltip.el (tooltip-frame-parameters):
	* newcomment.el (comment-end, comment-padding):
	* dired.el (dired-trivial-filenames):
	* comint.el (comint-file-name-prefix): Purecopy initial values.

2009-11-11  Michael Albinus  <michael.albinus@gmx.de>

	* net/tramp.el (tramp-advice-minibuffer-electric-separator)
	(tramp-advice-minibuffer-electric-tilde): Unload advices via
	`tramp-unload'.
	(tramp-advice-make-auto-save-file-name)
	(tramp-advice-file-expand-wildcards): Apply also `ad-activate'
	after removing the advice.

2009-11-11  Dan Nicolaescu  <dann@ics.uci.edu>

	* progmodes/grep.el (grep-regexp-alist):
	* international/mule-cmds.el (iso-2022-control-alist):
	* emacs-lisp/timer.el (timer-duration-words):
	* subr.el (version-separator, version-regexp-alist):
	* minibuffer.el (completion-styles-alist):
	* faces.el (face-attribute-name-alist, list-faces-sample-text):
	Change defvars to defconsts.

	* Makefile.in (ELCFILES): Add international/mule-conf.elc.
	* loadup.el ("international/mule-conf"): Load the byte compiled version.
	* international/mule-conf.el: Allow to be byte compiled.

	* international/mule.el (define-charset): Purecopy props.
	(load-with-code-conversion): Purecopy doc string and file name.
	(put-charset-property): Purecopy strings.
	(auto-coding-alist, auto-coding-regexp-alist): Purecopy initial value.

	* international/mule-cmds.el (register-input-method): Purecopy arguments.
	(define-char-code-property): Correctly purecopy the table.

	* international/ccl.el (define-ccl-program): Purecopy the docstring.

	* emacs-lisp/easy-mmode.el (define-minor-mode): Purecopy :lighter.

	* subr.el (add-hook): Purecopy strings.
	(eval-after-load): Purecopy load-history-regexp and the form.

	* custom.el (custom-declare-group): Purecopy load-file-name.

	* subr.el (menu-bar-separator): New defconst.
	* net/eudc.el (eudc-tools-menu):
	* international/mule-cmds.el (set-coding-system-map)
	(mule-menu-keymap):
	* emacs-lisp/lisp-mode.el (emacs-lisp-mode-map):
	* vc-hooks.el (vc-menu-map):
	* replace.el (occur-mode-map):
	* menu-bar.el (menu-bar-file-menu, menu-bar-search-menu)
	(menu-bar-edit-menu, menu-bar-goto-menu)
	(menu-bar-custom-menu, menu-bar-showhide-menu)
	(menu-bar-options-menu, menu-bar-tools-menu)
	(menu-bar-encryption-decryption-menu, menu-bar-describe-menu)
	(menu-bar-search-documentation-menu, menu-bar-manuals-menu)
	(menu-bar-help-menu):
	* ediff-hook.el (menu-bar-ediff-menu, menu-bar-ediff-merge-menu):
	* buff-menu.el (Buffer-menu-mode-map): Use menu-bar-separator.

	* term/x-win.el (x-gtk-stock-map):
	* progmodes/vera-mode.el (auto-mode-alist):
	* progmodes/inf-lisp.el (inferior-lisp-filter-regexp)
	(inferior-lisp-program, inferior-lisp-load-command):
	* progmodes/hideshow.el (hs-special-modes-alist):
	* progmodes/gud.el (same-window-regexps):
	* progmodes/grep.el (grep-program, find-program, xargs-program):
	* net/telnet.el (same-window-regexps):
	* net/rlogin.el (same-window-regexps):
	* language/ethiopic.el (font-ccl-encoder-alist):
	* vc-sccs.el (vc-sccs-master-templates):
	* vc-rcs.el (vc-rcs-master-templates):
	* subr.el (cl-assertion-failed):
	* simple.el (next-error-overlay-arrow-position):
	* lpr.el (lpr-command):
	* locate.el (locate-ls-subdir-switches):
	* info.el (same-window-regexps, info)
	(Info-goto-emacs-command-node, Info-goto-emacs-key-command-node):
	* image-mode.el (image-mode, auto-mode-alist):
	* hippie-exp.el (hippie-expand-ignore-buffers):
	* format.el (format-alist):
	* find-dired.el (find-ls-subdir-switches, find-grep-options)
	(find-name-arg):
	* facemenu.el (facemenu-keybindings):
	* dired.el (dired-listing-switches, dired-chown-program):
	* diff.el (diff-switches, diff-command):
	* cus-edit.el (same-window-regexps):
	* bindings.el (mode-line-mule-info)
	(mode-line-buffer-identification): Purecopy strings.

2009-11-11  Juri Linkov  <juri@jurta.org>

	* simple.el (dired-get-filename) <declare-function>:
	Tell the byte-compiler about dired-get-filename.
	(shell-command): In Dired mode, get filename from the current line
	as the default value.

2009-11-10  Glenn Morris  <rgm@gnu.org>

	* dired.el, hi-lock.el, calendar/cal-menu.el, calendar/calendar.el:
	* calendar/holidays.el, progmodes/cperl-mode.el:
	Update x-popup-menu declarations.

	* emacs-lisp/shadow.el (find-emacs-lisp-shadows)
	(list-load-path-shadows): Use dolist.
	(list-load-path-shadows): Use with-current-buffer.

2009-11-10  Juri Linkov  <juri@jurta.org>

	* minibuffer.el (read-file-name): Support a list of default values
	in `default-filename'.  Use the first file name where only one
	element is required.  Doc fix.

2009-11-09  Michael Albinus  <michael.albinus@gmx.de>

	* net/dbus.el (dbus-unregister-object): Release service, if no
	other method is registered for it.

2009-11-08  Markus Rost  <rost@math.uni-bielefeld.de>

	* bookmark.el (bookmark-completing-read): Sort bookmark names if
	bookmark-sort-flag is non-nil (Bug#4653).

2009-11-08  Chong Yidong  <cyd@stupidchicken.com>

	* cedet/semantic/ctxt.el (semantic-get-local-variables): Disable
	the progress reporter entirely.

	* emulation/cua-base.el: Add CUA property to some CC mode commands
	(Bug#4100).

2009-11-08  Kevin Ryde  <user42@zip.com.au>

	* emacs-lisp/checkdoc.el (checkdoc-proper-noun-regexp): Match noun
	at end of sentence (Bug#4818).

2009-11-08  Jared Finder  <jfinder@crypticstudios.com>

	* progmodes/compile.el (compilation-error-regexp-alist-alist):
	Handle "see declaration of" MSFT statements (Bug#4100).

2009-11-08  Michael Albinus  <michael.albinus@gmx.de>

	* net/tramp.el (tramp-advice-make-auto-save-file-name)
	(tramp-advice-file-expand-wildcards): Unload via
	`ad-remove-advice'.

	* net/trampver.el: Update release number.

2009-11-08  Kevin Ryde  <user42@zip.com.au>

	* net/tramp.el (tramp-advice-file-expand-wildcards): Don't rely on
	`ad-do-it'.

2009-11-08  Andr  <m00naticus@gmail.com>  (tiny change)

	* net/tramp.el (tramp-handle-write-region): Copy but rename temp file,
	in order to keep context in SELinux.

2009-11-08  Chong Yidong  <cyd@stupidchicken.com>

	* dired-aux.el (dired-query): Place cursor in echo area and allow
	C-g.

	* dired.el (dired-mode-map): Disable dired-maybe-insert-subdir
	menu item if not on a directory (Bug#4701).

2009-11-07  Michael Albinus  <michael.albinus@gmx.de>

	Sync with Tramp 2.1.17.

	* net/tramp.el (tramp-handle-copy-directory): Don't use
	`file-remote-p' (due to compatibility).

	* net/tramp-compat.el (tramp-compat-copy-directory)
	(tramp-compat-delete-directory): New defuns.

	* net/tramp-fish.el (tramp-fish-handle-delete-directory):
	* net/tramp-gvfs.el (tramp-gvfs-handle-delete-directory): Use
	`tramp-compat-delete-directory'.

	* net/tramp-smb.el (tramp-smb-handle-copy-directory)
	(tramp-smb-handle-delete-directory): Use
	`tramp-compat-copy-directory' and `tramp-compat-delete-directory'.

	* net/trampver.el: Update release number.

2009-11-07  Chong Yidong  <cyd@stupidchicken.com>

	* tar-mode.el (tar-copy): Call write-region on the right buffer
	(Bug#4857).

	* mail/rmailsum.el (rmail-summary-rmail-update): Call linum-update
	by hand, if necessary (Bug#4878).

2009-11-06  Chong Yidong  <cyd@stupidchicken.com>

	* buff-menu.el (Buffer-menu-buffer+size): Use display property to
	align size column (Bug#4839).

	* emacs-lisp/autoload.el (autoload-rubric): Always issue a provide
	statement.

2009-11-05  Dan Nicolaescu  <dann@ics.uci.edu>

	* progmodes/ld-script.el (auto-mode-alist):
	* vc-hooks.el (vc-directory-exclusion-list): Purecopy strings.

	* cus-face.el (custom-declare-face): Purecopy face spec.

2009-11-06  Kenichi Handa  <handa@m17n.org>

	* international/uni-bidi.el: Re-generated.
	* international/uni-category.el: Re-generated.
	* international/uni-combining.el: Re-generated.
	* international/uni-mirrored.el: Re-generated.

2009-11-05  Dan Nicolaescu  <dann@ics.uci.edu>

	* textmodes/tex-mode.el (tex-alt-dvi-print-command)
	(tex-dvi-print-command, tex-bibtex-command, tex-start-commands)
	(tex-start-options, slitex-run-command, latex-run-command)
	(tex-run-command, tex-directory):
	* textmodes/ispell.el (ispell-html-skip-alists)
	(ispell-tex-skip-alists, ispell-tex-skip-alists):
	* textmodes/fill.el (adaptive-fill-first-line-regexp):
	(adaptive-fill-regexp):
	* textmodes/dns-mode.el (auto-mode-alist):
	* progmodes/python.el (interpreter-mode-alist):
	* progmodes/etags.el (tags-compression-info-list):
	* progmodes/etags.el (tags-file-name):
	* net/browse-url.el (browse-url-galeon-program)
	(browse-url-firefox-program):
	* mail/sendmail.el (mail-signature-file)
	(mail-citation-prefix-regexp):
	* international/mule-conf.el (eight-bit):
	* international/latexenc.el (latex-inputenc-coding-alist):
	* international/fontset.el (x-pixel-size-width-font-regexp):
	* emacs-lisp/warnings.el (warning-type-format):
	* emacs-lisp/trace.el (trace-buffer):
	* emacs-lisp/lisp-mode.el (lisp-interaction-mode-map)
	(emacs-lisp-mode-map):
	* calendar/holidays.el (holiday-solar-holidays)
	(holiday-bahai-holidays, holiday-islamic-holidays)
	(holiday-christian-holidays, holiday-hebrew-holidays)
	(hebrew-holidays-4, hebrew-holidays-3, hebrew-holidays-2)
	(hebrew-holidays-1, holiday-oriental-holidays)
	(holiday-general-holidays):
	* x-dnd.el (x-dnd-known-types):
	* tool-bar.el (tool-bar):
	* startup.el (site-run-file):
	* shell.el (shell-dumb-shell-regexp):
	* rfn-eshadow.el (file-name-shadow-tty-properties)
	(file-name-shadow-properties):
	* paths.el (remote-shell-program, news-directory):
	* mouse.el ([C-down-mouse-3]):
	* menu-bar.el (menu-bar-tools-menu):
	* jka-cmpr-hook.el (jka-compr-load-suffixes)
	(jka-compr-mode-alist-additions, jka-compr-compression-info-list)
	(jka-compr-compression-info-list):
	* isearch.el (search-whitespace-regexp):
	* image-file.el (image-file-name-extensions):
	* find-dired.el (find-ls-option):
	* files.el (directory-listing-before-filename-regexp)
	(directory-free-space-args, insert-directory-program)
	(list-directory-brief-switches, magic-fallback-mode-alist)
	(magic-fallback-mode-alist, auto-mode-interpreter-regexp)
	(automount-dir-prefix):
	* faces.el (face-x-resources, x-font-regexp, x-font-regexp-head)
	(x-font-regexp-slant, x-font-regexp-weight, face-x-resources)
	(face-font-registry-alternatives, face-font-registry-alternatives)
	(face-font-family-alternatives):
	* facemenu.el (facemenu-add-new-face, facemenu-background-menu)
	(facemenu-foreground-menu, facemenu-face-menu):
	* epa-hook.el (epa-file-name-regexp):
	* dnd.el (dnd-protocol-alist):
	* textmodes/rst.el (auto-mode-alist):
	* button.el (default-button): Purecopy strings.

2009-11-06  Glenn Morris  <rgm@gnu.org>

	* Makefile.in (ELCFILES): Update.

2009-11-05  Stefan Monnier  <monnier@iro.umontreal.ca>

	* emacs-lisp/lucid.el: Move to obsolete/lucid.el.
	* emacs-lisp/levents.el: Move to obsolete/levents.el.

	* nxml/xsd-regexp.el (xsdre-gen-categories):
	* nxml/xmltok.el (xmltok-parse-entity):
	* nxml/rng-parse.el (rng-parse-validate-file):
	* nxml/rng-maint.el (rng-format-manual)
	(rng-manual-output-force-new-line):
	* nxml/rng-loc.el (rng-save-schema-location-1):
	* nxml/rng-cmpct.el (rng-c-parse-file):
	* nxml/nxml-maint.el (nxml-insert-target-repertoire-glyph-set):
	* nxml/nxml-parse.el (nxml-parse-file): Use with-current-buffer.

2009-11-05  Wilson Snyder  <wsnyder@wsnyder.org>

	* progmodes/verilog-mode.el (verilog-getopt-file, verilog-set-define):
	Remove extra save-excursions and make-variable-buffer-local's.
	Suggested by Stefan Monnier.

	(verilog-getopt-file, verilog-module-inside-filename-p)
	(verilog-set-define): Merge GNU 1.35 and repair changes from
	switching to using with-current-buffer.

	(verilog-read-always-signals-recurse): Fix "a == 2'b00 ? b : c"
	being treated as a number and confusing AUTORESET.
	Reported by Dan Dever.

	(verilog-auto-ignore-concat, verilog-read-sub-decls-expr):
	Add verilog-auto-ignore-concat to fix backward compatibility with
	older verilog-modes.  Reported by Dan Katz.

	(verilog-read-auto-template): Fix AUTO_TEMPLATEs with regexps
	containing closing anchors "...$".

	(verilog-read-decls): Fix AUTOREG not detecting "assign {a,b}".
	Reported by Wade Smith.

	(verilog-batch-execute-func): Comment on function usage.

2009-11-05  Michael McNamara  <mac@mail.brushroad.com>

	* progmodes/verilog-mode.el (verilog-label-re): Fix regular expression
	for labels.

	(verilog-label-re, verilog-calc-1): Support proper indent of named
	asserts.

	(verilog-backward-token, verilog-basic-complete-re)
	(verilog-beg-of-statement, verilog-indent-re): Support proper
	indent of the assert statement at the beginning of a block of text.

	(verilog-beg-block-re, verilog-ovm-begin-re): Support the
	`ovm_object_param_utils_begin and `ovm_component_param_utils_begin
	tokens as begins.

2009-11-05  Glenn Morris  <rgm@gnu.org>

	* emacs-lisp/bytecomp.el (byte-compile-insert-header): Drop test for
	Emacs 19.  (Bug#1531)
	(byte-compile-fix-header): Update for the above change.
	Drop test for epoch::version.

	* emacs-lisp/autoload.el (autoload-rubric): Add optional feature arg.
	* cus-dep.el (custom-make-dependencies):
	* finder.el (finder-compile-keywords):
	Use autoload-rubric's feature argument.

	* calendar/diary-lib.el (top-level): Make load behave more like require.

	* vc-git.el (vc-git-stash-map): Move definition before use.

2009-11-04  Dan Nicolaescu  <dann@ics.uci.edu>

	* custom.el (custom-declare-group): Purecopy standard-value.
	(custom-declare-group): Purecopy custom-prefix.

	* international/mule.el (load-with-code-conversion):
	Call do-after-load-evaluation unconditionally.

	* emacs-lisp/bytecomp.el (byte-compile-output-file-form): Handle defvaralias.

2009-11-04  Stefan Monnier  <monnier@iro.umontreal.ca>

	* descr-text.el: Require help-mode rather than help-fns (bug#4861).

2009-11-04  Glenn Morris  <rgm@gnu.org>

	* emacs-lisp/bytecomp.el (byte-compile-version-cond): Remove macro.
	(byte-compile-compatibility): Remove option.
	(byte-compile-close-variables, byte-compile-fix-header)
	(byte-compile-insert-header, byte-compile-output-docform)
	(byte-compile-file-form-defmumble, byte-compile-byte-code-maker)
	(byte-compile-lambda, byte-compile-form, byte-defop-compiler19)
	(byte-compile-list, byte-compile-concat, byte-compile-function-form)
	(byte-compile-insert, byte-compile-defun):
	Remove support for byte-compile-compatibility and Emacs 18.  (Bug#4571)
	(byte-defop-compiler19): Remove.
	Without byte-compile-compatibility, the 'emacs19-opcode property is not
	used by anything.  Replace all calls with byte-defop-compiler.

2009-11-04  Juri Linkov  <juri@jurta.org>

	* menu-bar.el (menu-bar-make-mm-toggle): Quote each element of `props'.
	(menu-bar-options-menu): Don't quote the `prop' arg of
	`menu-bar-make-mm-toggle'.

2009-11-04  Juanma Barranquero  <lekktu@gmail.com>

	* calendar/calendar.el (cal-loaddefs):
	* calendar/diary-lib.el (diary-loaddefs):
	* calendar/holidays.el (hol-loaddefs):
	* eshell/esh-module.el (esh-groups): Load rather than require.

2009-11-03  Stefan Monnier  <monnier@iro.umontreal.ca>

	* calendar/todo-mode.el (todo-add-category): Don't hardcode
	point-min==1.
	(todo-top-priorities): Only display-buffer when called interactively.
	(todo-item-start): Don't save excursion point.
	(todo-item-end): Be slightly more careful.  Add `include-sep' arg.
	(todo-insert-item-here, todo-file-item, todo-remove-item):
	Adjust uses of todo-item-start and todo-item-end.

	* emacs-lisp/autoload.el (generated-autoload-feature): Remove.
	(autoload-rubric): Don't use any more.
	* cedet/semantic/fw.el (semantic/loaddefs):
	* cedet/srecode.el (srecode/loaddefs):
	* cedet/ede.el (ede/loaddefs): Load rather than require.
	* cedet/ede/cpp-root.el:
	* cedet/ede/emacs.el:
	* cedet/ede/files.el:
	* cedet/ede/linux.el:
	* cedet/ede/locate.el:
	* cedet/ede/make.el:
	* cedet/ede/shell.el:
	* cedet/ede/speedbar.el:
	* cedet/ede/system.el:
	* cedet/ede/util.el:
	* cedet/semantic/analyze.el:
	* cedet/semantic/bovine.el:
	* cedet/semantic/complete.el:
	* cedet/semantic/ctxt.el:
	* cedet/semantic/db-file.el:
	* cedet/semantic/db-find.el:
	* cedet/semantic/db-global.el:
	* cedet/semantic/db-mode.el:
	* cedet/semantic/db-typecache.el:
	* cedet/semantic/db.el:
	* cedet/semantic/debug.el:
	* cedet/semantic/dep.el:
	* cedet/semantic/doc.el:
	* cedet/semantic/edit.el:
	* cedet/semantic/find.el:
	* cedet/semantic/format.el:
	* cedet/semantic/html.el:
	* cedet/semantic/ia-sb.el:
	* cedet/semantic/ia.el:
	* cedet/semantic/idle.el:
	* cedet/semantic/lex-spp.el:
	* cedet/semantic/lex.el:
	* cedet/semantic/mru-bookmark.el:
	* cedet/semantic/scope.el:
	* cedet/semantic/senator.el:
	* cedet/semantic/sort.el:
	* cedet/semantic/symref.el:
	* cedet/semantic/tag-file.el:
	* cedet/semantic/tag-ls.el:
	* cedet/semantic/tag-write.el:
	* cedet/semantic/tag.el:
	* cedet/semantic/util-modes.el:
	* cedet/semantic/analyze/complete.el:
	* cedet/semantic/analyze/refs.el:
	* cedet/semantic/bovine/c.el:
	* cedet/semantic/bovine/gcc.el:
	* cedet/semantic/bovine/make.el:
	* cedet/semantic/bovine/scm.el:
	* cedet/semantic/decorate/include.el:
	* cedet/semantic/decorate/mode.el:
	* cedet/semantic/symref/cscope.el:
	* cedet/semantic/symref/global.el:
	* cedet/semantic/symref/grep.el:
	* cedet/semantic/symref/idutils.el:
	* cedet/semantic/symref/list.el:
	* cedet/semantic/wisent/java-tags.el:
	* cedet/semantic/wisent/javascript.el:
	* cedet/srecode/compile.el:
	* cedet/srecode/cpp.el:
	* cedet/srecode/document.el:
	* cedet/srecode/el.el:
	* cedet/srecode/expandproto.el:
	* cedet/srecode/getset.el:
	* cedet/srecode/insert.el:
	* cedet/srecode/java.el:
	* cedet/srecode/map.el:
	* cedet/srecode/mode.el:
	* cedet/srecode/template.el:
	* cedet/srecode/texi.el: Remove the file-local setting of
	generated-autoload-feature.

	* emacs-lisp/byte-run.el (define-obsolete-variable-alias): Use dolist,
	and only put a prop if it is non-nil.

2009-11-03  Juri Linkov  <juri@jurta.org>

	* menu-bar.el (menu-bar-make-mm-toggle, menu-bar-make-toggle)
	(menu-bar-options-menu): Fix list quoting (Bug#4429).

	* buff-menu.el (Buffer-menu-mode-map): Add hyphen between "Buffer"
	and "Menu" to make top-level menu item visually one unit (like
	it's done for "Lisp-Interaction", "Emacs-Lisp" and other
	multi-word menu items).  Fix :help string for quit-window.

2009-11-03  Glenn Morris  <rgm@gnu.org>

	* cedet/mode-local.el (with-mode-local): Doc fix.

	* emacs-lisp/bytecomp.el (byte-compile-file-form-defvar)
	(byte-compile-file-form-define-abbrev-table)
	(byte-compile-file-form-custom-declare-variable)
	(byte-compile-variable-ref, byte-compile-defvar):
	Whether or not a warning is enabled should only affect whether we issue
	the warning, not whether or not we collect the relevant data.
	Eg warnings can be turned on and off throughout the course of a file.

	* eshell/esh-mode.el (ansi-color-apply-on-region): Autoload it...
	(eshell-handle-ansi-color): ... Rather than requiring ansi-color.

2009-11-03  Stefan Monnier  <monnier@iro.umontreal.ca>

	* term/ns-win.el (ns-scroll-bar-move, ns-face-at-pos):
	* play/mpuz.el (mpuz-create-buffer):
	* play/landmark.el (lm-prompt-for-move, lm-print-wts, lm-print-smell)
	(lm-print-y,s,noise, lm-print-w0, lm-init):
	* play/gomoku.el (gomoku-prompt-for-move):
	* play/fortune.el (fortune-in-buffer):
	* play/dissociate.el (dissociated-press):
	* play/decipher.el (decipher-adjacency-list, decipher-display-regexp)
	(decipher-analyze-buffer, decipher-stats-buffer, decipher-stats-buffer):
	* mail/supercite.el (sc-eref-show):
	* mail/smtpmail.el (smtpmail-send-it):
	* mail/rmailsum.el (rmail-summary-next-labeled-message)
	(rmail-summary-previous-labeled-message, rmail-summary-wipe)
	(rmail-summary-undelete-many, rmail-summary-rmail-update)
	(rmail-summary-goto-msg, rmail-summary-expunge)
	(rmail-summary-get-new-mail, rmail-summary-search-backward)
	(rmail-summary-add-label, rmail-summary-output-menu)
	(rmail-summary-output-body):
	* mail/rfc822.el (rfc822-addresses):
	* mail/reporter.el (reporter-dump-variable, reporter-dump-state):
	* mail/mailpost.el (post-mail-send-it):
	* mail/hashcash.el (hashcash-generate-payment):
	* mail/feedmail.el (feedmail-run-the-queue)
	(feedmail-queue-send-edit-prompt-help-first)
	(feedmail-send-it-immediately, feedmail-give-it-to-buffer-eater)
	(feedmail-deduce-address-list):
	* eshell/esh-ext.el (eshell-remote-command):
	* eshell/em-unix.el (eshell-occur-mode-mouse-goto):
	* emulation/viper-util.el (viper-glob-unix-files, viper-save-setting)
	(viper-wildcard-to-regexp, viper-glob-mswindows-files)
	(viper-save-string-in-file, viper-valid-marker):
	* emulation/viper-keym.el (viper-toggle-key):
	* emulation/viper-ex.el (ex-expand-filsyms, viper-get-ex-file)
	(ex-edit, ex-global, ex-mark, ex-next-related-buffer, ex-quit)
	(ex-get-inline-cmd-args, ex-tag, ex-command, ex-compile):
	* emulation/viper-cmd.el (viper-exec-form-in-vi)
	(viper-exec-form-in-emacs, viper-brac-function):
	* emulation/viper.el (viper-delocalize-var):
	* emulation/vip.el (vip-mode, vip-get-ex-token, vip-ex, vip-get-ex-pat)
	(vip-get-ex-command, vip-get-ex-opt-gc, vip-get-ex-buffer)
	(vip-get-ex-count, vip-get-ex-file, ex-edit, ex-global, ex-mark)
	(ex-map, ex-unmap, ex-quit, ex-read, ex-tag, ex-command):
	* emulation/vi.el (vi-switch-mode, vi-ex-cmd):
	* emulation/edt.el (edt-electric-helpify):
	* emulation/cua-rect.el (cua--rectangle-aux-replace):
	* emulation/cua-gmrk.el (cua--insert-at-global-mark)
	(cua--delete-at-global-mark, cua--copy-rectangle-to-global-mark)
	(cua-indent-to-global-mark-column):
	* calendar/diary-lib.el (calendar-mark-1):
	* calendar/cal-hebrew.el (calendar-hebrew-mark-date-pattern):
	Use with-current-buffer.
	* emulation/viper.el (viper-delocalize-var): Use dolist.

2009-11-03  Chong Yidong  <cyd@stupidchicken.com>

	* comint.el (comint-replace-by-expanded-history-before-point):
	Replace !! with the previous input string literally (Bug#1795).

2009-11-02  Jay Belanger  <jay.p.belanger@gmail.com>

	* calc/calc-forms.el (calc-date-notation): Allow a "blank string"
	to be made up of whitespace.

2009-11-02  Chong Yidong  <cyd@stupidchicken.com>

	* minibuffer.el (read-file-name): Don't use file dialogs for
	remote directories (Bug#99).

2009-11-01  Chong Yidong  <cyd@stupidchicken.com>

	* progmodes/sh-script.el (sh-font-lock-paren): Fix last change.

2009-11-01  Andreas Schwab  <schwab@linux-m68k.org>

	* view.el (view-mode-exit): If OLD-BUF is dead bury the buffer
	instead of deleting the window or frame.

2009-10-31  Chong Yidong  <cyd@stupidchicken.com>

	* textmodes/sgml-mode.el (sgml-mode-facemenu-add-face-function):
	Support face colors.

	* textmodes/tex-mode.el (tex-facemenu-add-face-function):
	New function.  Support face colors (Bug#1168).
	(tex-common-initialization): Use it.

	* facemenu.el (facemenu-enable-faces-p): Enable facemenu if the
	mode allows it (Bug#1168).

2009-10-31  Juri Linkov  <juri@jurta.org>

	* facemenu.el (list-colors-display): Don't mark buffer as
	modified (Bug#3948).

2009-10-31  Chong Yidong  <cyd@stupidchicken.com>

	* international/mule-diag.el (list-character-sets-1): Minor
	message fix (Bug#3526).

	* progmodes/etags.el (etags-list-tags, etags-tags-apropos): Fix
	face property (Bug#4834).
	(etags-list-tags, etags-tags-apropos-additional)
	(etags-tags-apropos, tags-select-tags-table): Add follow-link
	property.

	* menu-bar.el (menu-bar-tools-menu): Add Semantic and EDE menu
	items.

	* cedet/cedet.el (cedet-menu-map): Remove Semantic and EDE menu
	items.

	* cedet/ede.el (ede-minor-mode):
	* cedet/semantic.el (semantic-mode): Toggle menu separators.

2009-10-31  Stefan Monnier  <monnier@iro.umontreal.ca>

	* textmodes/two-column.el (2C-split):
	* textmodes/texnfo-upd.el (texinfo-multi-file-included-list):
	* textmodes/tex-mode.el (tex-set-buffer-directory):
	* textmodes/spell.el (spell-region, spell-string):
	* textmodes/reftex.el (reftex-erase-buffer):
	(reftex-get-file-buffer-force, reftex-kill-temporary-buffers):
	* textmodes/reftex-toc.el (reftex-toc-promote-action):
	* textmodes/reftex-sel.el (reftex-get-offset, reftex-insert-docstruct)
	(reftex-select-item):
	* textmodes/reftex-ref.el (reftex-label-info-update)
	(reftex-offer-label-menu):
	* textmodes/reftex-index.el (reftex-index-change-entry)
	(reftex-index-phrases-info):
	* textmodes/reftex-global.el (reftex-create-tags-file)
	(reftex-save-all-document-buffers, reftex-ensure-write-access):
	* textmodes/reftex-dcr.el (reftex-echo-ref, reftex-echo-cite)
	(reftex-view-crossref-from-bibtex):
	* textmodes/reftex-cite.el (reftex-bibtex-selection-callback)
	(reftex-extract-bib-entries-from-thebibliography)
	(reftex-all-used-citation-keys, reftex-create-bibtex-file):
	* textmodes/refbib.el (r2b-capitalize-title):
	(r2b-convert-buffer, r2b-help):
	* textmodes/page-ext.el (pages-directory)
	(pages-directory-goto-with-mouse):
	* textmodes/bibtex.el (bibtex-validate-globally):
	* textmodes/bib-mode.el (bib-capitalize-title):
	* textmodes/artist.el (artist-clear-buffer, artist-system):
	* progmodes/xscheme.el (global-set-scheme-interaction-buffer):
	(local-set-scheme-interaction-buffer, xscheme-process-filter)
	(verify-xscheme-buffer, xscheme-enter-interaction-mode)
	(xscheme-enter-debugger-mode, xscheme-debugger-mode-p)
	(xscheme-send-control-g-interrupt, xscheme-start-process)
	(xscheme-process-sentinel, xscheme-cd):
	* progmodes/verilog-mode.el (verilog-read-always-signals)
	(verilog-set-define, verilog-getopt-file)
	(verilog-module-inside-filename-p):
	* progmodes/sh-script.el:
	* progmodes/python.el (python-pdbtrack-get-source-buffer)
	(python-pdbtrack-grub-for-buffer, python-execute-file):
	* progmodes/octave-inf.el (inferior-octave):
	* progmodes/idlwave.el (idlwave-scan-user-lib-files)
	(idlwave-shell-compile-helper-routines, idlwave-set-local)
	(idlwave-display-completion-list-xemacs, idlwave-list-abbrevs)
	(idlwave-display-completion-list-emacs, idlwave-list-load-path-shadows)
	(idlwave-completion-fontify-classes, idlwave-display-calling-sequence):
	* progmodes/idlw-shell.el (idlwave-shell-examine-display-clear)
	(idlwave-shell-filter, idlwave-shell-examine-highlight)
	(idlwave-shell-sentinel, idlwave-shell-filter-directory)
	(idlwave-shell-display-line, idlwave-shell-set-bp-in-module)
	(idlwave-shell-examine-display, idlwave-shell-run-region)
	(idlwave-shell-filter-bp, idlwave-shell-save-and-action)
	(idlwave-shell-sources-filter, idlwave-shell-goto-next-error):
	* progmodes/idlw-help.el (idlwave-help-get-special-help)
	(idlwave-help-get-help-buffer):
	* progmodes/gud.el (gud-basic-call, gud-find-class)
	(gud-tooltip-activate-mouse-motions-if-enabled):
	* progmodes/gdb-mi.el (gdb-mouse-toggle-breakpoint-fringe):
	* progmodes/ebrowse.el (ebrowse-member-table, ebrowse-save-tree-as)
	(ebrowse-view-exit-fn, ebrowse-tags-list-members-in-file)
	(ebrowse-tags-next-file):
	* progmodes/ebnf2ps.el (ebnf-generate-eps, ebnf-generate-eps)
	(ebnf-eps-production-list, ebnf-begin-file, ebnf-log)
	(ebnf-eps-finish-and-write):
	* progmodes/cpp.el (cpp-edit-save):
	* progmodes/cperl-mode.el (cperl-pod-to-manpage):
	* progmodes/cc-defs.el (c-emacs-features):
	* progmodes/antlr-mode.el (antlr-invalidate-context-cache)
	(antlr-directory-dependencies):
	* progmodes/ada-xref.el (ada-gnat-parse-gpr, ada-get-ali-file-name)
	(ada-run-application, ada-find-in-src-path, ada-goto-parent)
	(ada-find-any-references, ada-make-filename-from-adaname)
	(ada-make-body-gnatstub):
	* obsolete/rnews.el (news-list-news-groups):
	* obsolete/resume.el (resume-suspend-hook, resume-write-buffer-to-file):
	* obsolete/iso-acc.el (iso-acc-minibuf-setup):
	* net/rcirc.el (rcirc-debug):
	* net/newst-treeview.el (newsticker--treeview-list-add-item)
	(newsticker--treeview-list-clear, newsticker-treeview-browse-url)
	(newsticker--treeview-list-update-faces, newsticker-treeview-save)
	(newsticker--treeview-item-show-text, newsticker--treeview-item-show)
	(newsticker--treeview-tree-update-tag, newsticker--treeview-buffer-init)
	(newsticker-treeview-show-item, newsticker--treeview-unfold-node)
	(newsticker--treeview-list-clear-highlight)
	(newsticker--treeview-list-update-highlight)
	(newsticker--treeview-list-highlight-start)
	(newsticker--treeview-tree-update-highlight)
	(newsticker--treeview-get-selected-item)
	(newsticker-treeview-mark-list-items-old)
	(newsticker--treeview-set-current-node):
	* net/newst-plainview.el (newsticker--buffer-set-uptodate):
	* net/newst-backend.el (newsticker--get-news-by-funcall)
	(newsticker--get-news-by-wget, newsticker--image-get)
	(newsticker--image-sentinel):
	* net/mairix.el (mairix-rmail-fetch-field, mairix-gnus-fetch-field):
	* net/eudcb-ph.el (eudc-ph-do-request, eudc-ph-open-session):
	(eudc-ph-close-session):
	* net/eudc.el (eudc-save-options):
	* language/thai-word.el (thai-update-word-table):
	* language/japan-util.el (japanese-string-conversion):
	* international/titdic-cnv.el (tsang-quick-converter)
	(ziranma-converter, ctlau-converter):
	* international/mule-cmds.el (describe-language-environment):
	* international/ja-dic-cnv.el (skkdic-convert-okuri-ari)
	(skkdic-convert-postfix, skkdic-convert-prefix):
	(skkdic-convert-okuri-nasi, skkdic-convert):
	* emacs-lisp/re-builder.el (reb-update-overlays):
	* emacs-lisp/pp.el (pp-to-string, pp-display-expression):
	* emacs-lisp/gulp.el (gulp-send-requests):
	* emacs-lisp/find-gc.el (trace-call-tree):
	* emacs-lisp/eieio-opt.el (eieio-browse, eieio-describe-class)
	(eieio-describe-generic):
	* emacs-lisp/eieio-base.el (eieio-persistent-read):
	* emacs-lisp/edebug.el (edebug-outside-excursion):
	* emacs-lisp/debug.el (debugger-make-xrefs):
	* emacs-lisp/cust-print.el (custom-prin1-to-string):
	* emacs-lisp/chart.el (chart-new-buffer):
	* emacs-lisp/authors.el (authors-scan-el, authors-scan-change-log):
	Use with-current-buffer.
	* textmodes/artist.el (artist-system): Don't call
	copy-sequence on a fresh string.
	* progmodes/idlw-shell.el (easymenu setup): Use dolist.

2009-10-31  Stephen Berman  <stephen.berman@gmx.net>

	* calendar/todo-mode.el (todo-edit-item): Signal an error if there
	is no item to edit.  (Bug#4820)
	(todo-top-priorities): Restore point and restore narrowing in Todo
	buffer.  (Bug#4820)

2009-10-31  Glenn Morris  <rgm@gnu.org>

	* net/ange-ftp.el (top-level): Don't require dired when compiling.
	(comint-last-output-start, comint-last-input-start)
	(comint-last-input-end): Don't defvar when compiling.
	(ange-ftp-process-file): Use bound-and-true-p.

	* pcmpl-rpm.el (top-level): Move provide statement to end.
	(pcmpl-rpm): Remove unused custom group.

	* pcmpl-gnu.el (tar-parse-info, tar-header-name): Declare for compiler.

	* mail/emacsbug.el (report-emacs-bug): Request `emacs -Q' recipes.

	* emacs-lisp/bytecomp.el (byte-compile-warning-types)
	(byte-compile-warnings): Add `constants' as an option.
	(byte-compile-callargs-warn, byte-compile-arglist-warn)
	(display-call-tree): Update for byte-compile-fdefinition possibly
	returning `(macro lambda ...)'.  (Bug#4778)
	(byte-compile-variable-ref, byte-compile-setq-default):
	Respect `constants' member of byte-compile-warnings.

	* cedet/semantic/tag.el (semantic--tag-link-list-to-buffer):
	Use mapc rather than mapcar because the return value is never used.

	* cedet/srecode/template.el, cedet/semantic/wisent/javascript.el:
	* cedet/semantic/wisent/java-tags.el, cedet/semantic/texi.el:
	* cedet/semantic/html.el:
	Suppress harmless warnings about setting up semantic-imenu (not
	part of Emacs) variables.

2009-10-30  Stefan Monnier  <monnier@iro.umontreal.ca>

	* vc-bzr.el (vc-bzr-revision-keywords): New var.
	(vc-bzr-revision-completion-table): Use it to fix completion of "s:"
	to "submit:".

	* cedet/srecode/srt-mode.el (semantic-analyze-possible-completions):
	* cedet/semantic/symref/list.el (semantic-symref-rb-toggle-expand-tag):
	* cedet/semantic/symref/grep.el (semantic-symref-perform-search):
	* cedet/semantic/bovine/gcc.el (semantic-gcc-query):
	* cedet/semantic/bovine/c.el (semantic-c-parse-lexical-token):
	* cedet/semantic/analyze/debug.el (semantic-analyzer-debug-add-buttons)
	(semantic-analyzer-debug-global-symbol)
	(semantic-analyzer-debug-missing-innertype)
	(semantic-analyzer-debug-insert-include-summary):
	* cedet/semantic/util.el (semantic-file-tag-table):
	(semantic-describe-buffer-var-helper, semantic-something-to-tag-table)
	(semantic-recursive-find-nonterminal-by-name):
	* cedet/semantic/tag-ls.el (semantic-tag-calculate-parent-default):
	* cedet/semantic/tag-file.el (semantic-prototype-file):
	* cedet/semantic/symref.el (semantic-symref-parse-tool-output):
	* cedet/semantic/sb.el (semantic-sb-fetch-tag-table):
	* cedet/semantic/lex-spp.el (semantic-lex-spp-lex-text-string):
	* cedet/semantic/idle.el (semantic-idle-work-for-one-buffer):
	(semantic-idle-summary-maybe-highlight):
	* cedet/semantic/ia-sb.el (semantic-ia-speedbar)
	(semantic-ia-sb-tag-info):
	* cedet/semantic/grammar.el (semantic-analyze-possible-completions):
	* cedet/semantic/find.el (semantic-brute-find-tag-by-position):
	* cedet/semantic/ede-grammar.el (project-compile-target):
	(ede-proj-makefile-insert-variables):
	* cedet/semantic/debug.el (semantic-debug-set-parser-location):
	(semantic-debug-set-source-location, semantic-debug-interface-layout)
	(semantic-debug-mode, semantic-debug):
	* cedet/semantic/db.el (semanticdb-needs-refresh-p):
	* cedet/semantic/db-typecache.el (semanticdb-typecache-refresh-for-buffer):
	* cedet/semantic/db-javascript.el (semanticdb-equivalent-mode):
	* cedet/semantic/db-find.el (semanticdb-find-log-new-search)
	(semanticdb-find-translate-path-includes--internal)
	(semanticdb-reset-log, semanticdb-find-log-activity):
	* cedet/semantic/db-file.el (object-write):
	* cedet/semantic/db-el.el (semanticdb-equivalent-mode):
	* cedet/semantic/db-ebrowse.el (semanticdb-ebrowse-C-file-p)
	(semanticdb-create-ebrowse-database):
	* cedet/semantic/db-debug.el (semanticdb-table-sanity-check):
	* cedet/semantic/complete.el (semantic-displayor-focus-request)
	(semantic-collector-calculate-completions-raw)
	(semantic-complete-read-tag-analyzer):
	* cedet/semantic/analyze.el (semantic-analyze-pulse):
	* cedet/ede/util.el (ede-update-version-in-source):
	* cedet/ede/proj.el (project-delete-target):
	* cedet/ede/proj-elisp.el (ede-update-version-in-source)
	(ede-proj-flush-autoconf):
	* cedet/ede/pconf.el (ede-proj-configure-synchronize)
	(ede-proj-configure-synchronize):
	* cedet/ede/locate.el (ede-locate-file-in-project-impl):
	* cedet/ede/linux.el (ede-linux-version):
	* cedet/ede/emacs.el (ede-emacs-version):
	* cedet/ede/dired.el (ede-dired-add-to-target):
	* cedet/ede.el (ede-buffer-header-file, ede-find-target)
	(ede-buffer-documentation-files, ede-project-buffers, ede-set)
	(ede-target-buffers, ede-buffers, ede-make-project-local-variable):
	* cedet/cedet-idutils.el (cedet-idutils-fnid-call):
	(cedet-idutils-lid-call, cedet-idutils-expand-filename)
	(cedet-idutils-version-check):
	* cedet/cedet-global.el (cedet-gnu-global-call):
	(cedet-gnu-global-expand-filename, cedet-gnu-global-root)
	(cedet-gnu-global-version-check, cedet-gnu-global-scan-hits):
	* cedet/cedet-cscope.el (cedet-cscope-call)
	(cedet-cscope-expand-filename, cedet-cscope-version-check):
	Use with-current-buffer.
	* cedet/ede.el (ede-make-project-local-variable)
	(ede-set-project-variables, ede-set): Use dolist.

2009-10-30  Dan Nicolaescu  <dann@ics.uci.edu>

	* textmodes/ispell.el (ispell-skip-region-alist):
	* international/mule-conf.el (eight-bit):
	* international/fontset.el (font-encoding-alist):
	* startup.el (pure-space-overflow-message):
	* simple.el (overwrite-mode-textual, overwrite-mode-binary):
	* paths.el (gnus-nntp-service, rmail-spool-directory)
	(term-file-prefix):
	* files.el (save-some-buffers-action-alist):
	* cmuscheme.el (same-window-buffer-names):
	* ielm.el (same-window-buffer-names):
	* shell.el (same-window-buffer-names):
	* mail/sendmail.el (same-window-buffer-names):
	* progmodes/inf-lisp.el (same-window-buffer-names):
	* bindings.el (mode-line-client)
	(mode-line-column-line-number-mode-map):
	* language/tibetan.el (tibetan-precomposition-rule-regexp)
	(tibetan-precomposed-regexp): Purecopy string arguments.

2009-10-28  Stefan Monnier  <monnier@iro.umontreal.ca>

	* calc/calc.el (calc, calc-refresh, calc-trail-buffer, calc-record)
	(calcDigit-nondigit):
	* calc/calc-yank.el (calc-copy-to-buffer):
	* calc/calc-units.el (calc-invalidate-units-table):
	* calc/calc-trail.el (calc-trail-yank):
	* calc/calc-store.el (calc-insert-variables):
	* calc/calc-rewr.el (math-rewrite, math-rewrite-phase):
	* calc/calc-prog.el (calc-read-parse-table):
	* calc/calc-keypd.el (calc-do-keypad, calc-keypad-right-click):
	* calc/calc-help.el (calc-describe-bindings, calc-describe-key):
	* calc/calc-graph.el (calc-graph-delete, calc-graph-add-curve)
	(calc-graph-juggle, calc-graph-count-curves, calc-graph-plot)
	(calc-graph-plot, calc-graph-format-data, calc-graph-set-styles)
	(calc-graph-name, calc-graph-find-command, calc-graph-view)
	(calc-graph-view, calc-gnuplot-command, calc-graph-init):
	* calc/calc-ext.el (calc-realign):
	* calc/calc-embed.el (calc-do-embedded, calc-do-embedded)
	(calc-embedded-finish-edit, calc-embedded-make-info)
	(calc-embedded-finish-command, calc-embedded-stack-change):
	* calc/calc-aent.el (calcAlg-enter): Use with-current-buffer.

	* cedet/mode-local.el (make-obsolete-overload): Add `when' argument.
	(overload-docstring-extension): Use that info.
	* cedet/semantic/fw.el (semantic-alias-obsolete): Pass the `when' info.
	* cedet/semantic/idle.el (semantic-eldoc-current-symbol-info):
	* cedet/semantic/tag-ls.el (semantic-nonterminal-protection)
	(semantic-nonterminal-abstract, semantic-nonterminal-leaf)
	(semantic-nonterminal-full-name): Add the new `when' info.
	* cedet/semantic/decorate/mode.el (semantic/decorate): Require CL for
	`assert'.

	* pcomplete.el (pcomplete-comint-setup): If there's a choice, replace
	shell-dynamic-complete-filename in preference to
	comint-dynamic-complete-filename.

	* bookmark.el (bookmark-insert-location, bookmark-bmenu-list)
	(bookmark-bmenu-show-filenames, bookmark-bmenu-hide-filenames):
	Don't consider whether the display supports colors.
	(bookmark-import-new-list): Use dolist.
	(bookmark-bmenu-mode-map): Move initialization into declaration.
	(bookmark-bmenu-list): Use dolist, simplify.
	(bookmark-show-all-annotations): Use save-selected-window and dolist.
	(menu-bar-final-items): Use push.

2009-10-28  Bernhard Herzog  <bernhard.herzog@intevation.de>  (tiny change)

	* vc-hg.el (vc-hg-state, vc-hg-working-revision): Use process-file so
	it works on remote files.
	(vc-hg-diff): Don't pass any `--cwd' argument.

2009-10-27  Kevin Ryde  <user42@zip.com.au>

	* emacs-lisp/checkdoc.el (checkdoc-proper-noun-region-engine):
	Use help-xref-info-regexp and help-xref-url-regexp to identify links.
	(Further to Bug#3921).

2009-10-27  Michael Albinus  <michael.albinus@gmx.de>

	* net/tramp-imap.el (top): Add `X-Size' to `imap-hash-headers'.
	(tramp-imap-do-copy-or-rename-file): Don't use the inode, when
	calling `tramp-imap-put-file'.  Add file size to the call.
	(tramp-imap-get-file-entries): Compute also user name, file size,
	and date.
	(tramp-imap-handle-insert-directory): Insert uid and gid.
	(tramp-imap-handle-file-attributes): Transform uid and gid
	according to `id-format'.
	(tramp-imap-put-file): New optional parameter SIZE.  Encode file
	size in header X-Size.

2009-10-26  Juanma Barranquero  <lekktu@gmail.com>

	* simple.el (transpose-subr): Give clearer error when the mark
	is not set.  (Bug#4807)

2009-10-26  Michael Albinus  <michael.albinus@gmx.de>

	* net/tramp.el (tramp-perl-file-truename): New defconst.
	Perl code contributed by yary <not.com@gmail.com> (tiny change).
	(tramp-handle-file-truename, tramp-get-remote-perl): Use it.
	Check also for "perl-file-spec" and "perl-cwd-realpath" properties.
	(tramp-handle-write-region): In case of APPEND, reuse the tmpfile name.

	* net/tramp-imap.el (tramp-imap-file-name-handler-alist):
	Ignore `dired-call-process'.
	(tramp-imap-make-iht): Use `user' and `ssl' with `imap-hash-make'.

2009-10-26  Julian Scheid  <julians37@gmail.com>

	* net/tramp.el (tramp-perl-file-name-all-completions): New defconst.
	(tramp-get-remote-readlink): New defun.
	(tramp-handle-file-truename): Use it.
	(tramp-handle-file-exists-p): Check file-attributes cache, assume
	file exists if cache value present.
	(tramp-check-cached-permissions): New defun.
	(tramp-handle-file-readable-p): Use it.
	(tramp-handle-file-writable-p): Likewise.
	(tramp-handle-file-executable-p): Likewise.
	(tramp-handle-file-name-all-completions): Try using Perl to get
	partial completions.  When perl not available, combine `cd' and
	`ls' into single remote operation and use shell expansion to get
	partial remote directory contents.  Set `file-exists-p' cache for
	directory and any files returned by ls.  Change cache handling to
	support partial directory contents.  Use error message emitted by
	remote `cd' or Perl code for local tramp-error.
	(tramp-do-copy-or-rename-file-directly): Avoid separate
	tramp-send-command-and-check call.
	(tramp-handle-process-file): Merge three remote ops into one.
	Do not flush all caches when `process-file-side-effects' is set.
	(tramp-handle-write-region): Avoid tramp-set-file-uid-gid if
	file-attributes shows uid/gid to be set already.

2009-10-26  Dan Nicolaescu  <dann@ics.uci.edu>

	* textmodes/tex-mode.el (tex-dvi-view-command)
	(tex-show-queue-command, tex-open-quote):
	* progmodes/ruby-mode.el (auto-mode-alist)
	(interpreter-mode-alist): Purecopy strings.

	* emacs-lisp/lisp-mode.el (emacs-lisp-mode-map): Purecopy item names.

	* emacs-lisp/derived.el (define-derived-mode): Purecopy the doc
	string for the hook, keymap and abbrev table.

	* emacs-lisp/byte-run.el (make-obsolete): Purecopy the current name.

	* x-dnd.el (x-dnd-xdnd-to-action):
	* startup.el (fancy-startup-text, fancy-about-text): Change to
	defconst from defvar.

	* ps-print.el (ps-page-dimensions-database): Purecopy initial value.

	* mouse.el (mouse-buffer-menu-mode-groups, x-fixed-font-alist):
	Purecopy initialization strings.

	* mail/sendmail.el (mail-header-separator)
	(mail-personal-alias-file):
	* mail/rmail.el (rmail-default-dont-reply-to-names)
	(rmail-ignored-headers, rmail-retry-ignored-headers)
	(rmail-highlighted-headers, rmail-secondary-file-directory)
	(rmail-secondary-file-regexp):
	* files.el (null-device, file-name-invalid-regexp)
	(locate-dominating-stop-dir-regexp)
	(inhibit-first-line-modes-regexps): Purecopy initialization strings.
	(interpreter-mode-alist): Use mapcar instead of mapc.

	* buff-menu.el (Buffer-menu-mode-map): Purecopy name.

	* bindings.el (mode-line-major-mode-keymap): Purecopy name.
	(completion-ignored-extensions):
	(debug-ignored-errors): Purecopy strings.

2009-10-26  Stefan Monnier  <monnier@iro.umontreal.ca>

	* pcomplete.el (pcomplete-std-complete): Obey pcomplete-use-paring.
	(pcomplete, pcomplete-parse-buffer-arguments, pcomplete-opt)
	(pcomplete--here): Use push.

	* subr.el (all-completions): Declare the 4th arg obsolete.

2009-10-25  Stefan Monnier  <monnier@iro.umontreal.ca>

	* pcomplete.el (pcomplete-unquote-argument-function): New var.
	(pcomplete-unquote-argument): New function.
	(pcomplete--common-suffix): Always pay attention to case.
	(pcomplete--table-subvert): Quote and unquote the text.
	(pcomplete--common-quoted-suffix): New function.
	(pcomplete-std-complete): Use it and pcomplete-begin.

	* bookmark.el (bookmark-bmenu-list): Don't use switch-to-buffer if
	we're inside a dedicated or minibuffer window.

2009-10-25  Stefan Monnier  <monnier@iro.umontreal.ca>

	* cedet/semantic/fw.el (semantic-alias-obsolete)
	(semantic-varalias-obsolete): Make the `when' arg mandatory.
	(define-mode-overload-implementation):
	* cedet/semantic/decorate/mode.el (semantic-decorate-pending-decoration-hooks):
	* cedet/semantic/wisent.el (wisent-lex-make-token-table):
	* cedet/semantic/util.el (semantic-file-token-stream)
	(semantic-something-to-stream):
	* cedet/semantic/tag.el (semantic-tag-make-assoc-list)
	(semantic-expand-nonterminal):
	* cedet/semantic/tag-file.el (semantic-find-nonterminal)
	(semantic-find-dependency, semantic-find-nonterminal)
	(semantic-find-dependency):
	* cedet/semantic/lex.el (semantic-flex-start, semantic-flex-end)
	(semantic-flex-text, semantic-flex-make-keyword-table)
	(semantic-flex-keyword-p, semantic-flex-keyword-put)
	(semantic-flex-keyword-get, semantic-flex-map-keywords)
	(semantic-flex-keywords, semantic-flex-buffer, semantic-flex-list):
	* cedet/semantic/java.el (semantic-java-prototype-nonterminal):
	* cedet/semantic/idle.el (semantic-before-idle-scheduler-reparse-hooks)
	(semantic-after-idle-scheduler-reparse-hooks):
	* cedet/semantic/edit.el (semantic-edits-incremental-reparse-failed-hooks):
	* cedet/semantic/db-mode.el (semanticdb-mode-hooks):
	* cedet/semantic.el (semantic-toplevel-bovine-table)
	(semantic-toplevel-bovine-cache)
	(semantic-before-toplevel-bovination-hook, semantic-init-hooks)
	(semantic-init-mode-hooks, semantic-init-db-hooks)
	(semantic-bovination-working-type): Provide the `when' arg.

2009-10-24  Karl Fogel  <kfogel@red-bean.com>

	* bookmark.el: Update documentation, especially documentation
	of `bookmark-alist' and of the bookmark file format.
	Patch by Drew Adams, with minor tweaks from me.  (Bug#4195)

2009-10-24  Chong Yidong  <cyd@stupidchicken.com>

	* mail/emacsbug.el (report-emacs-bug): Clarify that the
	keybindings apply to the mail buffer (Bug#4003).  Shrink help
	window to buffer.

	* whitespace.el (whitespace-mode, whitespace-newline-mode)
	(global-whitespace-mode, global-whitespace-newline-mode)
	(whitespace-toggle-options, global-whitespace-toggle-options):
	Doc fix (Bug#3660).

	* nxml/nxml-mode.el (nxml-balanced-close-start-tag): Use the value
	of xmltok-start before the end tag was inserted (Bug#2840).

	* progmodes/sh-script.el (sh-font-lock-paren): Handle case
	patterns that are preceded by an open-paren (Bug#1320).

2009-10-24  Sven Joachim  <svenjoac@gmx.de>

	* files.el (delete-directory): Delete symlinks to directories with
	delete-file (Bug#4739).

2009-10-24  Chong Yidong  <cyd@stupidchicken.com>

	* cedet/semantic/util.el (semantic-recursive-find-nonterminal-by-name):
	* cedet/semantic/tag.el (semantic-token-type-parent): Add WHEN
	argument to make-obsolete.

	* cedet/semantic/fw.el (semantic-alias-obsolete)
	(semantic-varalias-obsolete): Add optional WHEN argument.

2009-10-24  Dan Nicolaescu  <dann@ics.uci.edu>

	* vc.el (vc-backend-for-registration): Rename from
	vc-get-backend-for-registration.  Update callers.

	* international/mule-cmds.el (set-language-info-alist):
	Purecopy lang-env.
	(leim-list-header, leim-list-entry-regexp): Change defvars to defconst.
	(charset): Purecopy the name.
	(define-char-code-property): Purecopy string arguments.

	* emacs-lisp/byte-run.el (make-obsolete, make-obsolete-variable):
	Purecopy string arguments.

	* emacs-lisp/lisp-mode.el (emacs-lisp-mode-map):
	* ediff-hook.el (menu-bar-ediff-menu):
	* buff-menu.el (Buffer-menu-mode-map): Purecopy names and tooltips.
	* bookmark.el (menu-bar-bookmark-map): Add :help and purecopy the name.

2009-10-24  Glenn Morris  <rgm@gnu.org>

	* comint.el (comint-dynamic-list-completions):
	* term.el (term-dynamic-list-completions): Use choose-completion rather
	than obsolete alias mouse-choose-completion.

	* filecache.el (file-cache-completions-keymap): Bind mouse-2 to
	file-cache-choose-completion.
	(file-cache-choose-completion): Handle an optional event argument.
	(file-cache-mouse-choose-completion): Make it an obsolete alias.

	* progmodes/octave-mod.el (octave-complete-symbol):
	Use choose-completion if mouse-choose-completion is ever removed.

	* textmodes/sgml-mode.el (sgml-looking-back-at): Move definition before
	use.

	* emacs-lisp/checkdoc.el (generate-autoload-cookie): Define for
	compiler.

	* vc-hooks.el (vc-responsible-backend): Fix declaration.

2009-10-24  Stefan Monnier  <monnier@iro.umontreal.ca>

	* minibuffer.el (completion--embedded-envvar-table): Fix last change.
	Ignore `pred' now that we receive one.
	Handle test-completion specially.

2009-10-23  Dan Nicolaescu  <dann@ics.uci.edu>

	* vc.el (vc-responsible-backend): Throw an error if not backend is
	found.  Remove the REGISTER argument.  Move the code dealing with
	REGISTER ...
	(vc-get-backend-for-registration): ... here.  New function.
	(vc-deduce-fileset): Call vc-get-backend-for-registration instead
	of vc-responsible-backend, pass the file name instead of the
	directory name.

2009-10-23  Stefan Monnier  <monnier@iro.umontreal.ca>

	* pcomplete.el (pcomplete-common-suffix, pcomplete-table-subvert):
	New funs.
	(pcomplete-std-complete): Use them.  Obey pcomplete-termination-string.
	(pcomplete-comint-setup): Don't modify a global var via
	accidental side-effects.
	(pcomplete-shell-setup): Adjust call accordingly.
	(pcomplete-parse-comint-arguments): Use push.

2009-10-23  Chong Yidong  <cyd@stupidchicken.com>

	* emacs-lisp/checkdoc.el (checkdoc-proper-noun-region-engine):
	Allow uncapitalized info node names (Bug#3921).

	* mail/emacsbug.el (report-emacs-bug): Tweak the sentence pointing
	to the DEBUG file (Bug#3781).

2009-10-23  Jari Aalto  <jari.aalto@cante.net>

	* textmodes/ispell.el (ispell-dictionary-base-alist): Add finnish
	dictionary entry (Bug#4579).

2009-10-23  Michael Albinus  <michael.albinus@gmx.de>

	* net/tramp.el (top): Remove `tramp-rfn-eshadow-update-overlay'
	from `rfn-eshadow-update-overlay-hook' when unloading.
	(tramp-methods): Add `tramp-copy-keep-tmpfile' for "rsync" and
	"rsyncc".  Adjust doc string.
	(tramp-temp-buffer-file-name): New buffer-local defvar.
	(tramp-handle-insert-file-contents, tramp-handle-write-region):
	Keep temporary file when indicated by method ("rsync" and
	"rsyncc").
	(tramp-handle-write-region): Handle APPEND.
	(tramp-delete-temp-file-function): New defun.  Added to
	`kill-buffer-hook'.

2009-10-23  Juanma Barranquero  <lekktu@gmail.com>

	* menu-bar.el (cua-enable-cua-keys): Declare for the byte-compiler.

2009-10-23  Dan Nicolaescu  <dann@ics.uci.edu>

	* term/tty-colors.el (msdos-color-values): Remove declaration, unused.
	(color-name-rgb-alist, tty-standard-colors)
	(tty-color-mode-alist): Change to defconst.

	* simple.el (mark-inactive): Purecopy message.

	* menu-bar.el (menu-bar-make-mm-toggle, menu-bar-make-toggle): Fix macro.
	(global-map, yank-menu):
	* textmodes/ispell.el (ispell-menu-map):
	* net/eudc.el (eudc-tools-menu):
	* international/mule-cmds.el (describe-language-environment-map)
	(setup-language-environment-map, set-coding-system-map)
	(mule-menu-keymap):
	* vc-hooks.el (vc-menu-entry, vc-menu-map):
	* replace.el (occur-mode-map):
	* pcvs-defs.el (cvs-global-menu): Purecopy names and tooltips.

2009-10-23  Jay Belanger  <jay.p.belanger@gmail.com>

	* calc/calc.el (math-read-number, math-read-number-simple): Use
	`save-match-data'.

2009-10-22  Stefan Monnier  <monnier@iro.umontreal.ca>

	* simple.el (normal-erase-is-backspace-mode): Use input-decode-map
	rather than fiddling with global-map bindings, since it should only
	affect per-terminal settings.
	See http://bugs.gentoo.org/show_bug.cgi?id=289709.

	* minibuffer.el (completion-table-with-terminator): Allow to specify
	the terminator-regexp.

	* simple.el (switch-to-completions): Look for *Completions* in other
	frames as well.

	* pcomplete.el: Allow the use of completion-tables.
	(pcomplete-std-complete): New command.
	(pcomplete-dirs-or-entries): Use a single call to pcomplete-entries.
	(pcomplete--here): Use a function for `form' rather than an expression,
	so it can be byte-compiled.
	(pcomplete-here, pcomplete-here*): Adjust accordingly.
	Add edebug declaration.
	(pcomplete-show-completions): Remove unused var `curbuf'.
	(pcomplete-do-complete, pcomplete-stub):
	Don't assume `completions' is a list of strings any more.

2009-10-22  Juanma Barranquero  <lekktu@gmail.com>

	* find-dired.el (find-name-arg): Fix typo in docstring.

2009-10-22  Stefan Monnier  <monnier@iro.umontreal.ca>

	* pcmpl-linux.el (pcomplete/kill): Don't abuse pcomplete-entries.
	(pcmpl-linux-fs-types): Same, and update to new modules layout.

	* pcmpl-gnu.el (pcmpl-gnu-makefile-names): Use a single call to
	pcomplete-entries.

	* comint.el (comint-read-input-ring, comint-write-input-ring)
	(comint-substitute-in-file-name)
	(comint-dynamic-complete-as-filename)
	(comint-dynamic-simple-complete)
	(comint-dynamic-list-filename-completions)
	(comint-dynamic-list-completions)
	(comint-redirect-results-list-from-process): Minor simplifications.

2009-10-21  Kevin Ryde  <user42@zip.com.au>

	* emacs-lisp/checkdoc.el (checkdoc-file-comments-engine):
	When inserting ";;; Code" put it before any ";;;###autoload" cookie on
	the first form.  And insert a blank line after ";;; Code" since
	that's usual style.  (Bug#4612)

	* net/dns.el: Add "Keywords: comm", as per net/net-utils.el.

2009-10-21  Stefan Monnier  <monnier@iro.umontreal.ca>

	* minibuffer.el (completion-table-with-terminator): Properly implement
	boundaries, in case `terminator' appears in the suffix.
	(completion--embedded-envvar-table): Don't return boundaries if
	there's no valid completion.  Simplify.
	(completion-file-name-table): New completion table extracted from
	completion--file-name-table.
	(completion--file-name-table): Use it.
	(read-file-name-predicate): Declare obsolete.
	(read-file-name): Use the pred arg i.s.o read-file-name-predicate.
	* vc-bzr.el (vc-bzr-revision-completion-table): Use the new
	completion-file-name-table, and use the `pred' argument.
	* files.el (locate-file-completion-table): Use the `pred' arg rather
	than read-file-name-predicate.
	(abbreviate-file-name): Use \` rather than ^ for BOS.

2009-10-21  Dan Nicolaescu  <dann@ics.uci.edu>

	* vc.el (vc-deduce-fileset): Undo previous change, do not tell
	vc-responsible-backend to register, it causes problems.

2009-10-21  Stefan Monnier  <monnier@iro.umontreal.ca>

	* help-fns.el: Don't require help-mode (to avoid bootstrap issues).

2009-10-21  Eric Ludlam  <zappo@gnu.org>

	* cedet/semantic/bovine/c.el (semantic-c-debug-mode-init)
	(semantic-c-debug-mode-init-pch): New functions.
	(semantic-c-debug-mode-init-last-mode): New var.
	(semantic-c-parse-lexical-token): Use them.

	* cedet/semantic/lex-spp.el (semantic-lex-spp-anlyzer-do-replace):
	When extracting the argument list, limit only by point-max.

2009-10-21  Michael Albinus  <michael.albinus@gmx.de>

	* net/tramp-smb.el (tramp-smb-get-stat-capability): New defun.
	(tramp-smb-handle-file-attributes): Use it.
	(tramp-smb-do-file-attributes-with-stat): Don't raise an error.
	(tramp-smb-handle-insert-directory): Use `mapc' rather than
	`mapcar'.  Use `tramp-smb-get-stat-capability'.
	Add `dired-filename' text properties.
	(tramp-smb-get-cifs-capabilities): Apply `save-match-data'.
	(tramp-smb-maybe-open-connection): Simplify check for smbclient
	version.

2009-10-20  Stefan Monnier  <monnier@iro.umontreal.ca>

	* subr.el (read-key-delay): Reduce to 0.01.
	(read-key): Use read-key-sequence-vector to avoid turning M-t into 244
	(bug#4751).

2009-10-19  Stefan Monnier  <monnier@iro.umontreal.ca>

	* bindings.el (function-key-map): Map C-@ to C-SPC if C-@ is unbound.

	* info.el (Info-complete-menu-item): Handle `boundaries' explicitly.
	(Info-menu): Remove unused vars `last' and `completions'.
	(Info-index-nodes): Remove unused var `node'.

	* info.el (Info-complete-menu-item): Use complete-with-action.

2009-10-19  Dan Nicolaescu  <dann@ics.uci.edu>

	Make vc-annotate work through copies and renames.
	* vc-annotate.el (vc-annotate-extract-revision-at-line):
	Return the file name too.
	(vc-annotate-revision-at-line)
	(vc-annotate-find-revision-at-line)
	(vc-annotate-revision-previous-to-line)
	(vc-annotate-show-log-revision-at-line): Update to get the file
	name from vc-annotate-extract-revision-at-line.
	(vc-annotate-show-diff-revision-at-line-internal): Change the
	argument to mean whether to show a file diff or not.  Get the file
	name from vc-annotate-extract-revision-at-line.
	(vc-annotate-show-diff-revision-at-line):
	Update vc-annotate-show-diff-revision-at-line call.
	(vc-annotate-warp-revision): Add an optional file argument.

	* vc-git.el (vc-git-annotate-command): Pass -C -C to the blame command.
	(vc-git-annotate-extract-revision-at-line): Also return the file
	name if found.

	* vc-hg.el (vc-hg-annotate-command): Pass --follow to the annotate
	command.  Remove unused code.
	(vc-hg-annotate-re): Update to match --follow output.
	(vc-hg-annotate-extract-revision-at-line): Also return the file
	name if found.

	* vc.el: Update annotate-extract-revision-at-line documentation.

2009-10-18  Kevin Ryde  <user42@zip.com.au>

	* ibuffer.el (ibuffer-confirm-operation-on): Correction to error
	re-throw, `err' is a pair not a list so can't use apply (Bug#4740).

	* net/browse-url.el (browse-url): Identify alist with "consp and
	not functionp" and let all other things go down the `apply' leg,
	as suggested by Stefan.  (Further to bug#4531.)

2009-10-18  Chong Yidong  <cyd@stupidchicken.com>

	* minibuffer.el (read-file-name): Check for repeat before putting
	a default argument in file-name-history (Bug#4657).

	* emacs-lisp/lisp-mode.el (preceding-sexp): Recognize hash table
	read syntax (Bug#4737).

	* textmodes/sgml-mode.el (sgml-delete-tag): Use sgml-looking-back-at.

2009-10-18  Aaron S. Hawley  <aaron.s.hawley@gmail.com>

	* textmodes/sgml-mode.el (sgml-tag-help): Prompt user for tag.
	(html-tag-alist, html-tag-help): Add descriptions for undocumented
	entries and make note of obsolete tags.

2009-10-18  Stefan Monnier  <monnier@iro.umontreal.ca>

	* net/ange-ftp.el (ange-ftp-file-size): Use unwind-protect.

2009-10-18  Glenn Morris  <rgm@gnu.org>

	* Makefile.in (compile-last): Ensure GREP_OPTIONS is null before calling
	grep, so that binary files (eg international/uni-bidi.el) can match.
	Remove test for "UnicodeData" files, since it is hopefully unnecessary
	now, and in any case the file header format has changed.

2009-10-17  Glenn Morris  <rgm@gnu.org>

	* textmodes/flyspell.el (flyspell-large-region, flyspell-word)
	(flyspell-get-word, flyspell-large-region)
	(flyspell-auto-correct-previous-word): Doc/error message fixes.

2009-10-17  Chong Yidong  <cyd@stupidchicken.com>

	* Makefile.in (ELCFILES): Add ede/shell.

2009-10-17  Dan Nicolaescu  <dann@ics.uci.edu>

	* term/common-win.el (x-colors): Purecopy it.

2009-10-17  Stefan Monnier  <monnier@iro.umontreal.ca>

	* tar-mode.el (tar-data-swapped-p): Make the assertion a bit more
	permissive for when the buffer is empty.
	(tar-header-block-tokenize): Decode the username and groupname.
	(tar-chown-entry, tar-chgrp-entry): Encode the names (bug#4730).

2009-10-17  Chong Yidong  <cyd@stupidchicken.com>

	* cedet/srecode/srt.el:
	* cedet/srecode/compile.el:
	* cedet/semantic/mru-bookmark.el:
	* cedet/semantic/debug.el:
	* cedet/semantic/complete.el:
	* cedet/semantic/analyze.el: Require CL when compiling.

2009-10-17  Eric Ludlam  <zappo@gnu.org>

	* cedet/semantic/scope.el
	(semantic-analyze-scoped-inherited-tag-map): Wrap calculation of
	tmpscope so that the regular scope will continue to work.

	* cedet/semantic/idle.el (semantic-idle-tag-highlight):
	Use semantic-idle-summary-highlight-face as the highlighting.

	* emacs-lisp/eieio-base.el (eieio-persistent-save): If buffer
	contains multibyte characters, choose first applicable coding
	system automatically.

	* cedet/ede/project-am.el (project-run-target): New method.
	(project-run-target): New method.

	* cedet/ede.el (ede-target): Add run target menu item.
	(ede-project, ede-minor-keymap): Add ede-run-target binding.
	(ede-run-target): New function.
	(ede-target::project-run-target): New method.

	* cedet/ede/proj.el (project-run-target): New method.

	* cedet/ede/proj-shared.el (ede-gcc-libtool-shared-compiler)
	(ede-g++-libtool-shared-compiler): Remove SHELL.  Remove COMMANDS.
	Add :rules.
	(ede-proj-target-makefile-shared-object): Only libtool compilers
	now available.  Add linkers for libtool.
	(ede-cc-linker-libtool, ede-g++-linker-libtool): New.
	(ede-proj-makefile-target-name): Always use .la extension.

	* cedet/ede/proj-prog.el (project-run-target): New method.

	* cedet/ede/proj-obj.el (ede-cc-linker): Rename from ede-gcc-linker.
	(ede-g++-linker): Change Change link lines.

	* cedet/ede/pmake.el (ede-pmake-insert-variable-shared):
	When searching for old variables, go to the end of the buffer and
	search backward from there.
	(ede-proj-makefile-automake-insert-subdirs)
	(ede-proj-makefile-automake-insert-extradist): New methods.
	(ede-proj-makefile-create): Use them.

	* cedet/ede/pconf.el (ede-proj-configure-test-required-file):
	Force FILE to expand to the current target.  Use file-exists-p to
	check that it exists.

	* cedet/ede/linux.el (ede-linux-version): Don't call "head".
	(ede-linux-load): Wrap dir in file-name-as-directory.
	Set :version slot.

	* cedet/ede/files.el (ede-get-locator-object): When enabling
	locate, do so on "top".

	* cedet/ede/emacs.el (ede-emacs-file-existing): Wrap "dir" in
	file-name-as-directory during compare.
	(ede-emacs-version): Return Emacs/XEmacs differentiator.
	Get version number from different places.  Don't call egrep.
	(ede-emacs-load): Set :version slot.  Call file-name-as-directory
	to set the directory.

	* cedet/ede/shell.el: New file.

	* cedet/inversion.el (inversion-decoders): Allow for stray . in
	alpha/beta variants.

2009-10-17  Stefan Monnier  <monnier@iro.umontreal.ca>

	* international/mule-cmds.el (select-safe-coding-system): If the file
	has a coding cookie, use it regardless of any other setting (bug#4712).

2009-10-17  Glenn Morris  <rgm@gnu.org>

	* cedet/semantic/grammar.el (semantic-grammar--lex-delim-spec):
	All errors should have messages.

	* foldout.el (foldout-mouse-swallow-events):
	* gs.el (gs-load-image): Replace obsolete forms of sit-for, sleep-for.

	* dired.el (dired-ls-F-marks-symlinks, dired-keep-marker-rename)
	(dired-keep-marker-copy, dired-keep-marker-hardlink)
	(dired-keep-marker-symlink, dired-dwim-target)
	(dired-copy-preserve-time): Do not autoload these defcustoms.

	* mail/rmail.el (rmail-write-region-annotate): Prevent viewing different
	messages from messing up the file coding.  (Bug#4623)

2009-10-17  Jari Aalto  <jari.aalto@cante.net>

	* textmodes/ispell.el (ispell-get-decoded-string): Give an error
	if no match is found for the current dictionary.  (Bug#4578)

	* textmodes/flyspell.el (flyspell-get-word): Make `following' argument
	optional, since that is how it is documented, and this is often called
	with a nil argument.  (Bug#4577)
	(flyspell-external-point-words, flyspell-auto-correct-word)
	(flyspell-correct-word-before-point, flyspell-word-search-forward)
	(flyspell-word-search-backward): Remove nil argument in calls to
	flyspell-get-word, since it is not needed now.

2009-10-17  Ulrich Mueller  <ulm@gentoo.org>

	* play/doctor.el (doctor-adverbp): Exclude some nouns.  (Bug#4565)

2009-10-16  Glenn Morris  <rgm@gnu.org>

	* net/rcirc.el (rcirc-authenticate): Simplify previous change.

2009-10-16  Toru TSUNEYOSHI  <t_tuneyosi@hotmail.com>

	* net/ange-ftp.el (ange-ftp-send-cmd): Handle `size' like `mdtm'.
	(ange-ftp-file-size): New function.
	(ange-ftp-file-attributes): Use it.

2009-10-16  Michael Albinus  <michael.albinus@gmx.de>

	* net/tramp-smb.el (tramp-smb-version): New defvar.
	(tramp-smb-maybe-open-connection): Use it, in order to avoid
	repeated checks.

2009-10-16  Glenn Morris  <rgm@gnu.org>

	* emacs-lisp/byte-run.el (define-obsolete-variable-alias): Doc fix.
	Maybe copy some custom properties from old to new name.  (Bug#4706)

2009-10-16  Juanma Barranquero  <lekktu@gmail.com>

	* subr.el (error, sit-for, start-process-shell-command)
	(start-file-process-shell-command): Set the calling convention
	after the function definition.

2009-10-16  Stefan Monnier  <monnier@iro.umontreal.ca>

	* subr.el (error, sit-for, start-process-shell-command)
	(start-file-process-shell-command): Use the new
	set-advertised-calling-convention feature.

2009-10-16  Taichi Kawabata  <kawabata.taichi@gmail.com>

	* international/ucs-normalize.el (ucs-normalize-version):
	Change to 1.2.
	(check-range): Adjust for Unicode 5.2.

2009-10-15  Juri Linkov  <juri@jurta.org>

	* menu-bar.el (menu-bar-file-menu): Convert `separator-exit'
	to the `menu-item' format.

2009-10-15  Michael Albinus  <michael.albinus@gmx.de>

	* net/tramp.el (tramp-replace-environment-variables): Do not fail
	if the environment variable does not exist.

	* net/tramp-smb.el (tramp-smb-errors): Add error messages.
	(tramp-smb-get-share, tramp-smb-get-localname): Use only VEC as
	parameter.
	(tramp-smb-handle-add-name-to-file)
	(tramp-smb-handle-copy-directory, tramp-smb-handle-copy-file)
	(tramp-smb-handle-delete-directory, tramp-smb-handle-delete-file)
	(tramp-smb-handle-file-attributes)
	(tramp-smb-do-file-attributes-with-stat)
	(tramp-smb-handle-file-local-copy)
	(tramp-smb-handle-insert-directory)
	(tramp-smb-handle-make-directory)
	(tramp-smb-handle-make-directory-internal)
	(tramp-smb-handle-make-symbolic-link)
	(tramp-smb-handle-rename-file, tramp-smb-handle-set-file-modes)
	(tramp-smb-handle-write-region, tramp-smb-get-file-entries)
	(tramp-smb-maybe-open-connection): Apply the changed parameters.
	(tramp-smb-read-file-entry): Read Disk names in compressed format.
	Handle long file names.
	(tramp-smb-get-cifs-capabilities): Check, whether the connection
	process is running.
	(tramp-smb-maybe-open-connection): Trace "smbclient -V" command.
	Read share names with "-g" option.

2009-10-15  Ryan Yeske  <rcyeske@gmail.com>

	* net/rcirc.el (rcirc-view-log-file): New command.
	(rcirc-track-minor-mode-map): Remove C-c ` binding.
	(rcirc-authenticate, rcirc-authinfo): Allow nickserv-nick to be
	specified.

2009-10-15  Glenn Morris  <rgm@gnu.org>

	* w32-fns.el (w32-batch-update-autoloads): Take autoload-make-program
	from the second command-line argument.
	* makefile.w32-in (autoloads, $(lisp)/calendar/cal-loaddefs.el)
	($(lisp)/calendar/diary-loaddefs.el, $(lisp)/calendar/hol-loaddefs.el)
	($(lisp)/mh-e/mh-loaddefs.el): Pass $(MAKE) as second argument to
	w32-batch-update-autoloads.
	* emacs-lisp/autoload.el (autoload-make-program): New variable.
	(batch-update-autoloads): Handle autoload-excludes on windows-nt.

	* mail/rmailedit.el (rmail-cease-edit): Give an error if the end of
	the headers cannot be located.  Simplify, subtracting superflous
	save-excursions.

2009-10-15  Stefan Monnier  <monnier@iro.umontreal.ca>

	Replace completion-base-size by completion-base-position to fix bugs
	such as (bug#4699).
	* simple.el (completion-base-position): New var.
	(completion-base-size): Mark as obsolete.
	(choose-completion): Make it work for mouse events as well.
	Pass the new base-position to choose-completion-string.
	(choose-completion-guess-base-position): New function, extracted from
	choose-completion-delete-max-match.
	(choose-completion-delete-max-match): Use it.  Make obsolete.
	(choose-completion-string): Use the new base-position info.
	(completion-root-regexp): Delete.
	(completion-setup-function): Preserve completion-base-position.
	Eliminate obsolete base-size manipulation.
	* minibuffer.el (display-completion-list): Don't mess with base-size.
	(minibuffer-completion-help): Set completion-base-position instead.
	* mouse.el (mouse-choose-completion): Redefine as a mere alias to
	choose-completion.
	* textmodes/bibtex.el (bibtex-complete):
	* emacs-lisp/crm.el (crm--choose-completion-string):
	Adjust to new calling convention.
	* complete.el (partial-completion-mode): Use minibufferp to avoid
	bumping into incompatible change to choose-completion-string-functions.
	* ido.el (ido-choose-completion-string): Make its calling convention
	more permissive.
	* comint.el (comint-dynamic-list-input-ring-select): Remove obsolete
	base-size manipulation.
	(comint-dynamic-list-input-ring): Use dotimes and push.
	* iswitchb.el (iswitchb-completion-help): Remove dead-code call to
	fundamental-mode.  Use `or'.

2009-10-14  Juri Linkov  <juri@jurta.org>

	* misearch.el (multi-isearch-next-buffer-from-list)
	(multi-isearch-next-file-buffer-from-list): Doc fix.  (Bug#4723)

2009-10-14  Stefan Monnier  <monnier@iro.umontreal.ca>

	* Makefile.in (compile-onefile): Load `bytecomp' rather than
	`bytecomp.el'.

	* minibuffer.el (completion-pcm--merge-completions): Make sure the
	string we return is all made up of text from the completions rather
	than part from the completions and part from the input (bug#4219).

	* ido.el (ido-everywhere): Use define-minor-mode.

	* buff-menu.el (list-buffers, ctl-x-map):
	Mark the entry points with ;;;###autoload cookies.

2009-10-14  Dan Nicolaescu  <dann@ics.uci.edu>

	* vc-git.el (vc-git-dir-extra-headers): Set the branch name
	correctly in the detached head case.
	(vc-git-print-log): Remove unused binding.

	* vc.el (vc-responsible-backend): When a directory is passed for
	for registration create a VC repository if no backend is
	responsible for the directory argument.
	(vc-deduce-fileset): Tell vc-responsible-backend to register.

	* vc.el: Move comments about RCS and SCCS ...
	* vc-rcs.el:
	* vc-sccs.el: ... here, respectively.

2009-10-14  Stefan Monnier  <monnier@iro.umontreal.ca>

	* minibuffer.el (completion--file-name-table): Return nil if there's
	no file completion, even if substitute-in-file-name changed
	the string (bug#4708).

2009-10-13  Juri Linkov  <juri@jurta.org>

	* files-x.el (read-file-local-variable-value): Don't filter out
	minor modes from mode name completion (bug#4664).

2009-10-13  Juanma Barranquero  <lekktu@gmail.com>

	* international/mule-cmds.el (ucs-names): Remove exclusion of
	"Enclosed Ideographic Supplement" range (U+1F200..U+1F2FF).

2009-10-13  Kenichi Handa  <handa@m17n.org>

	* international/uni-name.el: Regenerated.

2009-10-13  Juanma Barranquero  <lekktu@gmail.com>

	* bs.el (bs-mode): Fix last change.  (`revert-buffer-function'
	should be automatically buffer-local, but isn't.)

2009-10-12  Sam Steingold  <sds@gnu.org>

	* progmodes/compile.el (compilation-next-error-function): Fix the
	timestamps if the buffer has been visited before.
	(compilation-mode-font-lock-keywords): Do not prepend "^ *" to
	non-anchored patterns, like the perl one (bug#3928).

2009-10-12  Glenn Morris  <rgm@gnu.org>

	* net/tramp-smb.el (tramp-smb-do-file-attributes-with-stat):
	Let-bind `size'.

2009-10-12  Juanma Barranquero  <lekktu@gmail.com>

	* proced.el (proced-unload-function): New function.

	* bs.el (bs-mode): Set `revert-buffer-function' to `bs-refresh'.
	(bs-refresh): Add IGNORED arg for `revert-buffer' compatibility.
	Doc fix.

	* menu-bar.el (menu-bar-file-menu): Fix format of `separator-exit' item.

2009-10-11  Juri Linkov  <juri@jurta.org>

	* files-x.el (read-file-local-variable-value):
	Provide default value only for bound variables (bug#4664).

2009-10-11  Michael Albinus  <michael.albinus@gmx.de>

	* net/tramp.el (tramp-local-host-p): Function shall return nil for
	connection methods like smb.

	* net/tramp-cache.el (tramp-flush-connection-property): The hash
	can be empty.

	* net/tramp-smb.el (tramp-smb-errors): Add error messages.
	(tramp-smb-file-name-handler-alist): Add handlers for
	`add-name-to-file', `make-symbolic-link'.
	(tramp-smb-handle-add-name-to-file)
	(tramp-smb-do-file-attributes-with-stat)
	(tramp-smb-handle-make-symbolic-link)
	(tramp-smb-get-cifs-capabilities): New defuns.
	(tramp-smb-handle-copy-directory, tramp-smb-handle-copy-file)
	(tramp-smb-handle-delete-directory, tramp-smb-handle-delete-file)
	(tramp-smb-handle-file-local-copy)
	(tramp-smb-handle-make-directory-internal)
	(tramp-smb-handle-rename-file, tramp-smb-handle-write-region):
	The file name syntax depends on cifs capabilities.
	(tramp-smb-handle-file-attributes):
	Call `tramp-smb-do-file-attributes-with-stat' if possible.
	(tramp-smb-handle-insert-directory): Use posix attributes if possible.
	(tramp-smb-handle-set-file-modes): It is applicable for posix only.

2009-10-11  Chong Yidong  <cyd@stupidchicken.com>

	* emacs-lisp/eieio.el: Avoid requiring cl at runtime.
	(eieio-defclass): Apply deftype handler and setf-method properties
	directly.
	(eieio-add-new-slot): Avoid union function from cl library.
	(eieio--typep): New function.
	(eieio-perform-slot-validation): Use it.

2009-10-10  Karl Fogel  <kfogel@red-bean.com>

	* bookmark.el (bookmark-yank-word, bookmark-insert-current-bookmark):
	Update documentation to refer to the variables documented in r1.135.
	(Bug#4188)

2009-10-10  Karl Fogel  <kfogel@red-bean.com>

	* bookmark.el (Info-suffix-list): Remove this unused variable.
	(bookmark-current-point): Remove this obsolete variable.
	(bookmark-set, bookmark-rename, bookmark-send-edited-annotation):
	Adjust for removal of bookmark-current-point.

	(bookmarks-already-loaded, bookmark-current-buffer)
	(bookmark-yank-point): Document.  (Bug#4188)

2009-10-10  Glenn Morris  <rgm@gnu.org>

	* frame.el (frame-height): Doc fix.

	* calendar/calendar.el (calendar-split-width-threshold): New option.
	(calendar-basic-setup): Use calendar-split-width-threshold.

2009-10-10  Sascha Wilde  <wilde@sha-bang.de>

	* cedet/ede/proj-shared.el (ede-proj-makefile-target-name):
	Use .la for Automake.

2009-10-09  Chong Yidong  <cyd@stupidchicken.com>

	* cedet/ede/pconf.el (ede-proj-configure-synchronize):
	Use "autoreconf -i".  Suggested by Andreas Schwab.

2009-10-09  Juanma Barranquero  <lekktu@gmail.com>

	* international/mule-cmds.el (ucs-names): Exclude new "Enclosed
	Ideographic Supplement" range (U+1F200..U+1F2FF).

2009-10-09  Karl Fogel  <kfogel@red-bean.com>

	* bookmark.el (bookmark-bmenu-rename): Don't call bookmark-bmenu-list,
	since the list will have been rebuilt anyway.  (Bug#4349)

2009-10-09  Karl Fogel  <kfogel@red-bean.com>

	* bookmark.el (bookmark-delete): Don't let batch arg prevent saving.
	(bookmark-bmenu-execute-deletions): Don't save here, as
	bookmark-delete will now do so if necessary.
	Suggested by Thierry Volpiatto <thierry.volpiatto {_AT_} gmail.com>.
	(Bug#4348)

2009-10-09  Glenn Morris  <rgm@gnu.org>

	* mail/emacsbug.el (report-emacs-bug): Also print `features'.

2009-10-09  Karl Fogel  <kfogel@red-bean.com>

	* bookmark.el (bookmark-jump): Add new `display-func' parameter.
	(bookmark-jump-other-window): Just invoke bookmark-jump with new
	argument now, so the two function's behaviors will match.  (Bug#3645)

2009-10-08  Chong Yidong  <cyd@stupidchicken.com>

	* cedet/ede/proj.el (project-make-dist, project-compile-project):
	Fix filename test.
	(ede-proj-dist-makefile): Use expand-file-name instead of concat
	to expand file names.

2009-10-08  Michael Albinus  <michael.albinus@gmx.de>

	* net/tramp.el (tramp-file-name-real-user, tramp-file-name-domain)
	(tramp-file-name-real-host, tramp-file-name-port):
	Apply `save-match-data'.

	* net/tramp-smb.el (tramp-smb-handle-copy-directory): Handle the
	case both directories are remote.
	(tramp-smb-handle-expand-file-name): Implement "~" expansion.
	(tramp-smb-maybe-open-connection): Flush the cache only if necessary.

2009-10-08  Chong Yidong  <cyd@stupidchicken.com>

	* cedet/ede/proj-obj.el (ede-gcc-linker): New var.
	(ede-proj-target-makefile-objectcode): Use it.

	* cedet/ede/source.el (ede-want-any-source-files-p)
	(ede-want-any-auxiliary-files-p, ede-want-any-files-p):
	Return search result.  This error was introduced while merging.

2009-10-07  Juanma Barranquero  <lekktu@gmail.com>

	* makefile.w32-in (WINS_UPDATES): Fix typo in previous change.

2009-10-07  Glenn Morris  <rgm@gnu.org>

	* emacs-lisp/autoload.el (batch-update-autoloads): Remove useless use
	of concat.

2009-10-07  Stefan Monnier  <monnier@iro.umontreal.ca>

	* files-x.el (read-file-local-variable): Include some
	non-user-variables in the completion table (bug#4664).

2009-10-07  Michael Albinus  <michael.albinus@gmx.de>

	* net/tramp-cache.el (tramp-flush-connection-property): Add trace
	message.

	* net/tramp-smb.el (tramp-smb-errors): Add error messages.
	(tramp-smb-file-name-handler-alist): Add handler for
	`copy-directory', `expand-file-name', `set-file-modes'.
	(tramp-smb-handle-copy-directory)
	(tramp-smb-handle-expand-file-name)
	(tramp-smb-handle-set-file-modes): New defuns.
	(tramp-smb-handle-copy-file): Handle KEEP-DATE.
	(tramp-smb-handle-file-attributes): Simplify check for retrieving
	entry.
	(tramp-smb-handle-insert-directory): Don't flush the cache.
	(tramp-smb-maybe-open-connection): Check for samba client and
	server versions.

2009-10-07  Eli Zaretskii  <eliz@gnu.org>

	* emacs-lisp/autoload.el (batch-update-autoloads): Fix last change
	to not error out of search for "^lisp=" fails.

2009-10-07  Juanma Barranquero  <lekktu@gmail.com>

	* makefile.w32-in (WINS_UPDATES): New macro.
	(custom-deps, finder-data, autoloads): Use it.

2009-10-07  Glenn Morris  <rgm@gnu.org>

	* Makefile.in (autoloads): Revert previous change.
	* emacs-lisp/autoload.el (batch-update-autoloads): Rather than having
	the list of preloaded files passed on the command-line, get
	it from src/Makefile.

	* calendar/calendar.el (calendar-basic-setup): In the wide frame case,
	show the original buffer rather than a random one.

2009-10-07  Markus Rost  <rost@math.uni-bielefeld.de>

	* help.el (describe-no-warranty): Place point in a slightly better
	position in the GPLv3 text.

2009-10-06  Sam Steingold  <sds@gnu.org>

	* net/tramp-compat.el (tramp-compat-process-running-p): Check that
	the comm attribute is present before calling regexp-quote.

2009-10-06  Juanma Barranquero  <lekktu@gmail.com>

	* play/animate.el (animate-string): For good effect, make sure
	`indent-tabs-mode' and `show-trailing-whitespace' are nil.

	* play/animate.el (animate-sequence, animate-birthday-present):
	* misc.el (butterfly): Don't set `indent-tabs-mode'.

2009-10-06  Glenn Morris  <rgm@gnu.org>

	* emacs-lisp/byte-run.el (define-obsolete-face-alias): Doc fix.

	* emacs-lisp/autoload.el (autoload-excludes): New variable.
	(autoload-generate-file-autoloads): Skip files in autoload-excludes.
	(batch-update-autoloads): Process a string value of autoload-excludes,
	set during the build process.
	* Makefile.in (autoloads): Skip preloaded files.  (Bug#4446)

	* net/tramp.el (tramp-handle-start-file-process): Move tramp-error call
	inside with-parsed...  macro so that `v' is defined.

	* progmodes/f90.el (f90-end-of-block, f90-beginning-of-block):
	* progmodes/fortran.el (fortran-end-of-block)
	(fortran-beginning-of-block):
	Also push mark in the macro case.

	* emerge.el (emerge-show-file-name):
	* calc/calc.el (calc-quit):
	* calc/calc-misc.el (calc-big-or-small):
	* calc/calc-graph.el (calc-graph-view):
	* calc/calc-ext.el (calc-reset):
	* calendar/calendar.el (calendar-basic-setup):
	Use window-full-height-p.

	* mail/rmailedit.el (rmail-cease-edit): If there is a Content-Type
	header we don't understand, don't insert another.  (Bug#4624)
	If changing mime charset, insert the new one in the right place.

2009-10-06  Matthew Junker  <matthew.junker@sbcglobal.net>  (tiny change)

	* calendar/cal-tex.el (cal-tex-cursor-month-landscape)
	(cal-tex-cursor-month): Correctly increment the end date for diary and
	holiday listing.  (Bug#4626)

2009-10-05  Stefan Monnier  <monnier@iro.umontreal.ca>

	* help-fns.el (describe-function-1): Don't burp if the function is not
	a symbol.

2009-10-05  Juanma Barranquero  <lekktu@gmail.com>

	* emacs-lisp/chart.el (chart-face-pixmap-list, chart-new-buffer, chart)
	(chart-axis-range, chart-axis-names, chart-sequece, chart-bar)
	(chart-draw, chart-axis-draw, chart-sort, chart-sort-matchlist)
	(chart-draw-line, chart-bar-quickie): Fix typos in docstrings.

	* emacs-lisp/eieio.el (generic-p, eieiomt-next, eieio-generic-form)
	(eieio-default-superclass): Reflow docstrings.
	(this, class-option-assoc, defclass, eieio-class-un-autoload)
	(eieio-unbind-method-implementations, defmethod)
	(eieio-validate-slot-value, eieio-validate-class-slot-value)
	(oref-default, eieio-oref-default, eieio-oset, eieio-oset-default)
	(with-slots, eieio-add-new-slot, object-assoc, object-remove-from-list)
	(eieio-slot-originating-class-p, eieio-slot-name-index)
	(eieio-pre-method-execution-hooks, eieio-initarg-to-attribute)
	(constructor, initialize-instance, no-next-method, object-print)
	(object-write, eieio-override-prin1, eieio-edebug-prin1-to-string):
	Fix typos in docstrings.
	(eieio-defclass, eieio-perform-slot-validation-for-default, defgeneric)
	(child-of-class-p, object-slots, slot-boundp, slot-exists-p)
	(next-method-p): Doc fixes.
	(eieio-add-new-slot, call-next-method, eieiomt-add, change-class):
	Fix typos in error messages.
	(eieio-defmethod): Fix typo in description of generic method.

	* emacs-lisp/eieio-base.el (eieio-instance-inheritor, slot-unbound)
	(eieio-persistent-save-interactive, slot-missing):
	Fix typos in docstrings.
	(eieio-instance-inheritor-slot-boundp): Doc fix.

	* emacs-lisp/eieio-comp.el (byte-compile-file-form-defmethod)
	(byte-compile-defmethod-param-convert): Fix typos in docstrings.

	* emacs-lisp/eieio-custom.el (eieio-done-customizing)
	(eieio-custom-object-apply-reset):
	Fix typos in docstrings and error messages.

	* emacs-lisp/eieio-datadebug.el (data-debug-show):
	Fix typo in docstring.

	* emacs-lisp/eieio-opt.el (top): Fix typo in error message.
	(eieio-browse-tree): Doc fix.
	(eieio-all-generic-functions, eieio-class-speedbar): Reflow docstrings.
	(eieio-help-mode-augmentation-maybee, eieio-class-speedbar-make-map):
	Fix typos in docstrings.

	* emacs-lisp/eieio-speedbar.el (eieio-speedbar-file-button): Doc fix.
	(eieio-speedbar-key-map, eieio-speedbar-create-engine)
	(eieio-speedbar-buttons, eieio-speedbar, eieio-speedbar-object-children)
	(eieio-speedbar-make-tag-line, eieio-speedbar-object-expand):
	Reflow docstrings.

2009-10-05  Dan Nicolaescu  <dann@ics.uci.edu>

	* vc-hg.el (log-view-vc-backend): Declare for compiler.
	(vc-hg-outgoing-mode, vc-hg-incoming-mode):
	Set log-view-vc-backend so that diff can work.

	* log-view.el (log-view-diff): Use vc-diff-internal instead of
	vc-version-diff.
	(vc-diff-internal): Autoload this instead of vc-version-diff.

2009-10-05  Eli Zaretskii  <eliz@gnu.org>

	* simple.el (eval-expression): Doc fix.

	* progmodes/cwarn.el (cwarn-mode): Doc fix.

2009-10-05  Michael Albinus  <michael.albinus@gmx.de>

	* files.el (directory-files-no-dot-files-regexp): New defconst.
	(delete-directory): Use it.
	(copy-directory): Use it.  Remove parameter PRESERVE-UID-GID.

	* net/tramp.el (tramp-verbose): Fix docstring.
	(tramp-methods): Add recursive option to `tramp-copy-args'.
	Add `tramp-copy-recursive'.  Valid for "rcp", "scp", "scp1", "scp2",
	"scp1_old", "scp2_old", "rsync", "rsyncc".
	(tramp-default-method): Check also for `auth-source-user-or-password'.
	(tramp-file-name-handler-alist, tramp-file-name-for-operation):
	Add handler for `copy-directory'.
	(tramp-handle-copy-directory): New defun.
	(tramp-do-copy-or-rename-file-out-of-band): Handle directory case.
	(tramp-handle-start-file-process): Raise an error when PROGRAM is nil.
	Optimize sent command.

2009-10-05  Stefan Monnier  <monnier@iro.umontreal.ca>

	* calendar/diary-lib.el (diary-show-all-entries): Re-fit the calendar
	window if necessary.

	* calendar/calendar.el (calendar-basic-setup): Don't call
	switch-to-buffer in a dedicated window.

2009-10-05  Karl Fogel  <kfogel@red-bean.com>

	* bookmark.el (bookmark-handle-bookmark): If bookmark has no file,
	don't do anything related to relocating, just return nil.
	(bookmark-error-no-filename): New error.
	(bookmark-default-handler): Signal `bookmark-error-no-filename' if
	bookmark has no file.  Don't even attempt to handle things that
	are not files; the whole point of custom handlers is to keep that
	knowledge elsewhere anyway.  Tighten some comments.
	(bookmark-file-or-variation-thereof): Remove now-unused function.
	(bookmark-location): Doc string fix.
	(Bug#4250)

2009-10-04  Karl Fogel  <kfogel@red-bean.com>

	* bookmark.el (bookmark-handle-bookmark): When relocating a bookmark,
	don't use a file dialog, because they usually don't know how to read
	a directory target from the user.  (Bug#4230)
	Also, make sure the prompt can display directories as well as files.

2009-10-04  Karl Fogel  <kfogel@red-bean.com>

	* bookmark.el (bookmark-set, bookmark-buffer-name):
	Improve doc strings.  (Bug#1193)

2009-10-04  Karl Fogel  <kfogel@red-bean.com>

	* bookmark.el (bookmark-get-bookmark, bookmark-get-bookmark-record)
	(bookmark-set-name, bookmark-prop-get, bookmark-prop-set)
	(bookmark-get-annotation, bookmark-set-annotation)
	(bookmark-get-filename, bookmark-set-filename, bookmark-get-position)
	(bookmark-set-position, bookmark-get-front-context-string)
	(bookmark-set-front-context-string, bookmark-get-rear-context-string)
	(bookmark-set-rear-context-string, bookmark-location, bookmark-jump)
	(bookmark-jump-other-window, bookmark-handle-bookmark)
	(bookmark-relocate, bookmark-insert-location, bookmark-rename)
	(bookmark-insert, bookmark-delete, bookmark-time-to-save-p)
	(bookmark-edit-annotation-mode, bookmark-edit-annotation):
	Improve doc strings to say whether bookmark can be a string or
	a record or both, and make other consistency and clarity fixes.
	(bookmark-get-handler, bookmark--jump-via, bookmark-write-file)
	(bookmark-default-annotation-text, bookmark-yank-word)
	(bookmark-maybe-load-default-file, bookmark-maybe-sort-alist)
	(bookmark-import-new-list, bookmark-maybe-rename)
	(bookmark-bmenu-show-filenames, bookmark-bmenu-hide-filenames)
	(bookmark-bmenu-bookmark): Give these doc strings.
	(bookmark-bmenu-check-position): Give this a doc string, but also
	add a FIXME comment about how the function may be pointless.
	(bookmark-default-handler): Rework doc string and change a
	parameter name, to clarify that this takes a bookmark record
	not a bookmark name.
	(bookmark-set): Change a parameter name to indicate its meaning,
	and improve the doc string a bit.
	(Bug#4188)

2009-10-04  Karl Fogel  <kfogel@red-bean.com>

	* bookmark.el (bookmark-alist): Document the new `handler' element
	in the param alist.
	(bookmark-make-record-function): Adjust documentation for above.
	(Bug#4193)

2009-10-04  Karl Fogel  <kfogel@red-bean.com>

	* info.el (Info-bookmark-make-record): Document this function.
	(Info-bookmark-jump): Document with a doc string, not just a comment.
	(Bug#4203)

2009-10-04  Chong Yidong  <cyd@stupidchicken.com>

	* cedet/semantic.el (semantic-new-buffer-setup-functions): New option.
	(semantic-new-buffer-fcn): Call parser setup functions here.
	(semantic-mode): Don't call parser setup functions here, it's done
	in semantic-new-buffer-fcn now.
	(semantic-mode): Parse all existing buffers when enabled.

	* cedet/srecode/compile.el (srecode-compile-file):
	Call semantic-new-buffer-fcn if the buffer has not been parsed.

2009-10-04  Chong Yidong  <cyd@stupidchicken.com>

	* cedet/ede/pmake.el (ede-pmake-insert-variable-once): Delete.

	* cedet/ede/proj-comp.el: Don't require ede/pmake at toplevel.
	(proj-comp-insert-variable-once): New macro, renamed from
	ede-pmake-insert-variable-once in ede/pmake.edl.
	(ede-proj-makefile-insert-variables): Use it.

2009-10-04  Michael Albinus  <michael.albinus@gmx.de>

	* files.el (copy-directory): New defun.

	* dired-aux.el (dired-copy-file-recursive): Use it.

2009-10-04  Juanma Barranquero  <lekktu@gmail.com>

	* cedet/ede/makefile-edit.el (makefile-beginning-of-command)
	(makefile-end-of-command):
	* cedet/srecode/srt-mode.el (semantic-beginning-of-context)
	(semantic-end-of-context): Fix previous change.  Doc fixes.

2009-10-04  Juanma Barranquero  <lekktu@gmail.com>

	* files-x.el (modify-dir-local-variable)
	(copy-dir-locals-to-file-locals-prop-line):
	* cedet/ede/makefile-edit.el (makefile-beginning-of-command)
	(makefile-end-of-command):
	* cedet/semantic/lex.el (semantic-lex-token):
	* cedet/semantic/analyze/fcn.el
	(semantic-analyze-dereference-metatype-1):
	* cedet/semantic/bovine/c.el (semantic-lex-cpp-define)
	(semantic-lex-cpp-undef):
	* cedet/semantic/wisent/wisent.el (wisent-skip-block):
	* cedet/srecode/srt-mode.el (semantic-beginning-of-context)
	(semantic-end-of-context): Fix typos in docstrings.

	* recentf.el (recentf-unload-function): New function.

2009-10-04  Chong Yidong  <cyd@stupidchicken.com>

	* cedet/ede.el (ede-project-placeholder-cache-file):
	* cedet/semantic/db-file.el (semanticdb-default-save-directory):
	* cedet/srecode/map.el (srecode-map-save-file):
	Use locate-user-emacs-file.  Suggested by Juanma Barranquero.

2009-10-04  Glenn Morris  <rgm@gnu.org>

	* window.el (window-full-height-p): Add doc string.

2009-10-04  Martin Rudalics  <rudalics@gmx.at>

	* window.el (window-full-height-p): New function.  (Bug#4543)

2009-10-03  Chong Yidong  <cyd@stupidchicken.com>

	* cedet/srecode/insert.el: Require srecode/args.

	* cedet/srecode/args.el: Require srecode/dictionary instead of
	srecode/insert.

	* cedet/srecode/srt-mode.el (srecode-template-mode): Doc fix.

	* files.el (auto-mode-alist): Add .srt and Project.ede.

	* cedet/semantic.el (semantic-mode):
	Handle srecode-template-mode-hook as well.
	(semantic-mode): Use js-mode-hook for Javascript hook.

	* cedet/srecode/template.el: Remove hook variable.

	* cedet/ede/proj-comp.el: Require ede/pmake when compiling.

	* cedet/ede.el (ede-target-forms-menu): Don't enable if no
	projects exist.
	(ede-project-placeholder-cache-file): Default to a file in
	user-emacs-directory.

	* cedet/srecode/map.el (srecode-map-base-template-dir): Look for
	templates in data-directory.
	(srecode-map-save-file): Default to a file in user-emacs-directory.

	* cedet/ede/srecode.el (ede-srecode-setup): Use default templates
	directory.

2009-09-30  Eric Ludlam  <zappo@gnu.org>

	* cedet/semantic/util-modes.el (semantic-highlight-func-mode):
	Doc fix.

	* cedet/ede/proj-comp.el (ede-proj-makefile-insert-variables):
	Only insert each variable once.

	* cedet/ede/pmake.el (ede-pmake-insert-variable-once): New macro.
	(ede-pmake-insert-variable-shared): Use it.

	* cedet/ede/cpp-root.el (ede-preprocessor-map): Do not deref table
	for lexical table iff table is nil.

2009-10-03  Dan Nicolaescu  <dann@ics.uci.edu>

	* vc.el: Remove commented out code.
	(vc-derived-from-dir-mode): Remove, unused.
	(vc-version-diff, vc-diff): Consistently pass t to vc-deduce-fileset.

2009-10-03  Michael Albinus  <michael.albinus@gmx.de>

	* net/tramp-ftp.el (tramp-ftp-file-name-handler):
	Disable `file-name-handler-alist' when loading 'ange-ftp.  Otherwise,
	there could be recursive loading when `default-directory' is a
	remote file name.  (Bug#4614)

2009-10-03  Glenn Morris  <rgm@gnu.org>

	* calendar/calendar.el (calendar-basic-setup): Handle the case where
	the frame is wide.
	(calendar-generate-window): Test for shrinkability rather than width.

	* cedet/semantic/db-find.el (data-debug-insert-tag-list): Comment out
	declaration, currently false.

	* mail/rmail.el (rmail-generate-viewer-buffer): Be more careful about
	reusing existing buffers, in case we happen to visit two files with the
	same basename.  (Bug#4593)

2009-10-02  Eli Zaretskii  <eliz@gnu.org>

	* makefile.w32-in (update-subdirs-CMD): Add cedet to $(WINS_SUBDIR).
	(WINS_CEDET_SUBDIRS): List of subdirectories of cedet.
	(bootstrap-clean-CMD, bootstrap-clean-SH): Remove *.elc files in
	subdirs of cedet as well.
	(AUTOGENEL): Add loaddefs.el files in cedet subdirectories.

2009-10-02  Stefan Monnier  <monnier@iro.umontreal.ca>

	* emacs-lisp/eldoc.el (eldoc-get-fnsym-args-string):
	Obey advertised-signature-table.

	* help-fns.el (help-function-arglist): Don't check
	advertised-signature-table.
	(describe-function-1): Do it here instead so it also applies to subrs.

2009-10-02  Michael Albinus  <michael.albinus@gmx.de>

	* simple.el (start-file-process): Say in the doc-string, that file
	handlers might not support pty association, if PROGRAM is nil.

	* net/ange-ftp.el (ange-ftp-generate-passwd-key): Check, whether
	HOST and USER are strings.  They are nil, when there are
	incomplete entries in ~/.netrc, for example.
	(ange-ftp-delete-directory): Implement RECURSIVE case.  Change to
	root directory ("device busy" error otherwise).

	* net/tramp-smb.el (tramp-smb-handle-make-directory-internal):
	Flush file properties of created directory.

2009-10-02  Eli Zaretskii  <eliz@gnu.org>

	* makefile.w32-in (WINS_BASIC): Remove cedet.
	(WINS_CEDET): Add cedet.
	(update-subdirs-SH): Use $(WINS_SUBDIR), not $(WINS).

2009-10-02  Kevin Ryde  <user42@zip.com.au>

	* net/browse-url.el (browse-url): Pass any symbol in
	browse-url-browser-function to `apply', since if you've mistakenly put
	an unbound symbol then the error is clearer.  (Bug#4531)

2009-10-02  Juanma Barranquero  <lekktu@gmail.com>

	* allout.el (allout-init, allout-back-to-current-heading)
	(allout-beginning-of-current-entry, allout-ascend-to-depth)
	(allout-ascend, allout-up-current-level, allout-end-of-level)
	(allout-previous-visible-heading, allout-forward-current-level)
	(allout-backward-current-level, allout-show-children):
	* apropos.el (apropos-describe-plist):
	* bookmark.el (bookmark-maybe-historicize-string, bookmark-bmenu-list):
	* comint.el (comint-strip-ctrl-m, comint-goto-process-mark):
	* completion.el (add-completion, add-permanent-completion):
	* descr-text.el (describe-text-category, describe-char):
	* desktop.el (desktop-lazy-abort):
	* dired-x.el (dired-omit-expunge, dired-x-bind-find-file):
	* dired.el (dired-build-subdir-alist):
	* ediff.el (ediff-version):
	* elide-head.el (elide-head, elide-head-show):
	* emerge.el (emerge-version):
	* env.el (getenv):
	* face-remap.el (variable-pitch-mode):
	* faces.el (describe-face):
	* ffap.el (ffap-next-url, find-file-at-point, ffap-at-mouse)
	(dired-at-point):
	* files.el (find-file-existing, auto-save-mode):
	* font-lock.el (font-lock-fontify-buffer):
	* help-fns.el (describe-function, describe-variable)
	(describe-syntax, describe-categories):
	* help.el (view-lossage, describe-bindings, describe-key)
	(describe-mode):
	* hexl.el (hexl-current-address):
	* hi-lock.el (hi-lock-mode, hi-lock-find-patterns):
	* info.el (Info-goto-emacs-key-command-node):
	* log-edit.el (log-edit-insert-cvs-template)
	(log-edit-insert-cvs-rcstemplate):
	* menu-bar.el (menu-bar-mode):
	* mouse.el (mouse-appearance-menu):
	* newcomment.el (comment-indent-new-line):
	* pgg.el (pgg-save-coding-system, pgg-encrypt-region)
	(pgg-encrypt-symmetric-region, pgg-encrypt-symmetric)
	(pgg-encrypt, pgg-decrypt-region, pgg-decrypt)
	(pgg-sign-region, pgg-sign, pgg-verify-region, pgg-verify):
	* recentf.el (recentf-mode):
	* savehist.el (savehist-mode, savehist-save):
	* shadowfile.el (shadow-copy-files):
	* simple.el (kill-ring-save, next-line, previous-line)
	(normal-erase-is-backspace-mode):
	* strokes.el (strokes-update-window-configuration)
	(strokes-load-user-strokes, strokes-prompt-user-save-strokes)
	(strokes-xpm-for-stroke):
	* time.el (emacs-uptime, emacs-init-time):
	* tutorial.el (tutorial--describe-nonstandard-key)
	(tutorial--detailed-help):
	* type-break.el (type-break-mode)
	(type-break-mode-line-message-mode, type-break-query-mode)
	(type-break-guesstimate-keystroke-threshold):
	* vc.el (vc-version-diff, vc-diff, vc-root-diff):
	* version.el (emacs-version):
	* vt-control.el (vt-keypad-on, vt-keypad-off, vt-numlock):
	* winner.el (winner-mode):
	* calendar/timeclock.el (timeclock-in, timeclock-out)
	(timeclock-status-string, timeclock-change)
	(timeclock-workday-remaining-string)
	(timeclock-workday-elapsed-string)
	(timeclock-when-to-leave-string):
	* calendar/todo-mode.el (todo-add-category):
	* emacs-lisp/advice.el (ad-enable-regexp, ad-disable-regexp):
	* emacs-lisp/autoload.el (update-file-autoloads):
	* emacs-lisp/checkdoc.el (checkdoc-current-buffer)
	(checkdoc-start, checkdoc-continue, checkdoc-rogue-spaces)
	(checkdoc-message-text, checkdoc-defun):
	* emacs-lisp/debug.el (debugger-list-functions):
	* emacs-lisp/easy-mmode.el (easy-mmode-define-navigation):
	* emacs-lisp/eieio-opt.el (eieio-describe-class)
	(eieio-describe-generic):
	* emacs-lisp/lisp-mnt.el (lm-synopsis):
	* emacs-lisp/shadow.el (list-load-path-shadows):
	* emulation/cua-base.el (cua-mode):
	* emulation/edt.el (edt-set-scroll-margins):
	* emulation/tpu-edt.el (tpu-toggle-newline-and-indent)
	(tpu-toggle-regexp, tpu-toggle-search-direction)
	(tpu-toggle-rectangle, tpu-toggle-control-keys):
	* emulation/tpu-extras.el (tpu-set-scroll-margins):
	* emulation/viper-cmd.el (viper-set-searchstyle-toggling-macros)
	(viper-set-parsing-style-toggling-macro)
	(viper-set-emacs-state-searchstyle-macros):
	* emulation/viper.el (viper-set-hooks):
	* eshell/esh-mode.el (eshell-truncate-buffer):
	* international/mule-cmds.el (prefer-coding-system)
	(describe-input-method, describe-language-environment):
	* international/mule-diag.el (list-character-sets)
	(describe-character-set, describe-coding-system)
	(describe-fontset, list-fontsets, list-input-methods):
	* mail/sendmail.el (mail-signature):
	* net/ange-ftp.el (ange-ftp-copy-file):
	* net/browse-url.el (browse-url):
	* net/eudc.el (eudc-set-server, eudc-get-attribute-list):
	* net/quickurl.el (quickurl-add-url):
	* net/rcirc.el (names, topic):
	* net/xesam.el (xesam-mode):
	* play/5x5.el (5x5-new-game):
	* play/yow.el (apropos-zippy):
	* progmodes/ada-mode.el (ada-mode-version):
	* progmodes/f90.el (f90-beginning-of-subprogram, f90-end-of-subprogram)
	(f90-end-of-block)
	(f90-beginning-of-block):
	* progmodes/fortran.el (fortran-end-of-block)
	(fortran-beginning-of-block):
	* progmodes/js.el (js-syntactic-context, js-gc, js-eval):
	* progmodes/python.el (python-describe-symbol, python-shell):
	* term/ns-win.el (ns-print-buffer):
	* textmodes/bibtex.el (bibtex-end-of-entry, bibtex-url):
	* textmodes/flyspell.el (flyspell-mode-on):
	* textmodes/page-ext.el (set-page-delimiter, pages-directory)
	(pages-directory-for-addresses):
	* textmodes/table.el (table-recognize-cell)
	(table-query-dimension, table-generate-source)
	(table-insert-sequence, table--warn-incompatibility):
	* textmodes/tex-mode.el (tex-validate-buffer):
	* textmodes/texinfmt.el (texinfmt-version)
	(texinfo-format-buffer):
	Use `called-interactively-p' instead of `interactive-p'.

2009-10-02  Juanma Barranquero  <lekktu@gmail.com>

	* image-mode.el (image-toggle-display):
	* emacs-lisp/elp.el (elp-instrument-function):
	* emacs-lisp/advice.el (ad-make-advised-definition):
	* emacs-lisp/easy-mmode.el (define-minor-mode):
	* net/browse-url.el (browse-url-maybe-new-window):
	* progmodes/sh-script.el (sh-learn-buffer-indent):
	Pass new argument 'any to `called-interactively-p'.

2009-10-01  Juanma Barranquero  <lekktu@gmail.com>

	* international/uni-bidi.el:
	* international/uni-category.el:
	* international/uni-combining.el:
	* international/uni-comment.el:
	* international/uni-decimal.el:
	* international/uni-decomposition.el:
	* international/uni-digit.el:
	* international/uni-lowercase.el:
	* international/uni-mirrored.el:
	* international/uni-name.el:
	* international/uni-numeric.el:
	* international/uni-old-name.el:
	* international/uni-titlecase.el:
	* international/uni-uppercase.el:
	Regenerate from Unicode 5.2.0 data.

2009-10-01  Glenn Morris  <rgm@gnu.org>

	* Makefile.in (ELCFILES): Regenerate.

2009-10-01  Stefan Monnier  <monnier@iro.umontreal.ca>

	* subr.el (interactive-p): Mark obsolete.
	(called-interactively-p): Make the optional-ness of `kind' obsolete.
	* emacs-lisp/bytecomp.el (byte-compile-fdefinition): Make it obey
	advertised-signature-table for subroutines as well.

	* emacs-lisp/byte-run.el (advertised-signature-table): New var.
	(set-advertised-calling-convention): New function.
	(make-obsolete, define-obsolete-function-alias)
	(make-obsolete-variable, define-obsolete-variable-alias):
	Make the optional-ness of `when' obsolete.
	(define-obsolete-face-alias): Make `when' non-optional.
	* help-fns.el (help-function-arglist):
	* emacs-lisp/bytecomp.el (byte-compile-fdefinition):
	Use advertised-signature-table.

2009-10-01  Michael Albinus  <michael.albinus@gmx.de>

	* files.el (delete-directory): New defun.  The original function
	in fileio.c has been renamed to `delete-directory-internal'.

	* dired.el (dired-delete-file): Call `delete-directory' with
	RECURSIVE parameter.

	* net/ange-ftp.el (ange-ftp-delete-directory): Add optional
	parameter RECURSIVE.  Implementation is missing.

	* net/tramp.el (tramp-handle-make-directory): Flush upper
	directory's file properties.
	(tramp-handle-delete-directory): Handle optional parameter RECURSIVE.
	(tramp-handle-dired-recursive-delete-directory): Flush directory
	properties after the remove command only.

	* net/tramp-fish.el (tramp-fish-handle-delete-directory):
	Handle optional parameter RECURSIVE.

	* net/tramp-gvfs.el (tramp-gvfs-handle-delete-directory):
	Handle optional parameter RECURSIVE.

	* net/tramp-smb.el (tramp-smb-errors): Add error message for
	connection timeout.
	(tramp-smb-handle-delete-directory): Handle optional parameter
	RECURSIVE.

2009-10-01  Stefan Monnier  <monnier@iro.umontreal.ca>

	* emacs-lisp/bytecomp.el (byte-compile-defmacro-declaration): New fun.
	(byte-compile-file-form-defmumble, byte-compile-defmacro): Use it.
	(byte-compile-defmacro): Use backquotes.

	* files.el (cd-absolute): Don't abbreviate-file-name (bug#4599).

	* vc-dispatcher.el (vc-resynch-window): Don't revert a buffer which
	has no associated file.
	(vc-resynch-buffer): Use vc-dir-buffers.

2009-10-01  Glenn Morris  <rgm@gnu.org>

	* emacs-lisp/chart.el (chart-zap-chars, chart-bar-quickie)
	(chart-file-count):
	* emacs-lisp/eieio-comp.el (byte-compile-defmethod-param-convert):
	* emacs-lisp/eieio-datadebug.el (data-debug-insert-object-button):
	* emacs-lisp/eieio-opt.el (eieio-describe-class):
	* emacs-lisp/eieio-speedbar.el (eieio-speedbar-create):
	* emacs-lisp/eieio.el (defclass, eieio-defclass-autoload)
	(eieio-copy-parents-into-subclass, make-instance, class-children)
	(eieio-generic-form):
	* cedet/cedet-files.el (cedet-directory-name-to-file-name):
	* cedet/cedet-idutils.el (cedet-idutils-search)
	(cedet-idutils-expand-filename, cedet-idutils-support-for-directory)
	(cedet-idutils-version-check):
	* cedet/cedet.el (cedet-version):
	* cedet/data-debug.el (data-debug-insert-overlay-button)
	(data-debug-insert-overlay-list-button)
	(data-debug-insert-buffer-button)
	(data-debug-insert-buffer-list-button)
	(data-debug-insert-process-button, data-debug-insert-ring-button)
	(data-debug-insert-widget, data-debug-insert-stuff-list-button)
	(data-debug-insert-stuff-vector-button)
	(data-debug-insert-symbol-button, data-debug-insert-string)
	(data-debug-insert-number, data-debug-insert-lambda-expression)
	(data-debug-insert-nil, data-debug-insert-simple-thing)
	(data-debug-insert-custom, data-debug-edebug-expr):
	* cedet/ede.el (ede-auto-add-method, ede-project-class-files)
	(global-ede-mode-map, ede-new, ede-debug-target)
	(ede-customize-current-target, ede-buffers, ede-map-buffers, ede-set):
	* cedet/semantic.el (semantic-minimum-working-buffer-size)
	(semantic-fetch-tags, semantic-submode-list)
	(semantic-default-submodes):
	* cedet/ede/source.el (ede-source-match):
	* cedet/ede/project-am.el (project-am-type-alist, project-add-file)
	(project-am-package-info):
	* cedet/ede/proj.el (ede-proj-target, project-new-target):
	* cedet/ede/proj-elisp.el (ede-proj-tweak-autoconf):
	* cedet/ede/proj-comp.el (ede-current-build-list):
	* cedet/ede/makefile-edit.el (makefile-move-to-macro):
	* cedet/ede/files.el (ede-toplevel-project-or-nil):
	* cedet/ede/cpp-root.el (initialize-instance):
	* cedet/ede/autoconf-edit.el (autoconf-find-last-macro)
	(autoconf-parameter-strip, autoconf-insert-new-macro):
	* cedet/semantic/wisent.el (wisent-lex-eoi):
	* cedet/semantic/util-modes.el (global-semantic-show-parser-state-mode)
	(semantic-show-parser-state-mode):
	* cedet/semantic/texi.el (semantic-texi-environment-regexp):
	* cedet/semantic/tag.el (semantic-tag-new-variable)
	(semantic-tag-class, semantic-tag-new-variable, semantic-tag-copy)
	(semantic--tag-deep-copy-attributes, semantic--tag-deep-copy-value)
	(semantic--tag-deep-copy-tag-list)
	(semantic-tag-components-with-overlays-default):
	* cedet/semantic/symref.el (semantic-symref-find-text):
	* cedet/semantic/senator.el (senator-yank-tag)
	(senator-transpose-tags-up):
	* cedet/semantic/scope.el (semantic-analyze-scoped-tags-default)
	(semantic-analyze-scoped-inherited-tags, semantic-scope-find):
	* cedet/semantic/sb.el (semantic-sb-autoexpand-length):
	* cedet/semantic/lex.el (semantic-lex-comment-regex)
	(semantic-lex-maximum-depth, define-lex, semantic-lex-token)
	(semantic-lex-unterminated-syntax-protection, define-lex-analyzer):
	* cedet/semantic/lex-spp.el
	(semantic-lex-spp-dynamic-macro-symbol-obarray-stack)
	(semantic-lex-spp-symbol, semantic-lex-spp-one-token-to-txt):
	* cedet/semantic/idle.el
	(semantic-idle-summary-current-symbol-info-brutish)
	(semantic-idle-summary-current-symbol-info-default):
	* cedet/semantic/grammar.el (semantic-grammar-recreate-package)
	(semantic--grammar-macro-compl-dict):
	* cedet/semantic/grammar-wy.el (semantic-grammar-wy--parse-table):
	* cedet/semantic/format.el (semantic-format-tag-custom-list)
	(semantic-format-tag-canonical-name-default):
	* cedet/semantic/find.el (semantic-find-tag-by-overlay-in-region)
	(semantic-find-tags-for-completion)
	(semantic-find-tags-by-scope-protection-default)
	(semantic-deep-find-tags-for-completion):
	* cedet/semantic/edit.el
	(semantic-edits-incremental-reparse-failed-hook)
	(semantic-edits-verbose-flag, semantic-edits-assert-valid-region)
	(semantic-edits-splice-remove, semantic-edits-splice-replace):
	* cedet/semantic/doc.el (semantic-documentation-comment-preceeding-tag):
	* cedet/semantic/dep.el (semantic-dependency-include-path):
	* cedet/semantic/db.el (semanticdb-default-find-index-class)
	(semanticdb-match-any-mode, semanticdb-with-match-any-mode)
	(semanticdb-project-roots):
	* cedet/semantic/db-find.el (semanticdb-implied-include-tags)
	(semanticdb-find-adebug-insert-scanned-tag-cons)
	(semanticdb-find-log-buffer-name, semanticdb-find-result-mapc)
	(semanticdb-brute-deep-find-tags-for-completion):
	* cedet/semantic/db-ebrowse.el (semanticdb-ebrowse-add-tree-to-table):
	* cedet/semantic/ctxt.el (semantic-beginning-of-context-default)
	(semantic-end-of-context-default)
	(semantic-ctxt-current-function-default)
	(semantic-ctxt-scoped-types-default):
	* cedet/semantic/complete.el (semantic-complete-read-tag-engine)
	(semantic-complete-inline-tag-engine)
	(semantic-complete-inline-custom-type)
	(semantic-complete-read-tag-analyzer):
	* cedet/semantic/chart.el (semantic-chart-tags-by-class)
	(semantic-chart-database-size):
	* cedet/semantic/analyze.el (semantic-analyze-current-symbol)
	(semantic-analyze-current-context):
	* cedet/semantic/symref/list.el (semantic-symref)
	(semantic-symref-hide-buffer, semantic-symref-symbol):
	* cedet/semantic/symref/grep.el (semantic-symref-grep-use-template):
	* cedet/semantic/symref/filter.el (semantic-symref-hits-in-region):
	* cedet/semantic/bovine/el.el (semantic-elisp-form-to-doc-string):
	* cedet/semantic/bovine/c.el (semantic-lex-c-preprocessor-symbol-map)
	(semantic-c-parse-token-hack-depth, semantic-c--template-name-1)
	(semantic-c-dereference-template):
	* cedet/semantic/analyze/refs.el (semantic--analyze-refs-full-lookup)
	(semantic--analyze-refs-full-lookup-with-parents)
	(semantic--analyze-refs-full-lookup-simple):
	* cedet/semantic/analyze/complete.el
	(semantic-analyze-possible-completions):
	* cedet/srecode/table.el (srecode-mode-table-new):
	* cedet/srecode/srt.el (srecode-read-variable-name):
	* cedet/srecode/srt-mode.el (srecode-macro-help, srecode-in-macro-p):
	* cedet/srecode/semantic.el (srecode-semantic-handle-:tag)
	(srecode-semantic-handle-:tagtype, srecode-semantic-insert-tag):
	* cedet/srecode/map.el (srecode-current-map):
	* cedet/srecode/insert.el (srecode-insert)
	(srecode-insert-variable-secondname-handler, srecode-insert-method)
	(srecode-template-inserter-point-override)
	(srecode-insert-include-lookup):
	* cedet/srecode/getset.el (srecode-auto-choose-class):
	* cedet/srecode/extract.el (srecode-inserter-extract):
	* cedet/srecode/document.el
	(srecode-document-autocomment-return-last-alist)
	(srecode-document-autocomment-param-type-alist)
	(srecode-document-insert-function-comment)
	(srecode-document-insert-variable-one-line-comment)
	(srecode-document-function-name-comment):
	* cedet/srecode/dictionary.el (srecode-create-dictionary)
	(srecode-compound-toString):
	* cedet/srecode/compile.el (srecode-flush-active-templates):
	* cedet/srecode/args.el (srecode-semantic-handle-:blank):
	Doc/message fixes.

	* vc-cvs.el (vc-cvs-parse-entry): Be more careful with the
	match-data.  (Bug#4555).

	* cedet/semantic/bovine/gcc.el
	(semantic-c-reset-preprocessor-symbol-map): Fix declaration.
	(semantic-gcc-get-include-paths, semantic-gcc-setup-data): Doc fixes.

	* emacs-lisp/check-declare.el (check-declare-scan): Read the declaration
	rather than parsing it as a regexp.  This relaxes the layout
	requirements and makes errors easier to detect.
	(check-declare-verify): Check file is regular.
	(check-declare-directory): Doc fix.
	* subr.el (declare-function): Doc fix.

	* ibuffer.el (ibuffer-format-qualifier):
	* isearch.el (hi-lock-regexp-okay):
	* calc/calc.el (math-zerop):
	* mail/uce.el (rmail-msgbeg, rmail-msgend):
	* term/w32-win.el (setup-default-fontset, set-fontset-font):
	Remove unused declarations.

2009-10-01  Juanma Barranquero  <lekktu@gmail.com>

	* cedet/semantic/wisent/javat-wy.el
	(wisent-java-tags-wy--keyword-table): Use \000 instead of literal ^@.

2009-09-30  Juanma Barranquero  <lekktu@gmail.com>

	* cedet/srecode/expandproto.el: Fix provide statement.

2009-09-30  Eric Ludlam  <zappo@gnu.org>

	* emacs-lisp/eieio.el (boolean-p): Delete.

2009-09-30  Sascha Wilde  <wilde@sha-bang.de>

	* cedet/ede/srecode.el: Fix provide statement.

2009-09-30  Glenn Morris  <rgm@gnu.org>

	* cedet/ede/proj.el (ede-proj-target-makefile-miscelaneous):
	* cedet/ede/proj-aux.el (ede-aux-source):
	* cedet/ede/proj-misc.el (ede-proj-target-makefile-miscelaneous)
	(ede-misc-source):
	* cedet/semantic/mru-bookmark.el (semantic-mrub-completing-read)
	(semantic-mrub-switch-tags): Fix doc typos.

	* cedet/semantic/db-global.el (data-debug-new-buffer)
	(data-debug-insert-thing): Remove unneeded declarations (one broken).
	(semanticdb-enable-gnu-global-databases): Fix prompt typo.

	* cedet/semantic/analyze/fcn.el (semantic-scope-find): Fix declaration.

	* cedet/semantic/bovine/gcc.el (semantic-gcc-setup): Replace runtime
	use of CL function `remove-if-not'.

	* emacs-lisp/authors.el (authors-ignored-files): Add "js2-mode.el".

	* emacs-lisp/elint.el (elint-init-form): Report declarations where the
	filename is not a string.

2009-09-29  Chong Yidong  <cyd@stupidchicken.com>

	* files.el (safe-local-eval-forms): Fix typo.

2009-09-29  Stefan Monnier  <monnier@iro.umontreal.ca>

	* vc-hooks.el (vc-dir-buffers): New var.
	(vc-state-refresh): New function.
	(vc-state): Use it.
	(vc-after-save): Always ask the backend to recompute the new state.
	Always call vc-dir if necessary, using vc-dir-buffers.
	* vc-dir.el (vc-dir-prepare-status-buffer, vc-dir-resynch-file):
	Use vc-dir-buffers.
	(vc-dir-mode): Use vc-dir-buffers rather than after-save-hook.
	(vc-dir-prepare-status-buffer, vc-dir-update)
	(vc-dir-resync-directory-files, vc-dir-resynch-file, vc-dir-mode):
	Don't call expand-file-name on default-directory.

2009-09-29  Juanma Barranquero  <lekktu@gmail.com>

	* speedbar.el (speedbar-item-delete):
	* calc/calc-prog.el (calc-kbd-if):
	* language/hanja-util.el (hanja-init-load): Fix typos in messages.

	* epa.el (epa-key-list-mode-map):
	* hi-lock.el (hi-lock-menu): Fix typos in menus.

	* progmodes/hideshow.el (hs-allow-nesting): Reflow docstring.
	(hs-show-hook): Fix typo in docstring.

2009-09-29  Glenn Morris  <rgm@gnu.org>

	* cedet/semantic/symref/idutils.el:
	* cedet/semantic/symref/list.el: Relicense under GPLv3+.

	* cedet/ede/srecode.el (srecode-resolve-arguments): Fix declaration.

	* cedet/semantic/complete.el (semantic-displayor-focus-abstract-child-p):
	* cedet/semantic/tag-file.el (semanticdb-table-child-p):
	* cedet/srecode/compile.el (srecode-template-inserter-newline-child-p):
	Mark declarations not understood by check-declare.

	* emacs-lisp/check-declare.el (check-declare-locate): Remove pointless
	file-name-nondirectory call preventing location of cedet files.
	(check-declare-verify): Use literal search rather than re-search.
	Add basic defmethod and defclass, and define-overloadable-function.

	* net/tramp-smb.el (tramp-smb-handle-directory-files-and-attributes):
	Use tramp-compat-file-attributes rather than nonexistent
	tramp-compat-handle-file-attributes.

	* Makefile.in (lisptagsfiles4): New.
	(AUTOGENEL): Add cedet loaddefs files.
	(TAGS, TAGS-LISP): Use $lisptagsfiles4.
	(update-elclist, compile-always, backup-compiled-files)
	(bootstrap-clean): Add yet another directory level.
	(update-elclist): Use LC_COLLATE rather than COLLATE.
	(ELCFILES): Update, via `make update-elclist'.

2009-09-29  Juanma Barranquero  <lekktu@gmail.com>

	* makefile.w32-in (WINS_CEDET, WINS_BASIC, WINS_SUBDIR): New macros.
	(WINS_ALMOST): Set from WINS_BASIC and WINS_CEDET.
	(update-subdirs-CMD): Use WINS_SUBDIR, not WINS_ALMOST.

2009-09-28  Andreas Schwab  <schwab@linux-m68k.org>

	* Makefile.in (lisptagsfiles3): Define.
	(TAGS, TAGS-LISP): Use it.
	(update-elclist): Add third directory level to look for elc files.
	(compile-always): Likewise.
	(backup-compiled-files): Likewise.
	(bootstrap-clean): Likewise.
	(ELCFILES): Update.

2009-09-28  Chong Yidong  <cyd@stupidchicken.com>

	* Makefile.in (ELCFILES): Add CEDET files.

2009-09-28  Eric Ludlam  <zappo@gnu.org>

	CEDET (development tools) package merged.

	* cedet/*.el:
	* cedet/ede/*.el:
	* cedet/semantic/*.el:
	* cedet/srecode/*.el: New files.

2009-09-28  Michael Albinus  <michael.albinus@gmx.de>

	* Makefile.in (ELCFILES): Add net/tramp-imap.elc.

	* net/tramp.el (top): Require tramp-imap.

	* net/tramp-smb.el (tramp-smb-handle-directory-files-and-attributes):
	Use `tramp-compat-handle-file-attributes'.

2009-09-28  Teodor Zlatanov  <tzz@lifelogs.com>

	* net/tramp-imap.el: New package.

2009-09-28  Eric Ludlam  <zappo@gnu.org>

	* emacs-lisp/chart.el:
	* emacs-lisp/eieio-base.el:
	* emacs-lisp/eieio-comp.el:
	* emacs-lisp/eieio-custom.el:
	* emacs-lisp/eieio-datadebug.el:
	* emacs-lisp/eieio-opt.el:
	* emacs-lisp/eieio-speedbar.el:
	* emacs-lisp/eieio.el: New files.

	* cedet/cedet-cscope.el:
	* cedet/cedet-files.el:
	* cedet/cedet-global.el:
	* cedet/cedet-idutils.el:
	* cedet/data-debug.el:
	* cedet/inversion.el:
	* cedet/mode-local.el:
	* cedet/pulse.el: New files.

2009-09-27  Vinicius Jose Latorre  <viniciusjl@ig.com.br>

	* whitespace.el (whitespace-trailing-regexp)
	(whitespace-empty-at-bob-regexp, whitespace-empty-at-eob-regexp):
	Fix doc string.

2009-09-27  Chong Yidong  <cyd@stupidchicken.com>

	* menu-bar.el: Remove menu-bar-ediff-misc-menu from the Tools
	menu.

	* ediff-hook.el: Move menu-bar-ediff-misc-menu into
	menu-bar-ediff-menu.

	* emacs-lisp/lisp-mode.el: Add doc-string-elt property to
	define-overloadable-function.

	* progmodes/autoconf.el: Provide autoconf as well, so that this
	file can be `require'd.

	* emacs-lisp/cl-macs.el (deftype): Add to cl-loaddefs.

	* emacs-lisp/autoload.el (generated-autoload-feature)
	(generated-autoload-load-name): New vars.
	(autoload-rubric, autoload-generate-file-autoloads): Use them.
	(make-autoload): Recognize define-overloadable-function and
	defclass forms (for EIEIO).

	* Makefile.in (update-subdirs): Exclude cedet directory.

2009-09-27  Adrian Robert  <Adrian.B.Robert@gmail.com>

	* term/ns-win.el: Don't set the region face background.  (Bug#4381)

	* faces.el: Default light-background background for region face to
	ns_selection_color under NS.

2009-09-27  Teodor Zlatanov  <tzz@lifelogs.com>

	* net/imap-hash.el: New library, see NEWS.

	* Makefile.in (ELCFILES): Add imap-hash.el.

2009-09-27  Stefan Monnier  <monnier@iro.umontreal.ca>

	* help.el (help-for-help-internal): Don't purecopy the text (bug#4560).
	* isearch.el (isearch-help-for-help-internal): Purecopy the second arg.
	* help-macro.el (make-help-screen): Avoid using an ambiguous function
	definition where the docstring could be taken for the return value.

2009-09-26  Glenn Morris  <rgm@gnu.org>

	* mail/rmailmm.el (rmail-mime-show-images, rmail-mime-bulk-handler):
	Add option to only show images below a certain size.
	(rmail-mime-multipart-handler): Remove unnecessary save-match-data and
	save-excursion calls.

2009-09-26  Eli Zaretskii  <eliz@gnu.org>

	* makefile.w32-in (WINS_ALMOST): Add cedet (with its
	subdirectories) and eieio.

2009-09-26  Alan Mackenzie  <acm@muc.de>

	* progmodes/cc-engine.el (c-beginning-of-statement-1): Correct
	buggy bracketing.  (Bug#4289)

	* progmodes/cc-langs.el (c-nonlabel-token-key): Allow quoted
	character constants (as case labels).  (Bug#4289)

2009-09-25  Juri Linkov  <juri@jurta.org>

	* files.el (safe-local-eval-forms): Allow time-stamp in
	before-save-hook (Bug#4554).

2009-09-25  Drew Adams  <drew.adams@oracle.com>

	* menu-bar.el (list-buffers-directory): Doc fix.

2009-09-25  Stefan Monnier  <monnier@iro.umontreal.ca>

	* log-edit.el (log-edit-changelog-entries): Avoid inf-loops.
	Try and avoid copying twice the same paragraph.
	(log-edit-changelog-paragraph, log-edit-changelog-subparagraph):
	Remove save-excursion.
	(log-edit-changelog-entry): Do it here instead.

2009-09-25  Juanma Barranquero  <lekktu@gmail.com>

	* bs.el (bs--get-file-name): Use `list-buffers-directory'
	when available, instead of hardcoding mode names.  Doc fix.

	* menu-bar.el (list-buffers-directory): Add docstring.
	Make automatically buffer-local.

	* dired.el (dired-mode):
	* files.el (cd-absolute):
	* pcvs.el (cvs-temp-buffer):
	* pcvs-util.el (cvs-get-buffer-create):
	* shell.el (shell-mode):
	* vc-dir.el (vc-dir-mode):
	Don't make `list-buffers-directory' buffer local.

2009-09-25  Devon Sean McCullough  <emacs-hacker@Jovi.Net>

	* comint.el (comint-exec, comint-run, make-comint):
	Doc fixes (Bug#4542).

2009-09-25  Glenn Morris  <rgm@gnu.org>

	* mail/rmailmm.el (rmail-mime): New custom group.
	Move all defcustoms in this file into this group.
	(rmail-mime-media-type-handlers-alist): Revert previous change.
	(rmail-mime-show-images): New option.
	(rmail-mime-total-number-of-bulk-attachments): Remove variable and all
	references to it, since it wasn't actually used for anything.
	(rmail-mime-insert-image): New function.
	(rmail-mime-image): Use rmail-mime-insert-image.
	(rmail-mime-bulk-handler): Remove optional `image' argument, instead
	obey the value of `rmail-mime-show-images' option.  Print the size of
	attachments.

2009-09-25  David Engster  <deng@randomsample.de>

	* progmodes/hideshow.el (hs-show-block): Run `hs-show-hook'.  (Bug#4548)

2009-09-24  Vinicius Jose Latorre  <viniciusjl@ig.com.br>

	* whitespace.el: Does not highlight trailing spaces While point is
	at end of line.  Does not highligt spaces at beginning of buffer
	while point is at beginning of buffer.  Does not highlight spaces
	at end of buffer while point is at end of buffer.  (Bug#4177)
	New version 12.0.
	(whitespace-display-mappings): Adjust initialization.
	(whitespace-point, whitespace-font-lock-refontify): New vars.
	(whitespace-color-on, whitespace-color-off): Adjust code.
	(whitespace-trailing-regexp, whitespace-empty-at-bob-regexp)
	(whitespace-empty-at-eob-regexp, whitespace-space-regexp)
	(whitespace-tab-regexp, whitespace-post-command-hook): New funs.

2009-09-24  Chong Yidong  <cyd@stupidchicken.com>

	* nxml/nxml-mode.el: Alias xml-mode to nxml-mode.

	* textmodes/sgml-mode.el: Remove xml-mode alias.

	* files.el (auto-mode-alist, conf-mode-maybe)
	(magic-fallback-mode-alist): Revert 2009-09-18 and 2009-09-21 changes.

2009-09-24  Alan Mackenzie  <acm@muc.de>

	* progmodes/cc-cmds.el (c-scan-conditionals): A new function like
	c-forward-conditionals, but it doesn't move point and doesn't set
	the mark.
	(c-up-conditional, c-up-conditional-with-else, c-down-conditional)
	(c-down-conditional-with-else, c-backward-conditional)
	(c-forward-conditional): Refactor to use c-scan-conditionals.

2009-09-24  Juanma Barranquero  <lekktu@gmail.com>

	* help-fns.el (help-downcase-arguments): New option, defaulting to nil.
	(help-default-arg-highlight): Remove.
	(help-highlight-arg): New function.
	(help-do-arg-highlight): Use it.
	Suggested by Drew Adams <drew.adams@oracle.com>.  (Bug#4510, bug#4520)

2009-09-24  Stefan Monnier  <monnier@iro.umontreal.ca>

	* term.el (term-set-scroll-region, term-handle-ansi-escape):
	Undo last change, which didn't fix the problem and introduced others.

2009-09-24  Nick Roberts  <nickrob@snap.net.nz>

	* progmodes/gdb-mi.el: Don't require speedbar.
	(gdb-jsonify-buffer): Handle case where "=" is part of value string.

2009-09-24  Glenn Morris  <rgm@gnu.org>

	* calendar/diary-lib.el (diary-fancy-display): Always run the hook.

	* term/ns-win.el (ns-reg-to-script): Define for compiler.

	* mail/rmailmm.el (rmail-mime-multipart-handler): Accept the case where
	there is no newline after the final mime boundary.  (Bug#4539)
	Move markers on insertion so that any buttons inserted don't end up in
	the next part of a multipart message.
	(rmail-mime-media-type-handlers-alist): Doc fix.  Add image handler.
	(rmail-mime-bulk-handler): Optionally handle images.
	(rmail-mime-image): New button action.
	(rmail-mime-image-handler): New function.
	(rmail-mime-mode): New mode.
	(rmail-mime): Doc fix.  Use rmail-mime-mode (for font-lock).

2009-09-24  Stefan Monnier  <monnier@iro.umontreal.ca>

	* minibuffer.el (minibuffer-force-complete): Cycle the list, rather
	than just dropping elements from it (bug#4504).

	* term.el (term-set-scroll-region): Don't move cursor any more.
	(term-handle-ansi-escape): Call term-goto here instead.
	Suggested by Ivan Kanis <apple@kanis.eu>.

	* term.el: Require CL.
	(term-ansi-reset): New function.
	(term-mode, term-emulate-terminal, term-handle-colors-array): Use it.
	(term-handle-colors-array): Simplify.

2009-09-24  Juanma Barranquero  <lekktu@gmail.com>

	* allout.el (allout-overlay-interior-modification-handler)
	(allout-obtain-passphrase):
	* epa-file.el (epa-file-write-region):
	* ps-print.el (ps-begin-job):
	* vc-hooks.el (vc-toggle-read-only):
	* vc-rcs.el (vc-rcs-rollback):
	* vc-sccs.el (vc-sccs-rollback):
	* vc.el (vc-deduce-fileset, vc-next-action, vc-register-with)
	(vc-version-diff, vc-revert, vc-rollback):
	* wdired.el (wdired-check-kill-buffer):
	* emacs-lisp/authors.el (authors):
	* net/socks.el (socks-open-connection):
	* net/zeroconf.el (zeroconf-service-add-hook):
	* obsolete/vc-mcvs.el (vc-mcvs-register):
	* progmodes/gdb-mi.el (def-gdb-thread-buffer-gud-command)
	(gdb-select-frame):
	* progmodes/grep.el (lgrep, rgrep):
	* progmodes/idlw-help.el (idlwave-help-check-locations)
	(idlwave-help-html-link, idlwave-help-assistant-open-link):
	* textmodes/ispell.el (ispell-find-aspell-dictionaries):
	* textmodes/reftex-toc.el (reftex-toc-promote-prepare)
	(reftex-toc-rename-label): Fix typos in error messages.

	* dired-aux.el (dired-do-shell-command): Reflow docstring.
	(dired-copy-how-to-fn): Doc fix.
	(dired-files-attributes, dired-read-shell-command):
	Fix typos in docstrings.

	* dired-x.el (dired-enable-local-variables, dired-filename-at-point)
	(dired-x-find-file-other-window): Reflow docstrings.
	(dired-omit-marker-char, dired-read-shell-command)
	(dired-x-submit-report): Fix typos in docstrings.

	* shell.el (shell-mode-hook):
	* view.el (View-scroll-line-forward):
	* progmodes/inf-lisp.el (inferior-lisp-mode-hook):
	Fix typos in docstrings.

	* net/dig.el (dig-invoke): Fix typo in docstring.
	(query-dig): Reflow docstring.

	* progmodes/idlwave.el (idlwave-create-user-catalog-file)
	(idlwave-quoted, idlwave-rinfo-max-source-lines): Doc fixes.
	(idlwave-abbrev-move, idlwave-auto-routine-info-updates)
	(idlwave-begin-block-reg, idlwave-begin-unit-reg)
	(idlwave-beginning-of-subprogram, idlwave-block-jump-out)
	(idlwave-block-match-regexp, idlwave-calculate-paren-indent)
	(idlwave-check-abbrev, idlwave-class-file-or-buffer)
	(idlwave-class-found-in, idlwave-complete, idlwave-complete-in-buffer)
	(idlwave-completion-map, idlwave-current-indent)
	(idlwave-custom-ampersand-surround, idlwave-customize)
	(idlwave-default-font-lock-items, idlwave-default-insert-timestamp)
	(idlwave-define-abbrev, idlwave-determine-class-special)
	(idlwave-do-action, idlwave-doc-header, idlwave-doc-modification)
	(idlwave-end-block-reg, idlwave-end-of-statement)
	(idlwave-end-of-statement0, idlwave-end-of-subprogram)
	(idlwave-end-unit-reg, idlwave-entry-find-keyword)
	(idlwave-explicit-class-listed, idlwave-file-header)
	(idlwave-fill-paragraph, idlwave-find-class-definition)
	(idlwave-fix-keywords, idlwave-hang-indent-regexp, idlwave-hard-tab)
	(idlwave-idlwave_routine_info-compiled, idlwave-in-comment)
	(idlwave-in-quote, idlwave-indent-action-table)
	(idlwave-indent-expand-table, idlwave-indent-line)
	(idlwave-indent-subprogram, idlwave-indent-to-open-paren)
	(idlwave-is-comment-line, idlwave-is-comment-or-empty-line)
	(idlwave-is-continuation-line, idlwave-is-pointer-dereference)
	(idlwave-kill-autoloaded-buffers, idlwave-lib-p, idlwave-look-at)
	(idlwave-make-tags, idlwave-mode, idlwave-mode-abbrev-table)
	(idlwave-mouse-active-rinfo, idlwave-newline, idlwave-no-change-comment)
	(idlwave-outlawed-buffers, idlwave-popup-select)
	(idlwave-previous-statement, idlwave-rescan-catalog-directories)
	(idlwave-routine-entry-compare, idlwave-routine-info.pro)
	(idlwave-scan-all-buffers-for-routine-info, idlwave-scan-class-info)
	(idlwave-shell-automatic-start, idlwave-shell-explicit-file-name)
	(idlwave-show-begin, idlwave-split-line, idlwave-split-link-target)
	(idlwave-statement-type, idlwave-struct-skip)
	(idlwave-substitute-link-target, idlwave-toggle-comment-region)
	(idlwave-update-current-buffer-info, idlwave-use-library-catalogs)
	(idlwave-what-module-find-class): Fix typos in docstrings.
	(idlwave-all-method-classes, idlwave-calc-hanging-indent)
	(idlwave-calculate-cont-indent, idlwave-expand-equal)
	(idlwave-find-module, idlwave-find-structure-definition)
	(idlwave-init-rinfo-when-idle-after, idlwave-insert-source-location)
	(idlwave-list-load-path-shadows, idlwave-next-statement)
	(idlwave-routine-entry-compare-twins, idlwave-routine-info)
	(idlwave-routines, idlwave-sintern-rinfo-list, idlwave-statement-match)
	(idlwave-template): Reflow docstrings.

	* progmodes/idlw-shell.el (idlwave-shell-syntax-error): Doc fix.
	(idlwave-shell-batch-command, idlwave-shell-bp-alist)
	(idlwave-shell-bp-get, idlwave-shell-bp-overlays)
	(idlwave-shell-bp-query, idlwave-shell-break-here, idlwave-shell-buffer)
	(idlwave-shell-display-line, idlwave-shell-display-wframe)
	(idlwave-shell-electric-debug-mode, idlwave-shell-examine-select)
	(idlwave-shell-file-name-chars, idlwave-shell-filter-bp)
	(idlwave-shell-goto-frame, idlwave-shell-halt-messages-re)
	(idlwave-shell-highlighting-and-faces, idlwave-shell-idl-wframe)
	(idlwave-shell-mode-hook, idlwave-shell-mode-line-info)
	(idlwave-shell-mode-map, idlwave-shell-module-source-filter)
	(idlwave-shell-mouse-help, idlwave-shell-mouse-print)
	(idlwave-shell-pc-frame, idlwave-shell-pending-commands)
	(idlwave-shell-print, idlwave-shell-quit, idlwave-shell-redisplay)
	(idlwave-shell-scan-for-state, idlwave-shell-send-command)
	(idlwave-shell-sentinel-hook, idlwave-shell-separate-examine-output)
	(idlwave-shell-shell-command, idlwave-shell-sources-alist)
	(idlwave-shell-sources-bp, idlwave-shell-sources-filter)
	(idlwave-shell-step, idlwave-shell-use-breakpoint-glyph)
	(idlwave-toolbar-add-everywhere, idlwave-toolbar-toggle):
	Fix typos in docstrings.
	(idlwave-shell-bp, idlwave-shell-clear-current-bp)
	(idlwave-shell-hide-output, idlwave-shell-mode)
	(idlwave-shell-run-region, idlwave-shell-set-bp-in-module):
	Reflow docstrings.

	* textmodes/bibtex.el (bibtex-sort-entry-class): Fix group name.

2009-09-24  Ivan Kanis  <apple@kanis.eu>

	* term.el (term-bold-attribute): New var.
	(term-handle-colors-array): Use it.

2009-09-23  Nick Roberts  <nickrob@snap.net.nz>

	* progmodes/gdb-mi.el (gdb-version): New variable.
	(gdb-non-stop-handler): Set gdb-version.
	(gdb-gud-context-command, gdb-current-context-command, gdb-stopped):
	Condition "--thread" option on gdb-version.
	(gdb-invalidate-threads): Remove unused argument.

2009-09-23  Stefan Monnier  <monnier@iro.umontreal.ca>

	* textmodes/flyspell.el (sgml-mode-flyspell-verify): Pass limit args
	to looking-back to avoid ridiculous slow down in large files (bug#4511).

2009-09-23  Glenn Morris  <rgm@gnu.org>

	* mail/rmail.el (rmail-reply): Don't try to add a References header when
	replying to mail without References or Message-Id.  (Bug#4525)

2009-09-23  Adrian Robert  <Adrian.B.Robert@gmail.com>

	* term/ns-win.el (ns-reg-to-script): New variable.

2009-09-23  Daiki Ueno  <ueno@unixuser.org>

	* epg.el (epg-wait-for-status): Preserve existing 'error results.

2009-09-22  Sam Steingold  <sds@gnu.org>

	* vc-hg.el (vc-hg-print-log): Fix shortlog arg passing.
	(vc-hg-outgoing, vc-hg-incoming): Bump okstatus in `vc-hg-command'
	to 1 because hg returns status 1 when nothing is found.
	Bind `vc-short-log' for the sake of `vc-hg-log-view-mode'.

2009-09-22  Stefan Monnier  <monnier@iro.umontreal.ca>

	* textmodes/fill.el: Convert to utf-8 encoding.
	(fill-french-nobreak-p): Remove redundant » and « inherited from our
	pre-unicode days.

	* add-log.el (change-log-fill-forward-paragraph): New function.
	(change-log-mode): Use it so fill-region DTRT.
	Set fill-indent-according-to-mode here rather than in
	change-log-fill-paragraph.
	(change-log-fill-paragraph): Remove.

2009-09-22  Juanma Barranquero  <lekktu@gmail.com>

	* info.el (Info-try-follow-nearest-node): Use the URL extracted by
	`Info-get-token', instead of `browse-url-url-at-point'.  (Bug#4508)

2009-09-22  Glenn Morris  <rgm@gnu.org>

	* calendar/calendar.el (calendar-mode-map): Make mouse-1 and 3 clicks on
	the scroll-bar scroll the calendar window rather than the buffer.

	* calendar/cal-menu.el (cal-menu-scroll-menu): Add a sub-section with
	commands that move point (as opposed to scrolling).

	* emulation/tpu-edt.el (tpu-copy-keyfile): Fix condition-case handler.

	* emacs-lisp/elint.el (elint): New custom group.
	(elint-log-buffer): Make it a defcustom.
	(elint-scan-preloaded, elint-ignored-warnings)
	(elint-directory-skip-re): New options.
	(elint-builtin-variables): Doc fix.
	(elint-preloaded-env): New variable.
	(elint-unknown-builtin-args): Add an entry for encode-time.
	(elint-extra-errors): Make it a variable rather than a constant.
	(elint-preloaded-skip-re): New constant.
	(elint-directory): Skip files matching elint-directory-skip-re.
	(elint-features): New variable, local to linted buffers.
	(elint-update-env): Initialize elint-features.  Possibly add
	elint-preloaded-env to the buffer's environment.
	(elint-get-top-forms): Bind elint-current-pos, for log messages.
	Skip quoted forms.
	(elint-init-form): New function, extracted from elint-init-env.
	Make non-list forms a warning rather than an error.
	Add the mode-map for define-derived-mode.  Handle define-minor-mode,
	easy-menu-define, put that adds an error-condition, and provide.
	When requiring cl, also require cl-macs.  Really require cl, to handle
	some cl macros.  Store required libraries in the list elint-features,
	so as not to re-load them.  Treat cc-require like require.
	(elint-init-env): Call elint-init-form to do the work.
	Handle eval-and-compile and such like.
	(elint-add-required-env): Do not clear messages.
	(elint-special-forms): Add handlers for function, defalias, if, when,
	unless, and, or.
	(elint-form): Add optional argument to ignore elint-special-forms,
	useful to prevent recursive calls from handlers.  Doc fix.
	Respect elint-ignored-warnings.
	(elint-form): Respect elint-ignored-warnings.
	(elint-bound-variable, elint-bound-function): New variables.
	(elint-unbound-variable): Respect elint-bound-variable.
	(elint-get-args): Respect elint-bound-function.
	(elint-check-cond-form): Add some simple handling for (f)boundp and
	featurep tests.
	(elint-check-defalias-form): New handler.
	(elint-check-let-form): Make an empty let a warning rather than an
	error.
	(elint-check-setq-form): Make an empty setq a warning rather than an
	error.  Respect elint-ignored-warnings.
	(elint-check-defvar-form): Accept null doc-strings.
	(elint-check-conditional-form): New handler.  Does some simple-minded
	checking of featurep and (f)boundp tests.
	(elint-put-function-args): New function.
	(elint-initialize): Use elint-scan-doc-file rather than
	elint-find-builtin-variables.  Use elint-put-function-args.
	Possibly scan preloaded-file-list.
	(elint-scan-doc-file): Rename from elint-find-builtin-variables and
	extend to handle functions as well.

2009-09-22  Lennart Borgman  <lennart.borgman@gmail.com>

	* linum.el (linum-delete-overlays, linum-update-window):
	Do not modify the right margin.  (Bug#3971)

2009-09-21  Chong Yidong  <cyd@stupidchicken.com>

	* files.el (conf-mode-maybe, magic-fallback-mode-alist): Use
	nxml-mode instead of xml-mode.

2009-09-21  Kevin Ryde  <user42@zip.com.au>

	* net/dig.el: Add "Keywords: comm", as per net-utils.el.  (Bug#4501)

2009-09-21  Stefan Monnier  <monnier@iro.umontreal.ca>

	* net/dig.el (dig-mode): Use define-derived-mode.

2009-09-20  Dan Nicolaescu  <dann@ics.uci.edu>

	* vc-dispatcher.el (vc-do-command): Return the process object in
	the asynchronous case.  Use when instead of if.  Do not run
	vc-exec-after to display a message if not enabled.  (Bug#4463)

	* vc-git.el (vc-git-dir-extra-headers): Add keymap and mouse-face
	properties to the stash strings.
	(vc-git-stash-list): Return a list of strings.
	(vc-git-stash-get-at-point, vc-git-stash-delete-at-point)
	(vc-git-stash-show-at-point): New functions.
	(vc-git-stash-map): New keymap.

	* register.el (ctl-x-r-map): Define the keys here instead of
	using autoload.

2009-09-20  Thierry Volpiatto  <thierry.volpiatto@gmail.com>  (tiny change)

	* bookmark.el (bookmark-write-file): Avoid calling `pp' with large
	list, to workaround performance problem (bug#4485).

2009-09-20  Nick Roberts  <nickrob@snap.net.nz>

	* progmodes/gud.el (gud-sentinel): Revert indavertant change.

2009-09-20  Daiki Ueno  <ueno@unixuser.org>

	* epa-file.el (epa-file-cache-passphrase-for-symmetric-encryption):
	Document that this option is not recommended to use.

2009-09-19  Glenn Morris  <rgm@gnu.org>

	* calc/calc-graph.el (calc-graph-lookup): Avoid assignment to free
	variable `var'.

	* calc/calc-alg.el (var):
	* calc/calcalg2.el (var): Define for compiler.

2009-09-19  Chong Yidong  <cyd@stupidchicken.com>

	* emacs-lisp/advice.el (ad-get-argument, ad-set-argument):
	Doc fix (Bug#3932).

	* subr.el (baud-rate): Remove long-obsolete function (Bug#4372).

	* time-stamp.el (time-stamp-month-dd-yyyy)
	(time-stamp-dd/mm/yyyy, time-stamp-mon-dd-yyyy)
	(time-stamp-dd-mon-yy, time-stamp-yy/mm/dd)
	(time-stamp-yyyy/mm/dd, time-stamp-yyyy-mm-dd)
	(time-stamp-yymmdd, time-stamp-hh:mm:ss, time-stamp-hhmm):
	Remove functions that have been obsolete since 1995 (Bug#4436).

	* progmodes/sh-script.el (sh-learn-buffer-indent): Pop to the
	indent buffer only if called interactively (Bug#4452).

2009-09-19  Juanma Barranquero  <lekktu@gmail.com>
	    Eli Zaretskii  <eliz@gnu.org>

	This fixes bug#4197 (merged to bug#865, though not identical).
	* server.el (server-auth-dir): Add docstring note about FAT32.
	(server-ensure-safe-dir): Accept FAT32 directories as "safe",
	but warn against using them.

2009-09-19  Nick Roberts  <nickrob@snap.net.nz>

	* progmodes/gdb-mi.el (gdb-var-update-handler-1): Include case of
	older GDB where there is no has_more field.

2009-09-19  Glenn Morris  <rgm@gnu.org>

	* pgg-pgp.el (pgg-pgp-encrypt-region): Add missing mapconcat separator.

2009-09-18  Chong Yidong  <cyd@stupidchicken.com>

	* files.el (auto-mode-alist): Change default for XML files to nXML
	mode (Bug#4169).

2009-09-18  Juanma Barranquero  <lekktu@gmail.com>

	* server.el (server-ensure-safe-dir): Pass 'integer
	to `file-attributes', as suggested.

2009-09-18  Stefan Monnier  <monnier@iro.umontreal.ca>

	* dired-aux.el (dired-query-alist): Remove spurious backslash.
	(dired-query): Use read-key.

2009-09-18  Adrian Robert  <Adrian.B.Robert@gmail.com>

	* cus-start.el (ns-use-qd-smoothing): Remove.

2009-09-18  Glenn Morris  <rgm@gnu.org>

	* allout.el (top-level): Remove unnecessary progn.

	* progmodes/js.el (js-end-of-defun): Remove malformed and unneeded let.

	* emacs-lisp/derived.el (define-derived-mode): Fix paren typo in
	definition of abbrev table.

	* speedbar.el (speedbar-track-mouse):
	* net/eudc-bob.el (eudc-bob-pipe-object-to-external-program):
	* net/eudc.el (eudc-expand-inline):
	* net/newst-backend.el (newsticker--cache-read-feed):
	* nxml/nxml-outln.el (nxml-end-of-heading): Fix typos in
	condition-case handlers.

2009-09-18  Nick Roberts  <nickrob@snap.net.nz>

	* progmodes/gdb-mi.el (gdb-frame-address): New variable.
	(gdb-var-list): Add an element for has_more field.
	(gdb-non-stop-handler): Enable pretty printing for STL containers.
	(gdb-var-create-handler, gdb-var-list-children-handler-1)
	(gdb-var-update-handler-1): Parse output of dynamic variable
	objects (STL containers).
	(gdb-var-delete-1): Pass var1 as an explicit second argument.
	(gdb-get-field): Delete alias.  Use bindat-get-field directly.

	* progmodes/gud.el (gud-speedbar-item-info): Adjust for change to
	gdb-var-list.
	(gud-speedbar-buttons): Make node expandable if expression "has more"
	children.

2009-09-17  Juanma Barranquero  <lekktu@gmail.com>

	* startup.el (emacs-quick-startup): Remove variable and all uses.
	(command-line): Set `inhibit-x-resources' instead.
	(command-line-1): Use `inhibit-x-resources' instead.

2009-09-17  Chong Yidong  <cyd@stupidchicken.com>

	* subr.el: Fix last change to avoid using the `unless' macro,
	which breaks bootstrapping.

2009-09-17  Stefan Monnier  <monnier@iro.umontreal.ca>

	* subr.el (push, pop, dolist, dotimes, declare): Don't overwrite CL's
	extended definitions, in case we reload subr.el after having
	loaded CL.
	(eval-next-after-load): Mark as obsolete.

2009-09-17  Juri Linkov  <juri@jurta.org>

	* menu-bar.el (menu-bar-search-menu, menu-bar-edit-menu)
	(menu-bar-options-menu, menu-bar-showhide-fringe-menu)
	(menu-bar-showhide-menu, menu-bar-tools-menu)
	(menu-bar-describe-menu, menu-bar-help-menu)
	(minibuffer-local-completion-map, minibuffer-local-map):
	Fix list quoting.

2009-09-17  Glenn Morris  <rgm@gnu.org>

	* emacs-lisp/bytecomp.el (byte-compile-form): Always check the function
	arguments, whether or not it has a handler.

	* ansi-color.el (ansi-color-get-face-1): Fix typo in handler.

	* simple.el (hard-newline): Give it a doc-string.

	* emacs-lisp/lisp-mode.el (emacs-lisp-mode-syntax-table):
	(lisp-mode-syntax-table): Give them doc-strings.

2009-09-17  Dan Nicolaescu  <dann@ics.uci.edu>

	* menu-bar.el (menu-bar-file-menu, menu-bar-file-menu)
	(menu-bar-i-search-menu, menu-bar-edit-menu, menu-bar-custom-menu)
	(menu-bar-options-menu, menu-bar-showhide-menu)
	(menu-bar-showhide-fringe-ind-menu, menu-bar-showhide-fringe-menu)
	(menu-bar-showhide-scroll-bar-menu, menu-bar-showhide-menu)
	(menu-bar-options-menu, menu-bar-line-wrapping-menu)
	(menu-bar-options-menu, menu-bar-tools-menu)
	(menu-bar-describe-menu, menu-bar-search-documentation-menu)
	(menu-bar-help-menu):
	(menu-bar-make-mm-toggle, menu-bar-make-toggle): Purecopy the
	string arguments.

	* ediff-hook.el (menu-bar-ediff-menu, menu-bar-ediff-merge-menu)
	(menu-bar-epatch-menu, menu-bar-ediff-misc-menu): Add purecopy
	calls for the menu names and :help.

2009-09-17  Stefan Monnier  <monnier@iro.umontreal.ca>

	* mouse.el (minor-mode-menu-from-indicator): Pay attention
	to :minor-mode-function (bug#4455).

2009-09-16  Stefan Monnier  <monnier@iro.umontreal.ca>

	* startup.el (command-line): Initialize the window-system after
	processing the command-line.

	* textmodes/page.el (what-page): Make sure we don't inf-loop if
	page-delimiter matches the empty string.

2009-09-16  Glenn Morris  <rgm@gnu.org>

	* emacs-lisp/bytecomp.el (byte-compile-not-obsolete-vars): Rename from
	byte-compile-not-obsolete-var.  It's a list now.
	(byte-compile-not-obsolete-funcs): New variable.
	(byte-compile-warn-obsolete): Don't warn about functions if they are in
	byte-compile-not-obsolete-funcs.
	(byte-compile-variable-ref, byte-compile-defvar): Update for
	byte-compile-not-obsolete-vars name-change and list nature.
	(byte-compile-maybe-guarded): Suppress warnings about obsolete functions
	and variables behind (f)boundp tests.
	* net/tramp-compat.el (byte-compile-not-obsolete-vars): Set if bound.

2009-09-15  Dan Nicolaescu  <dann@ics.uci.edu>

	* vc-git.el (vc-git-log-view-mode): Undo inadvertent change.

2009-09-15  Stefan Monnier  <monnier@iro.umontreal.ca>

	* Makefile.in (compile-onefile): Use byte-compile-refresh-preloaded.
	* emacs-lisp/bytecomp.el (byte-compile-refresh-preloaded):
	Don't autoload.

2009-09-15  Stephen Eglen  <stephen@gnu.org>

	* iswitchb.el (iswitchb-read-buffer): When selecting a match from
	the virtual-buffers, use the name of the buffer specified by
	find-file-noselect, as the match may be a symlink.  (This was a
	problem if the target and the symlink had different names.)

2009-09-15  Stefan Monnier  <monnier@iro.umontreal.ca>

	* custom.el (custom-initialize-default, custom-initialize-set): CSE.

	* desktop.el (desktop-path): Check user-emacs-directory.

	* emacs-lisp/bytecomp.el (byte-compile-refresh-preloaded): New function.

	* loadup.el: Use after-load-functions to GC after loading each file.
	Remove the explicit GC calls that used to be sprinkled around.

	* subr.el (after-load-functions): New hook.
	(do-after-load-evaluation): Run it.  Use string-match-p to detect
	`obsolete' packages, rather than painfully extracting the relevant
	directory name.

2009-09-15  Glenn Morris  <rgm@gnu.org>

	* apropos.el (apropos-documentation-check-doc-file): Avoid assignment to
	free variable `doc'.

	* dired.el (dired-mode-map): Add menu entry for async shell command.

	* help-fns.el (find-lisp-object-file-name): When looking for autoloaded
	variables, also consider the .elc files, since the .el files are
	normally gzipped (subsequent code locates the .el.gz from the .elc).

	* calc/calc-prog.el (arglist): Define for compiler.

	* calendar/diary-lib.el (diary-display-function): Change the default to
	fancy display.
	(body): Define for compiler.

	* emacs-lisp/bytecomp.el (byte-compile-keep-pending)
	(byte-compile-file-form, byte-compile-lambda)
	(byte-compile-top-level-body, byte-compile-form)
	(byte-compile-variable-ref, byte-compile-setq)
	(byte-compile-setq-default, byte-compile-body)
	(byte-compile-body-do-effect, byte-compile-and, byte-compile-or)
	(batch-byte-compile): Give some more local variables with common names
	a "bytecomp-" prefix to avoid masking warnings about free variables.

	* startup.el (command-line-1): Give local variables with common names a
	distinguishing prefix, so as not to hide free variable warnings during
	bootstrap.

	* mail/rmailmm.el (rmail-mime-save): If file exists, don't try to be
	clever and add a suffix to make a unique name, just let the user decide
	whether or not to overwrite it.  If the input is a directory, write the
	default filename to that directory.  (Bug#4388)
	(rmail-mime-bulk-handler): Ensure the save button's 'directory property
	is a filename-as-a-directory.

2009-09-15  Stefan Monnier  <monnier@iro.umontreal.ca>

	* textmodes/page.el (what-page): Don't move to beginning of line.
	See <87tyz5ajte.fsf@x2.delysid.org> in emacs-devel.

2009-09-15  Dan Nicolaescu  <dann@ics.uci.edu>

	* vc-git.el (vc-git-dir-extra-headers): Show the remote location.

2009-09-14  Dan Nicolaescu  <dann@ics.uci.edu>

	* bindings.el (mode-line-mode-menu): Add purecopy calls for :help.
	* help.el (help-for-help-internal): Add purecopy calls for text.

	* vc.el (top): print-log method now takes an optional SHORTLOG
	argument.  Add a new method: root.
	(vc-root-diff, vc-print-root-log): New functions.
	(vc-log-short-style): New variable.
	(vc-print-log-internal): Add support for showing short logs.

	* vc-hooks.el (vc-prefix-map, vc-menu-map): Add bindings for
	vc-print-root-log and vc-print-root-diff.

	* vc-bzr.el (vc-bzr-log-view-mode, vc-bzr-print-log):
	* vc-git.el (vc-git-print-log, vc-git-log-view-mode):
	* vc-hg.el (vc-hg-print-log, vc-hg-log-view-mode): Add support for
	short logs.

	* vc-cvs.el (vc-cvs-print-log):
	* vc-mtn.el (vc-mtn-print-log):
	* vc-rcs.el (vc-rcs-print-log):
	* vc-sccs.el (vc-sccs-print-log):
	* vc-svn.el (vc-svn-print-log): Add an optional argument shortlog
	that is ignored for now.

	* vc-mtn.el (vc-mtn-annotate-command):
	* vc-svn.el (vc-svn-annotate-command): Run asynchronously.

2009-09-14  Stefan Monnier  <monnier@iro.umontreal.ca>

	* simple.el: Add mapping for backspace/delete/clear/tab/escape/return
	to function-key-map, and give them ascii-character property.
	* term/x-win.el (x-alternatives-map):
	* term/ns-win.el (ns-alternatives-map):
	* term/internal.el (msdos-key-remapping-map):
	* w32-fns.el (x-alternatives-map): Remove redundant mappings.

2009-09-14  Glenn Morris  <rgm@gnu.org>

	* emacs-lisp/elint.el (elint-add-required-env): Revert to not using
	temp-buffers (2009-09-12).

2009-09-13  Stefan Monnier  <monnier@iro.umontreal.ca>

	* textmodes/ispell.el (ispell-command-loop): Improve last fix, using
	the new read-key function.

2009-09-13  Chong Yidong  <cyd@stupidchicken.com>

	* term/x-win.el (x-menu-bar-open): Only call accelerate-menu if it
	is defined (Bug#4405).

2009-09-13  Vincent Belaïche  <vincent.belaiche@gmail.com>

	* recentf.el (recentf-cleanup): Use a hash table to find
	duplicates (Bug#4407).

2009-09-13  Per Starbäck  <per@starback.se>  (tiny change)

	* textmodes/ispell.el (ispell-command-loop): Convert keys such as
	kp-0 to ascii equivalents (Bug#4325).

2009-09-13  Chong Yidong  <cyd@stupidchicken.com>

	* progmodes/cperl-mode.el (cperl-init-faces): Revert last change.

	* eshell/em-hist.el:
	* eshell/em-dirs.el (eshell-complete-user-reference):
	Declare pcomplete functions and variables to avoid compiler warnings.

2009-09-13  Leo  <sdl.web@gmail.com>  (tiny change)

	* eshell/em-script.el (eshell-login-script, eshell-rc-script):
	* eshell/em-dirs.el (eshell-last-dir-ring-file-name):
	* eshell/em-alias.el (eshell-aliases-file):
	* eshell/em-hist.el (eshell-history-file-name):
	Use expand-file-name instead of concat to make file names (Bug#4308).

2009-09-13  Glenn Morris  <rgm@gnu.org>

	* ediff-merg.el (ediff-do-merge):
	* filesets.el (filesets-run-cmd):
	* emulation/ws-mode.el (ws-show-markers, ws-move-block, ws-delete-block)
	(ws-find-marker-0, ws-find-marker-1, ws-find-marker-2, ws-find-marker-3)
	(ws-find-marker-4, ws-find-marker-5, ws-find-marker-6, ws-find-marker-7)
	(ws-find-marker-8, ws-find-marker-9, ws-goto-block-begin)
	(ws-goto-block-end, ws-goto-last-cursorposition, ws-copy-block):
	Replace empty `let's with `progn'.

2009-09-13  Stefan Monnier  <monnier@iro.umontreal.ca>

	* mail/sendmail.el (send-mail-function):
	* tooltip.el (tooltip-mode):
	* simple.el (transient-mark-mode):
	* rfn-eshadow.el (file-name-shadow-mode):
	* frame.el (blink-cursor-mode):
	* font-core.el (global-font-lock-mode):
	* files.el (temporary-file-directory)
	(small-temporary-file-directory, auto-save-file-name-transforms):
	* epa-hook.el (auto-encryption-mode):
	* composite.el (global-auto-composition-mode):
	Use custom-initialize-delay.
	* startup.el (command-line): Don't explicitly call
	custom-reevaluate-setting for all the above vars.
	* custom.el (custom-initialize-safe-set)
	(custom-initialize-safe-default): Delete.

2009-09-12  Stefan Monnier  <monnier@iro.umontreal.ca>

	* term/x-win.el (x-initialize-window-system):
	* term/w32-win.el (w32-initialize-window-system):
	* term/ns-win.el (ns-initialize-window-system): Don't call
	mouse-wheel-mode since it's enabled globally by default already.

	* mwheel.el (mouse-wheel-mode): Make sure the new defvar doesn't
	actually define the variable, but only silences the byte-compiler.
	(mouse-wheel-change-button): Check whether mouse-wheel-mode is bound
	before looking it up.
	(mouse-wheel-scroll-amount): Also reset the bindings if this value
	is changed.

2009-09-12  Glenn Morris  <rgm@gnu.org>

	* emacs-lisp/elint.el (elint-file): Make max-lisp-eval-depth at least
	1000.
	(elint-add-required-env): Don't beep on error.
	(elint-forms): In case of error, return ENV unchanged.
	(elint-init-env): Skip non-list forms.
	(elint-log): Handle unknown file positions.

2009-09-12  Daiki Ueno  <ueno@unixuser.org>

	* epg.el (epg-make-context): Add autoload cookie.
	(epg-list-keys, epg-cancel, epg-start-decrypt, epg-decrypt-file)
	(epg-decrypt-string, epg-start-verify, epg-verify-file)
	(epg-verify-string, epg-start-sign, epg-sign-file)
	(epg-sign-string, epg-start-encrypt, epg-encrypt-file)
	(epg-encrypt-string, epg-start-export-keys)
	(epg-export-keys-to-file, epg-export-keys-to-string)
	(epg-start-import-keys, epg-import-keys-from-file)
	(epg-import-keys-from-string, epg-start-receive-keys)
	(epg-receive-keys, epg-import-keys-from-server)
	(epg-start-delete-keys, epg-delete-keys, epg-start-sign-keys)
	(epg-sign-keys, epg-start-generate-key)
	(epg-generate-key-from-file, epg-generate-key-from-string):
	Remove autoload cookie.

2009-09-12  Eli Zaretskii  <eliz@gnu.org>

	* dos-fns.el (dos-reevaluate-defcustoms): Comment out the
	reevaluation of trash-directory.

	* mwheel.el: Fix last change.
	(mouse-wheel-mode): New defvar.
	(mouse-wheel-mode): Remove autoload cookie.

2009-09-12  Stefan Monnier  <monnier@iro.umontreal.ca>

	* mwheel.el (mwheel-installed-bindings): New var.
	(mouse-wheel-mode): Use it, so as to make sure we really remove all
	the bindings we set last time.  Use custom-initialize-delay.
	* loadup.el: Load mwheel after term/*-win.el.
	* startup.el (command-line): Don't reevaluate mouse-wheel-down-event
	and mouse-wheel-up-event now that their first evaluation is done
	sufficiently late to be correct.

	* startup.el (tutorial-directory): Make it a defcustom.
	Use custom-initialize-delay rather than eval-at-startup to set it.
	* image.el (image-load-path): Make it a defcustom.
	Use custom-initialize-delay rather than eval-at-startup to set it.
	* subr.el (eval-at-startup): Remove.
	* font-lock.el (lisp-font-lock-keywords-2): Remove eval-at-startup.

	* subr.el (do-after-load-evaluation): Warn the user after loading an
	obsolete package.

2009-09-12  Glenn Morris  <rgm@gnu.org>

	* proced.el (proced-mark-alt): Remove alias.
	(proced-mode-map): Remove proced-mark-alt.

	* emacs-lisp/lisp-mode.el (emacs-lisp-mode-map): Add menu entries to
	Elint file and directory.  Remove initialization entry.

	* emacs-lisp/elint.el (elint-file, elint-directory): New autoloaded
	commands.
	(elint-current-buffer): Set mode-line-process.
	(elint-init-env): Handle define-derived-mode.
	Fix declare-function with unspecified arglist.  Guard against odd
	defalias statements (eg iso-insert's 8859-1-map).
	(elint-add-required-env): Use a temp buffer.
	(elint-form): Just print the function/macro name, not the whole form.
	Return env unchanged if we fail to parse a macro.
	(elint-forms): Guard against parse errors.
	(elint-output): New function, to handle batch mode.
	(elint-log-message): Add optional argument.  Use elint-output.
	(elint-set-mode-line): New function.

2009-09-12  Andreas Politz  <politza@fh-trier.de>  (tiny change)

	* emacs-lisp/elp.el (elp-not-profilable): Add more
	functions (Bug#4233).

2009-09-12  Chong Yidong  <cyd@stupidchicken.com>

	* emulation/pc-select.el (scroll-down-mark, scroll-down-nomark)
	(scroll-up-mark, scroll-up-nomark): Doc fix (Bug#4190).

2009-09-11  Nick Roberts  <nickrob@snap.net.nz>

	* progmodes/gdb-mi.el (gdb-var-list-children-regexp): Delete.
	(gdb-var-list-children): Use json parsing.

2009-09-11  Daniel Colascione  <dan.colascione@gmail.com>

	* progmodes/js.el (js--proper-indentation): Handle the case where
	char-before is null.  Reported by Deniz Dogan.

2009-09-11  Juanma Barranquero  <lekktu@gmail.com>

	* emacs-lisp/cl-macs.el (help-add-fundoc-usage): Declare.

2009-09-11  Daiki Ueno  <ueno@unixuser.org>

	* epg.el (epg-cipher-algorithm-alist): Add CAMELLIA.
	(epg-digest-algorithm-alist): Add SHA224.
	(epg-context-set-passphrase-callback)
	(epg-context-set-progress-callback): Add description about
	callback function.

2009-09-11  Stefan Monnier  <monnier@iro.umontreal.ca>

	* custom.el (custom-delayed-init-variables): New var.
	(custom-initialize-delay): New function.
	* startup.el (command-line): "Re"evaluate all vars in
	custom-delayed-init-variables.  Don't reevaluate abbrev-file-name
	explicitly any more.
	* abbrev.el (abbrev-file-name): Use custom-initialize-delay
	to avoid creating a ~/.emacs.d at build-time (bug#4347).

	* proced.el (proced-mode-map): Prefer "m" for proced-mark (bug#4362).

2009-09-11  Nick Roberts  <nickrob@snap.net.nz>

	* progmodes/gdb-mi.el (gdb-var-update-regexp): Delete.
	(gdb-var-update-handler): Use json parsing.

2009-09-11  Juanma Barranquero  <lekktu@gmail.com>

	* vc-annotate.el (vc-annotate): Use the main file's coding-system to
	decode annotated text, regardless of language environment.  (Bug#2741)

2009-09-11  Stefan Monnier  <monnier@iro.umontreal.ca>

	* Makefile.in (autoloads): Make rmail.el writable as well.

2009-09-11  Glenn Morris  <rgm@gnu.org>

	* dired-aux.el, dired-x.el: Put autoloads in dired.el rather than
	loaddefs.el.
	* dired.el: Regenerate with extracted autoloads.
	* Makefile.in (autoloads): Make dired.el writable.

	* ibuf-ext.el: Put autoloads in ibuffer.el rather than loaddefs.el.
	* ibuffer.el: Regenerate with extracted autoloads.
	* Makefile.in (autoloads): Make ibuffer.el writable.

	* paths.el (prune-directory-list, gnus-nntp-service, rmail-file-name):
	* version.el (emacs-copyright, emacs-major-version)
	(emacs-minor-version): Reformat doc-strings for make-docfile.

	* apropos.el (apropos-documentation-check-doc-file): Exclude unbound
	functions and variables, since they must be stuff specific to some other
	platform.
	(apropos-print): Make mouse-click message less specific about button.

	* emacs-lisp/cl-macs.el (define-compiler-macro): Add a property
	that records where a macro was defined.
	* help-fns.el (describe-function-1): Mention if a function has a
	compiler-macro.
	* help-mode.el (help-function-cmacro): New button.

	* locate.el (top-level): Always require dired.
	(locate-mode-map): Initialize inside the defvar.

	* net/ange-ftp.el (dired-compress-file): Declare.
	(ange-ftp-dired-compress-file): Add doc string.

	* term/ns-win.el (x-display-name, x-setup-function-keys):
	Unify doc-strings with X versions.

2009-09-11  Stefan Monnier  <monnier@iro.umontreal.ca>

	* emulation/crisp.el (crisp-mode-map): Move initialization
	into declaration.
	(crisp-mode): Use define-minor-mode.

	* progmodes/xscheme.el (xscheme-evaluation-commands):
	Put a :advertised-binding property rather than using
	advertised-xscheme-send-previous-expression.
	(advertised-xscheme-send-previous-expression): Declare obsolete.
	* emulation/crisp.el (crisp-mode-map): Use `undo' rather than
	`advertised-undo'.
	(crisp-mode): Add corresponding bindings to
	undo's :advertised-binding instead.
	* dired.el (dired-mode-map): Put a :advertised-binding property rather
	than using dired-advertised-find-file.
	(dired-advertised-find-file):
	* simple.el (advertised-undo):
	* wid-edit.el (advertised-widget-backward): Declare obsolete.
	(widget-keymap): Put a :advertised-binding property rather
	than using advertised-widget-backward.
	* bindings.el (ctl-x-map): Put a :advertised-binding property rather
	than using advertised-undo.
	* tutorial.el (tutorial--default-keys): Adjust accordingly.

2009-09-10  Simon South  <ssouth@slowcomputing.org>

	* progmodes/delphi.el (delphi-tab): Indent region when Transient
	Mark mode is enabled and region is active; otherwise indent or
	insert TAB as usual.
	(delphi-mode): Update description of TAB-key binding.

2009-09-10  Stefan Monnier  <monnier@iro.umontreal.ca>

	* subr.el (define-key-rebound-commands): Mark obsolete.
	* startup.el (precompute-menubar-bindings): Remove.
	(normal-top-level): Remove obsolete code that tried to precompute
	menubar bindings.
	* loadup.el (define-key-rebound-commands): Don't bother fiddling with
	define-key-rebound-commands and precompute-menubar-bindings.

2009-09-10  Teodor Zlatanov  <tzz@lifelogs.com>

	* net/imap.el (imap-interactive-login): Better messages.
	(imap-open): Fix bug with renamed buffer on reconnect.
	(imap-authenticate): Add buffer-local imap-last-authenticator variable
	for easier debugging and cleaner code.  On successful (guessed based on
	server capabilities) secondary authentication, set imap-state
	correctly.
	(imap-last-authenticator): Define imap-last-authenticator as a variable
	to avoid warnings.

2009-09-10  Glenn Morris  <rgm@gnu.org>

	* pcvs.el (cvs-mode-find-file): Use forward-line rather than goto-line.

	* emacs-lisp/bytecomp.el (byte-compile-function-environment): Doc fix.
	(byte-compile-file-form-autoload): Don't warn about unknown functions
	where the autoload statement comes after the use.
	(with-no-warnings): Give it a byte-hunk-handler like than of progn, so
	that any handlers inside the body (eg require) are in turn respected.

	* emacs-lisp/byte-opt.el (degrees-to-radians): Mark as free from side
	effects.

	* emacs-lisp/derived.el (define-derived-mode): Give the mode's map,
	and syntax and abbrev tables basic docs, if they don't have any.

	* emacs-lisp/easy-mmode.el (easy-mmode-defmap): Add doc-string.

	* international/mule-cmds.el (top-level): Require cl when compiling.
	(view-hello-file): Use default-value rather than
	default-enable-multibyte-characters.

	* progmodes/fortran.el: Move all safe and risky properties into the
	defcustoms.

	* mail/rmailedit.el, mail/rmailkwd.el, mail/rmailmm.el:
	* mail/rmailmsc.el, mail/rmailsort.el, mail/rmailsum.el:
	* mail/undigest.el:
	Put autoloads in rmail.el rather than loaddefs.el.
	* mail/rmail.el: Regenerate with extracted autoloads.

	* mail/rmailsum.el (rmail-user-mail-address-regexp): Move to rmail.el.
	* mail/rmail.el (rmail-user-mail-address-regexp): Move from rmailsum.el.

2009-09-10  Nick Roberts  <nickrob@snap.net.nz>

	Reported in thread for Bug#4375.
	* progmodes/gud.el (gud-tooltip-print-command): Use MI command
	"-data-evaluate-expression" instead of print.
	* progmodes/gdb-mi.el (gdb-tooltip-print-1): Ditto.
	(gdb-tooltip-print): Parse output from above MI command.
	(gdb): Revert 2009-08-11 change.  User should detach inferior
	manually.

	Remove the word "separate" from IO functions as inferior
	output is now never displayed in the GUD buffer.

2009-09-10  Juanma Barranquero  <lekktu@gmail.com>

	* startup.el (command-line-normalize-file-name): On Windows and
	MS-DOS, also convert C:\/ and C:\\ (two backslashes) into C:/.

2009-09-10  Juri Linkov  <juri@jurta.org>

	* isearch.el (isearch-text-char-description): Propertize escape
	character sequences with the `escape-glyph' face.  (Bug#4344)

	* simple.el (shell-command): Set asynchronous process filter to
	`comint-output-filter'.  (Bug#4343)

	* progmodes/grep.el (grep-template): Add "<X>" to docstring.
	(grep-files-aliases): Add "all".  Move "el" and "ch" to the top of
	the list.  Move "asm" to the bottom.
	(grep-find-ignored-directories): Add `choice' with nil value
	to empty the list easily.
	(grep-find-ignored-files): New option.
	(grep-files-history): Set to nil by default instead of '("ch" "el").
	(grep-compute-defaults): Add "<X>" to `grep-template'.
	(grep-read-files): Bind new local variables `default-alias' and
	`default-extension'.  Use a list of default values for the file prompt.
	(lgrep): Add `--exclude=' command line options composed from
	`grep-find-ignored-files'.
	(rgrep): Add `-name' command line options composed from
	`grep-find-ignored-files'.  (Bug#4301)

2009-09-09  Stefan Monnier  <monnier@iro.umontreal.ca>

	* diff-mode.el (diff-hunk-kill): Fix the search of the next hunk
	(bug#4368).

2009-09-09  Katsumi Yamaoka  <yamaoka@jpl.org>

	* calendar/time-date.el (autoload):
	Expand define-obsolete-function-alias into defalias and make-obsolete
	for old Emacsen that Gnus supports.
	(with-no-warnings): Define it for old Emacsen.
	(time-to-seconds): Don't use (featurep 'xemacs) to check if float-time
	is available.
	(time-to-number-of-days): Don't use (featurep 'xemacs) to check if
	float-time is available; suppress compile warning for time-to-seconds.

2009-09-09  Teodor Zlatanov  <tzz@lifelogs.com>

	* net/imap.el (imap-message-map): Docstring fix.

2009-09-09  Glenn Morris  <rgm@gnu.org>

	* ffap.el (ffap-file-at-point): Handle absolute (non-remote) files with
	line numbers too.  (Bug#4374)

2009-09-08  Stefan Monnier  <monnier@iro.umontreal.ca>

	* smerge-mode.el (smerge-remove-props, smerge-refine):
	Use with-silent-modifications (bug#4342).

	* subr.el (with-silent-modifications): New macro.

2009-09-07  Juanma Barranquero  <lekktu@gmail.com>

	* files.el (top-level): Require `cl' when compiling.

2009-09-07  Glenn Morris  <rgm@gnu.org>

	* files.el (auto-mode-alist): Use delphi-mode for .dpr files.

	* proced.el (proced-mode-map): Bind "d" to proced-mark-alt.
	(proced-mark-alt): New alias, to control the advertised key.  (Bug#4362)

2009-09-06  Nick Roberts  <nickrob@snap.net.nz>

	* vc-git.el (vc-git-annotate-command): Use separator to parse
	arguments correctly.

2009-09-06  Eli Zaretskii  <eliz@gnu.org>

	* proced.el (proced-mode): Doc fix.

2009-09-06  Julian Scheid  <julians37@gmail.com>  (tiny change)

	* net/tramp.el (tramp-perl-file-attributes): Print "nil" when
	lstat fails.
	(tramp-do-file-attributes-with-ls): Check for file existence at
	remote end.
	(tramp-do-file-attributes-with-stat): Likewise.
	(tramp-convert-file-attributes): Return nil when attr is nil.

2009-09-05  Glenn Morris  <rgm@gnu.org>

	* calendar/diary-lib.el (diary-entry): Add help-echo and follow-link
	properties to this button.
	(diary-fancy-display): Don't extend the button to the final newline.
	(diary-fancy-display-mode): Continue to define "q" as a local key.

	* calendar/cal-china.el (holiday-chinese): Make it slightly more
	efficient.

	* font-lock.el (lisp-font-lock-keywords-2): Add letf.

	* emacs-lisp/bytecomp.el (emacs-lisp-file-regexp): Doc fix.
	(byte-compile-dest-file-function): New option.
	(byte-compile-dest-file): Doc fix.
	Obey byte-compile-dest-file-function.
	(byte-compile-cl-file-p): New function.
	(byte-compile-eval): Only suppress noruntime warnings about cl functions
	if the cl-functions warning is enabled.  Use byte-compile-cl-file-p.
	(byte-compile-eval): Check for non-nil byte-compile-cl-functions rather
	than for file being previously loaded.
	(byte-compile-find-cl-functions): Use byte-compile-cl-file-p.
	(byte-compile-file-form-require): Handle the case where requiring a file
	indirectly causes CL to be loaded.

2009-09-05  Karl Fogel  <kfogel@red-bean.com>

	* files.el (find-alternate-file): Run `kill-buffer-hook' manually
	before killing the old buffer, since by the time `kill-buffer' is
	run so many buffer variables have been set to nil that it may not
	behave as expected.  (Bug#4061)

2009-09-05  Karl Fogel  <kfogel@red-bean.com>

	* files.el (find-alternate-file): If the old buffer is modified
	and visiting a file, behave similarly to `kill-buffer' when
	killing it, thus reverting to the pre-1.878 behavior; see
	http://lists.gnu.org/archive/html/emacs-devel/2009-09/msg00101.html
	for discussion.  Also, consult `buffer-file-name' as a variable
	not as a function, for consistency with the rest of the code.

2009-09-04  Michael Albinus  <michael.albinus@gmx.de>

	* net/tramp.el (tramp-handle-insert-directory): Handle "--dired"
	also when adding a new directory.

	* net/tramp-compat.el (tramp-compat-line-beginning-position): New
	defun.

2009-09-04  Stefan Monnier  <monnier@iro.umontreal.ca>

	* files.el (locate-file-completion-table): Make it provide boundary
	information, so partial-completion works better.

2009-09-04  Leo  <sdl.web@gmail.com>  (tiny change)

	* mail/footnote.el (Footnote-text-under-cursor):
	Check footnote-text-marker-alist before using it (bug#4324).

2009-09-04  Glenn Morris  <rgm@gnu.org>

	* play/5x5.el, play/decipher.el, play/gametree.el, play/handwrite.el:
	* play/hanoi.el, play/landmark.el, play/mpuz.el, play/pong.el:
	* play/solitaire.el, play/tetris.el:
	Remove leading * from defcustom and defface docs.

	* calendar/diary-lib.el (diary-fancy-display): Only switch modes if
	necessary.
	(diary-fancy-overriding-map): New variable.
	(diary-fancy-display-mode): Set minor-mode-overriding-map-alist.
	Use view-mode.

	* vc-rcs.el (vc-rcs-annotate-command): Use forward-line rather than
	goto-line.

2009-09-03  Glenn Morris  <rgm@gnu.org>

	* arc-mode.el (archive-mode):
	* dos-fns.el (set-default-process-coding-system):
	* man.el (Man-getpage-in-background):
	* menu-bar.el (menu-bar-describe-menu):
	* server.el (server-process-filter):
	* startup.el (command-line):
	* tar-mode.el (tar-header-block-tokenize, tar-extract):
	* w32-fns.el (set-default-process-coding-system):
	* x-dnd.el (x-dnd-handle-file-name):
	* international/mule-cmds.el (mule-menu-keymap)
	(set-default-coding-systems, language-info-alist, set-language-info)
	(set-language-environment, standard-display-european-internal)
	(set-locale-environment):
	* international/mule-diag.el (mule-diag):
	* mail/emacsbug.el (report-emacs-bug):
	* mail/rmail.el (rmail-mode):
	* mail/sendmail.el (mail-setup):
	Use default-value rather than default-enable-multibyte-characters.

	* progmodes/f90.el: Move all safe properties into the defcustoms.
	(f90-get-correct-indent, f90-indent-region, f90-abbrev-start): Use memq.

	* calendar/appt.el (appt-check):
	* calendar/diary-lib.el (diary-set-header, diary-live-p)
	(diary-check-diary-file, diary-list-entries)
	(diary-include-other-diary-files, diary-simple-display)
	(diary-fancy-display, diary-print-entries)
	(diary-mark-included-diary-files, diary-make-entry):
	Don't call substitute-in-file-name on diary-file.

2009-09-03  Eduard Wiebe  <usenet@pusto.de>
	    Stefan Monnier  <monnier@iro.umontreal.ca>

	* mail/footnote.el (footnote-prefix): Make it a defcustom.
	(footnote-mode-map): Move initialization into the declaration.
	(footnote-minor-mode-map): Define it rather than changing global-map.
	(footnote-mode): Use define-minor-mode.

2009-09-02  Michael Albinus  <michael.albinus@gmx.de>

	* net/tramp.el (tramp-handle-file-attributes-with-ls)
	(tramp-do-file-attributes-with-perl)
	(tramp-do-file-attributes-with-stat): Rename from
	`tramp-handle-file-attributes-with-*'.
	(tramp-handle-file-attributes): Use them.
	(tramp-do-directory-files-and-attributes-with-perl)
	(tramp-do-directory-files-and-attributes-with-stat): Rename from
	`tramp-handle-directory-files-and-attributes-with-*'.
	(tramp-handle-directory-files-and-attributes): Use them.
	(tramp-method-out-of-band-p): Additional parameter SIZE.
	(tramp-do-copy-or-rename-file, tramp-handle-file-local-copy)
	(tramp-handle-write-region): Use it.
	(tramp-handle-insert-directory): Use "?\ " for compatibility reasons.
	(tramp-handle-vc-registered): Check, whether the first run did
	return files to be tested.
	(tramp-advice-make-auto-save-file-name): Do not call directly
	`tramp-handle-make-auto-save-file-name', because this would bypass
	the locking mechanism.

	* net/tramp-compat.el (top): Autoload used functions from tramp.el.
	(file-remote-p, process-file, start-file-process, set-file-times)
	(tramp-compat-file-attributes): Compatibility functions shall not
	call directly `tramp-handle-*', because this would bypass the
	locking mechanism.
	(tramp-compat-number-sequence): New defun.

2009-09-02  Glenn Morris  <rgm@gnu.org>

	* calendar/time-date.el (time-to-seconds): In Emacs, make it an obsolete
	alias for float-time.
	(time-to-number-of-days): In Emacs, use float-time.
	* net/newst-backend.el (time-add): Suppress warnings from compat
	function.
	* time.el (emacs-uptime, emacs-init-time):
	* net/rcirc.el (rcirc-keepalive, rcirc-handler-ctcp-KEEPALIVE):
	Use float-time rather than time-to-seconds.

	* minibuffer.el (completion-initials-expand): Fix typo.

	* faces.el (modeline, modeline-inactive, modeline-highlight)
	(modeline-buffer-id):
	* info.el (info-menu-5): Mark these face aliases as obsolete.

2009-09-01  Nick Roberts  <nickrob@snap.net.nz>

	* progmodes/gdb-mi.el (gdb-current-context-command): Move the
	space ...
	(gdb-gud-context-call): ... to here for pre GDB 7.0 when there is
	no "--thread" option.
	(gdb-stopped): Don't print "Switched to thread" message when it is
	unchanged.

2009-09-01  Stefan Monnier  <monnier@iro.umontreal.ca>

	* minibuffer.el (completion-try-completion)
	(completion-all-completions): Remove ill-defined (and
	mistakenly installed and luckily never used nor documented)
	`completion-styles' property.
	(completion-initials-expand, completion-initials-all-completions)
	(completion-initials-try-completion): New functions.
	(completion-styles-alist): Add doc to each entry.
	Add new `initials' entry.

2009-09-01  Nick Roberts  <nickrob@snap.net.nz>

	* progmodes/gdb-mi.el (gdb-var-create-handler): Remove redundant
	MI command -var-evaluate-expression.
	(gdb-var-list-children-regexp): Update from regexp-1 in gdb-ui.el
	and tweak for case of string child.
	(gdb-var-list-children-handler): Update from handler-1 in gdb-ui.el.

2009-09-01  Glenn Morris  <rgm@gnu.org>

	* add-log.el (change-log-date-face, change-log-name-face)
	(change-log-email-face, change-log-file-face, change-log-list-face)
	(change-log-conditionals-face, change-log-function-face)
	(change-log-acknowledgement-face):
	* cus-edit.el (custom-invalid-face, custom-rogue-face)
	(custom-modified-face, custom-set-face, custom-changed-face)
	(custom-saved-face, custom-button-face, custom-button-pressed-face)
	(custom-documentation-face, custom-state-face, custom-comment-face)
	(custom-comment-tag-face, custom-variable-tag-face)
	(custom-variable-button-face, custom-face-tag-face)
	(custom-group-tag-face-1, custom-group-tag-face):
	* diff-mode.el (diff-header-face, diff-file-header-face)
	(diff-index-face, diff-hunk-header-face, diff-removed-face)
	(diff-added-face, diff-changed-face, diff-function-face)
	(diff-context-face, diff-nonexistent-face):
	* generic-x.el (show-tabs-tab-face, show-tabs-space-face):
	* hilit-chg.el (highlight-changes-face, highlight-changes-delete-face):
	* info.el (Info-title-1-face, Info-title-2-face, Info-title-3-face)
	(Info-title-4-face):
	* isearch.el (isearch-lazy-highlight-face):
	* log-view.el (log-view-file-face, log-view-message-face):
	* paren.el (show-paren-match-face, show-paren-mismatch-face):
	* pcvs-info.el (cvs-header-face, cvs-filename-face, cvs-unknown-face)
	(cvs-handled-face, cvs-need-action-face, cvs-marked-face)
	(cvs-msg-face):
	* smerge-mode.el (smerge-mine-face, smerge-other-face)
	(smerge-base-face, smerge-markers-face):
	* wid-edit.el (widget-documentation-face, widget-button-face)
	(widget-field-face, widget-single-line-field-face)
	(widget-inactive-face, widget-button-pressed-face):
	* woman.el (woman-italic-face, woman-bold-face, woman-unknown-face)
	(woman-addition-face):
	* eshell/em-ls.el (eshell-ls-directory-face, eshell-ls-symlink-face)
	(eshell-ls-executable-face, eshell-ls-readonly-face)
	(eshell-ls-unreadable-face, eshell-ls-special-face)
	(eshell-ls-missing-face, eshell-ls-archive-face)
	(eshell-ls-backup-face, eshell-ls-product-face)
	(eshell-ls-clutter-face):
	* eshell/em-prompt.el (eshell-prompt-face):
	* eshell/esh-test.el (eshell-test-ok-face, eshell-test-failed-face):
	* obsolete/old-whitespace.el (whitespace-highlight-face):
	* progmodes/antlr-mode.el (antlr-font-lock-default-face)
	(antlr-font-lock-keyword-face, antlr-font-lock-syntax-face)
	(antlr-font-lock-ruledef-face, antlr-font-lock-tokendef-face)
	(antlr-font-lock-ruleref-face, antlr-font-lock-tokenref-face)
	(antlr-font-lock-literal-face):
	* progmodes/ebrowse.el (ebrowse-tree-mark-face)
	(ebrowse-root-class-face, ebrowse-file-name-face)
	(ebrowse-default-face, ebrowse-member-attribute-face)
	(ebrowse-member-class-face, ebrowse-progress-face):
	* progmodes/make-mode.el (makefile-space-face):
	* progmodes/sh-script.el (sh-heredoc-face):
	* textmodes/flyspell.el (flyspell-incorrect-face)
	(flyspell-duplicate-face):
	* textmodes/tex-mode.el (tex-math-face, tex-verbatim-face):
	* textmodes/texinfo.el (texinfo-heading-face):
	Mark face aliases with "-face" suffix as obsolete.

	* mail/feedmail.el (file-name-buffer-file-type-alist): Define for
	compiler.

	* net/eudc-bob.el (eudc-bob-generic-menu, eudc-bob-image-menu)
	(eudc-bob-sound-menu): Use defvar rather than defconst, since
	easy-menu-define wants to modify these.

	* net/net-utils.el (nslookup): Use make-comint rather than comint-run.

	* net/browse-url.el (browse-url-file-url):
	* term/internal.el (dos-codepage-setup):
	Use default-value rather than default-enable-multibyte-characters.

	* progmodes/etags.el (etags-goto-tag-location):
	* progmodes/flymake.el (flymake-highlight-line)
	(flymake-goto-file-and-line, flymake-goto-line):
	* progmodes/gdb-mi.el (gdb-mouse-until, gdb-mouse-jump)
	(gdb-goto-breakpoint):
	* progmodes/idlw-shell.el (idlwave-shell-move-to-bp):
	* progmodes/python.el (python-find-function)
	(python-pdbtrack-track-stack-file):
	* progmodes/verilog-mode.el (verilog-surelint-off):
	* term/ns-win.el (ns-open-file-select-line):
	* textmodes/bibtex.el (bibtex-validate, bibtex-validate-globally):
	Use forward-line rather than goto-line.

	* textmodes/reftex-cite.el (reftex-offer-bib-menu):
	* textmodes/reftex-index.el (reftex-display-index):
	* textmodes/reftex-ref.el (reftex-offer-label-menu):
	* textmodes/reftex-toc.el (reftex-toc):
	Remove unnecessary bindings of default-major-mode (all are followed by
	major-mode check and possible mode switch).

2009-08-31  Nick Roberts  <nickrob@snap.net.nz>

	* progmodes/gdb-mi.el (gdb-breakpoints-list-handler-custom):
	Handle watchpoints (bug#4282).
	(def-gdb-thread-buffer-command): Enable thread to be selected by
	clicking without selecting threads buffer first.
	(gdb-current-context-command): Use selected frame so that "up",
	"down" etc work in the GUD buffer.
	(gdb-update): Find selected frame before rendering stack buffer.
	(gdb-frame-handler): Set gdb-frame-number for stack buffer.

2009-08-31  Stefan Monnier  <monnier@iro.umontreal.ca>

	* progmodes/sym-comp.el (displayed-completions): Remove.
	(symbol-complete): Use minibuffer-complete.

2009-08-31  Glenn Morris  <rgm@gnu.org>

	* emacs-lisp/byte-run.el (define-obsolete-face-alias): New macro.

	* apropos.el (apropos-symbols-internal):
	Handle (obsolete) face aliases.

	* faces.el (describe-face): Adjust the output format to be more like
	describe-variable, and to mention (obsolete) face aliases.
	Adjust the whitespace so that help-setup-xref works.

	* calendar/calendar.el (calendar-today-face, diary-face, holiday-face):
	* calendar/diary-lib.el (diary-button-face):
	Mark these face aliases as obsolete.

	* calendar/calendar.el (calendar-today): Doc fix.

2009-08-31  Nick Roberts  <nickrob@snap.net.nz>

	* progmodes/gdb-mi.el (gdb-control-all-threads)
	(gdb-control-current-thread): Force tool bar update.
	(gdb-non-stop-handler): New function.
	(gdb-init-1): Use it to test if non-stop mode is supported.
	Remove unused gdbmi buffer type.

2009-08-30  Kevin Rodgers  <kevin.d.rodgers@gmail.com>

	* progmodes/grep.el (grep-read-files): Strip trailing <N> from
	buffer names not visiting a file (e.g. cloned buffers).  (Bug#4210)

2009-08-30  Nick Roberts  <nickrob@snap.net.nz>

	* comint.el (comint-exec-1): Check command is non-null first.
	Part of gdb-mi.el change (2009-08-28).

2009-08-30  Stefan Monnier  <monnier@iro.umontreal.ca>

	* emacs-lisp/lisp.el (lisp-complete-symbol): Use minibuffer-complete.

2009-08-30  Juanma Barranquero  <lekktu@gmail.com>

	* subr.el (do-after-load-evaluation): Fix last change: use `mapc'
	instead of `dolist' to avoid a recursive require when bootstrapping.

2009-08-30  Stefan Monnier  <monnier@iro.umontreal.ca>

	* emacs-lisp/lisp.el (field-complete): Use minibuffer-complete.

	* net/ldap.el (ldap-search-internal): Use with-current-buffer and push.

	* net/imap.el (imap-send-command): Simplify.
	(imap-wait-for-tag): point-max -> buffer-size.

	* net/ange-ftp.el (internal-ange-ftp-mode): Use define-derived-mode.

	* emacs-lisp/easy-mmode.el (define-minor-mode): Don't use symbol-value
	with constant argument.

	* emacs-lisp/debug.el (debugger-setup-buffer): Make it multibyte.

	* emacs-lisp/cl.el (cl-macro-environment): Don't define it here.

	* emacs-lisp/checkdoc.el (checkdoc-force-history-flag):
	Change default, since most of our files don't have a history.
	(checkdoc-display-status-buffer): Don't use a hidden buffer to show to
	the user.

	* emacs-lisp/bytecomp.el (byte-compile-interactive-only-functions):
	Add comint-run.

	* calc/calc.el: Improve commenting convention.
	(calc-digit-map, toplevel): Simplify.

	* comint.el (comint-insert-input): Be careful to only set point if we
	don't delegate to some other command.

	* proced.el (proced-signal-list): Make it an alist.
	(proced-grammar-alist): Capitalize names.
	(proced-send-signal): Use a non-hidden buffer (since it's displayed).
	Disable undo manually and make it read-only.
	Use completion-annotate-function.

	* minibuffer.el (minibuffer-message): If the current buffer is not
	a minibuffer, insert the message in the echo area rather than at the
	end of the buffer.
	(completion-annotate-function): New variable.
	(minibuffer-completion-help): Use it.
	(completion--embedded-envvar-table): Environment vars are
	always case-sensitive.

2009-08-30  Glenn Morris  <rgm@gnu.org>

	* progmodes/fortran.el (fortran-start-prog-re): New constant, extracted
	from fortran-current-defun.
	(fortran-beginning-of-subprogram): Be more precise about finding the
	start, to avoid an infinite loop in end-of-defun.  (Bug#4259)
	(fortran-end-of-subprogram): Simplify.
	(fortran-current-defun): Use fortran-start-prog-re.

2009-08-29  Juanma Barranquero  <lekktu@gmail.com>

	* subr.el (do-after-load-evaluation): Simplify.

2009-08-29  Dan Nicolaescu  <dann@ics.uci.edu>

	* vc.el (vc-print-log-internal): Move RCS/CVS specific code ...

	* vc-rcs.el (vc-rcs-print-log-cleanup): ... here.  New function.
	(vc-rcs-print-log): Use it.

	* vc-cvs.el (vc-cvs-print-log): Use vc-rcs-print-log-cleanup.

2009-08-29  Stefan Monnier  <monnier@iro.umontreal.ca>

	* paths.el (abbrev-file-name): Move to abbrev.el.
	* abbrev.el (abbrev-file-name): Move from paths.el.
	Obey user-emacs-directory.
	* calc/calc.el (calc-settings-file): Don't autoload and instead obey
	user-emacs-directory.
	* dos-fns.el (dos-reevaluate-defcustoms): Don't reevaluate
	abbrev-file-name and calc-settings-file any more.
	* startup.el (command-line): Recompute abbrev-file-name and
	abbreviated-home-dir.
	(normal-no-mouse-startup-screen): Improve the generic code and get rid
	of the special code for when C-h bindings haven't been changed.
	(display-startup-echo-area-message): Use with-current-buffer.
	(command-line-1): Use a list of strings, rather than a list of lists
	of strings for longopts.

	* files.el (get-free-disk-space): Use / for default-directory.

	* textmodes/ispell.el (ispell-accept-output, ispell-command-loop):
	Use with-current-buffer.

	* emacs-lisp/bytecomp.el (byte-compile-const-symbol-p):
	Recognize immutable variables like most-positive-fixnum.
	(byte-compile-setq-default): Check and warn if trying to assign
	to an immutable variable, or a non-variable.

	* progmodes/cc-vars.el (c-comment-continuation-stars):
	* progmodes/cc-engine.el (c-looking-at-bos):
	* progmodes/cc-cmds.el (c-toggle-auto-state)
	(c-forward-into-nomenclature, c-backward-into-nomenclature)
	(c-comment-line-break-function): Add version of obsolescence.

2009-08-28  Juri Linkov  <juri@jurta.org>

	* files.el (magic-fallback-mode-alist): Add ZIP magic number
	associated with `archive-mode'.

	* image.el (image-type-header-regexps): Use only JPEG magic number
	to determine JPEG images, and don't use `image-jpeg-p' because
	Emacs can display non-JFIF non-Exif JPEG images.

2009-08-28  Juanma Barranquero  <lekktu@gmail.com>

	* arc-mode.el (archive-mode):
	* emacs-lisp/re-builder.el (re-builder-unload-function):
	Protect against the default value of `major-mode' being nil.

2009-08-28  Juanma Barranquero  <lekktu@gmail.com>

	* international/ucs-normalize.el (ucs-normalize-sort, quick-check-list):
	Fix typos in docstrings.

	* progmodes/js.el (js--macro-decl-re): Doc fix.
	(js--plain-method-re, js--split-name): Refloc docstring.
	(js--class-styles, js--make-merged-item, js--splice-into-items):
	Fix typos in docstrings; reflow docstrings.
	(js--maybe-join, js--function-prologue-beginning, js--flush-caches)
	(js--variable-decl-matcher, js--inside-pitem-p)
	(js--parse-state-at-point, js--get-all-known-symbols)
	(js--symbol-history, js-find-symbol, js--js-references)
	(js--moz-interactor, js--js-encode-value, js--read-tab):
	Fix typos in docstrings.

2009-08-28  Stefan Monnier  <monnier@iro.umontreal.ca>

	* textmodes/reftex.el (reftex-get-file-buffer-force):
	* progmodes/verilog-mode.el (verilog-batch-execute-func):
	* emulation/viper.el (viper-go-away, viper-set-hooks):
	* emacs-lisp/re-builder.el (re-builder-unload-function):
	* emacs-lisp/bytecomp.el (byte-compile-file):
	* ses.el (ses-unload-function):
	* hexl.el (hexl-find-file):
	* files.el (normal-mode):
	* ehelp.el (with-electric-help):
	* autoinsert.el (auto-insert-alist):
	* arc-mode.el (archive-mode):
	Use (default-value 'major-mode) instead of default-major-mode.

	* textmodes/ispell.el (ispell-check-version, ispell-send-string):
	* international/mule.el (load-with-code-conversion):
	* emacs-lisp/debug.el (debug):
	* ediff-vers.el (ediff-rcs-get-output-buffer):
	* dired.el (dired-internal-noselect): Don't let-bind
	default-major-mode around code that doesn't use it.
	E.g. buffer creation via get-buffer-create doesn't use it.

2009-08-28  Michael Albinus  <michael.albinus@gmx.de>

	* net/tramp.el (all): Replace "'(lambda" by "(lambda".
	(tramp-handle-file-local-copy): Unset `file-name-handler-alist'
	when writing the temp file.  Otherwise, epa-file gets confused.
	(tramp-register-file-name-handlers): Make it a defun.  Move also
	`epa-file-handler' to the front of `file-name-handler-alist'.

2009-08-28  Stefan Monnier  <monnier@iro.umontreal.ca>

	* net/tramp.el (tramp-shell-prompt-pattern): Allow a prompt to
	start right after a ^M.
	(tramp-root-regexp, tramp-completion-file-name-regexp-unified)
	(tramp-completion-file-name-regexp-separate)
	(tramp-completion-file-name-regexp-url): Use \\` and \\'.
	(tramp-handle-file-attributes, tramp-set-file-uid-gid):
	Don't modify last-coding-system-used by accident.
	(tramp-completion-file-name-handler): Apply the checks here,
	instead during registration.
	(tramp-register-file-name-handlers): Renamed from
	`tramp-register-file-name-handler'.  Register both
	`tramp-file-name-handler' and `tramp-completion-file-name-handler'.
	(tramp-register-completion-file-name-handler): Remove.  (Bug#4260)

2009-08-28  Nick Roberts  <nickrob@snap.net.nz>

	* progmodes/gdb-mi.el (gdb-use-separate-io-buffer):
	Remove variable ...
	(gdb-init-1, gdb-display-separate-io-buffer)
	(gdb-frame-separate-io-buffer, gdb-setup-windows): ... and
	references to it.
	(gdb-inferior-io-mode): Use make-comint-in-buffer.
	(gdb-inferior-filter): Use comint-output-filter to stop
	echoing and remove ^M characters.

2009-08-28  Stefan Monnier  <monnier@iro.umontreal.ca>

	* emulation/viper-init.el (viper-restore-cursor-type):
	* emulation/cua-base.el (cua--update-indications):
	Replace default-cursor-type with (default-value 'cursor-type).

	* mail/sendmail.el (mail-recover-1):
	* international/mule-diag.el (describe-current-coding-system-briefly)
	(describe-current-coding-system):
	* international/mule-cmds.el (select-safe-coding-system)
	(select-message-coding-system)
	(set-language-environment-coding-systems, set-locale-environment):
	* hexl.el (hexl-insert-multibyte-char):
	* dos-w32.el (find-buffer-file-type-coding-system):
	* simple.el (what-cursor-position):
	Replace uses of default-buffer-file-coding-system
	with (default-value 'buffer-file-coding-system).

	* emacs-lisp/edebug.el (edebug-display, edebug-outside-excursion):
	Replace uses of default-cursor-in-non-selected-windows
	with (default-value 'cursor-in-non-selected-windows).
	Use with-current-buffer.

	* mail/feedmail.el: Use CL macros.
	(feedmail-run-the-queue, feedmail-send-it-immediately):
	* dos-w32.el (find-buffer-file-type): Replace uses of
	default-buffer-file-type with (default-value 'buffer-file-type).

2009-08-28  Glenn Morris  <rgm@gnu.org>

	* calendar/diary-lib.el (diary-list-entries, diary-goto-entry)
	(diary-show-all-entries, diary-mark-entries, diary-make-entry):
	Use default-value of major-mode rather than default-major-mode.

2009-08-27  Stefan Monnier  <monnier@iro.umontreal.ca>

	* Makefile.in (update-elcfiles): Report left over elc files.

	* mail/mailalias.el (build-mail-aliases): Use with-temp-buffer,
	expand-file-name and with-current-buffer.
	(mail-get-names, mail-directory): Use with-current-buffer.

	* vc.el (vc-read-revision): New function.
	(vc-version-diff, vc-merge): Use it.

2009-08-27  Sam Steingold  <sds@gnu.org>

	* simple.el (kill-do-not-save-duplicates): New user option.
	(kill-new): When it is non-nil, and the new string is the same as
	the latest kill, set replace to t to avoid duplicates in kill-ring.

2009-08-27  Julian Scheid  <julians37@gmail.com>  (tiny change)

	* net/tramp.el (tramp-handle-process-file): Do not flush all
	caches when `process-file-side-effects' is set.
	(tramp-handle-vc-registered): Use `tramp-get-file-exists-command'
	instead of `tramp-find-file-exists-command'.
	Unset `process-file-side-effects'.

2009-08-27  Michael Albinus  <michael.albinus@gmx.de>

	* net/tramp.el (tramp-methods): New method "rsyncc".
	(top): Add completion function for "rsyncc".
	(tramp-message-show-message): New defvar.
	(tramp-message, tramp-error): Use it.
	(tramp-do-copy-or-rename-file-directly): Extend check for direct
	remote copying.
	(tramp-do-copy-or-rename-file-out-of-band): Handle new
	`tramp-methods' entry `copy-env' of "rsyncc".
	(tramp-vc-registered-read-file-names): New defconst.
	(tramp-vc-registered-file-names): New defvar.
	(tramp-handle-vc-registered): Implement optimization strategy.
	(tramp-run-real-handler): Add `tramp-vc-file-name-handler'.
	(tramp-vc-file-name-handler): New defun.
	(tramp-get-ls-command, tramp-get-test-command)
	(tramp-get-file-exists-command, tramp-get-remote-ln)
	(tramp-get-remote-perl, tramp-get-remote-stat)
	(tramp-get-remote-id): Remove superfluous `with-current-buffer'.

	* net/tramp-cache.el (top): Autoload `tramp-time-less-p'.
	(tramp-cache-inhibit-cache): Extend doc string.  It allows also
	timestamps.
	(tramp-get-file-property): Check for timestamps in
	`tramp-cache-inhibit-cache'.
	(tramp-set-file-property): Write timestamp.

2009-08-27  ARISAWA Akihiro  <ari@mbf.ocn.ne.jp>  (tiny change)

	* language/japan-util.el (japanese-symbol-table): Add entries for
	cp932-2-byte.

	* international/characters.el: Add category `j' to cp932-2-byte.

2009-08-27  Kenichi Handa  <handa@m17n.org>

	* international/fontset.el (build-default-fontset-data): New macro.
	(setup-default-fontset): Use build-default-fontset-data for CJK,
	tibetan, ethiopic, and ipa.

2009-08-27  Stefan Monnier  <monnier@iro.umontreal.ca>

	* cus-start.el (default-major-mode): Customize `major-mode' instead.
	(enable-multibyte-characters): Not customizable any more.

	* subr.el (default-mode-line-format, default-header-line-format)
	(default-line-spacing, default-abbrev-mode, default-ctl-arrow)
	(default-direction-reversed, default-truncate-lines)
	(default-left-margin, default-tab-width, default-case-fold-search)
	(default-left-margin-width, default-right-margin-width)
	(default-left-fringe-width, default-right-fringe-width)
	(default-fringes-outside-margins, default-scroll-bar-width)
	(default-vertical-scroll-bar, default-indicate-empty-lines)
	(default-indicate-buffer-boundaries, default-fringe-indicator-alist)
	(default-fringe-cursor-alist, default-scroll-up-aggressively)
	(default-scroll-down-aggressively, default-fill-column)
	(default-cursor-type, default-buffer-file-type)
	(default-cursor-in-non-selected-windows)
	(default-buffer-file-coding-system, default-major-mode)
	(default-enable-multibyte-characters): Mark as obsolete.

2009-08-27  Dan Nicolaescu  <dann@ics.uci.edu>

	* vc-dir.el (vc-dir-update): Remove debug helper.

	* vc-cvs.el (vc-cvs-update-changelog): Fix typo.

2009-08-26  Sam Steingold  <sds@gnu.org>

	* simple.el (save-interprogram-paste-before-kill): New user option.
	(kill-new): When `save-interprogram-paste-before-kill' is non-nil,
	save the interprogram-paste into kill-ring before overriding it
	with the Emacs kill.

2009-08-26  Dan Nicolaescu  <dann@ics.uci.edu>

	* vc.el (vc-trunk-p): Rename to vc-rcs-trunk-p and move to vc-rcs.el.
	(vc-minor-part): Rename to vc-rcs-minor-part and move to vc-rcs.el.
	(vc-default-previous-revision): Rename to vc-rcs-previous-revision
	and move to vc-rcs.el.
	(vc-default-next-revision): Rename to vc-rcs-next-revision and
	move to vc-rcs.el.
	(vc-cvs-update-changelog): Move to vc-cvs.el, use vc-call-backend.
	(vc-rcs-update-changelog): Remove.
	(vc-update-changelog-rcs2log): Rename to vc-rcs-update-changelog
	and move to vc-rcs.el.

	* vc-rcs.el (vc-rcs-latest-on-branch-p, vc-rcs-checkin)
	(vc-rcs-checkout, vc-rcs-rollback): Adjust for the vc-rcs-trunk-p
	renaming.
	(vc-rcs-trunk-p, vc-rcs-minor-part, vc-rcs-previous-revision)
	(vc-rcs-next-revision, vc-rcs-update-changelog): Move here from
	vc.el, renamed to be RCS specific.

	* vc-cvs.el (vc-cvs-previous-revision, vc-cvs-next-revision):
	New functions.
	(vc-cvs-update-changelog): Move here from vc.el.

	* vc-sccs.el (vc-sccs-previous-revision, vc-sccs-next-revision):
	New functions.

2009-08-26  Stefan Monnier  <monnier@iro.umontreal.ca>

	* emacs-lisp/bytecomp.el (byte-compile-lapcode): Fix up last change.

2009-08-26  Dan Nicolaescu  <dann@ics.uci.edu>

	* vc-git.el (vc-git-register): Use "git add" for directories.
	(vc-git-stash, vc-git-stash-show): New functions.
	(vc-git-extra-menu-map): Bind them.

	* vc-dir.el (vc-dir-node-directory, vc-dir-update): Get the parent
	directory correctly in case the item is a directory itself.

	* vc.el: Document the desired behavior for reverted files in the
	`added' state.
	(vc-default-prettify-state-info): Remove function, unused.

	* vc-bzr.el (vc-bzr-prettify-state-info): Remove function, unused.

2009-08-26  Glenn Morris  <rgm@gnu.org>

	* bindings.el (standard-mode-line-format): Reposition dashes in
	which-func entry.  (Bug#4217)

	* files.el (enable-local-variables, enable-local-eval)
	(safe-local-variable-values, safe-local-eval-forms): Mark as risky in
	the defcustoms.
	(auto-mode-alist, ignored-local-variables)
	(save-some-buffers-action-alist): Move risky declarations to the
	definitions.
	(dabbrev-case-fold-search, dabbrev-case-replace, display-time-string)
	(font-lock-defaults, format-alist, imenu--index-alist)
	(imenu-generic-expression, input-method-alist, minor-mode-alist)
	(mode-line-buffer-identification, mode-line-client, mode-line-modes)
	(mode-line-modified, mode-line-mule-info, mode-line-position)
	(mode-line-process, mode-line-remote, outline-level)
	(parse-time-rules, rmail-output-file-alist)
	(special-display-buffer-names, vc-mode):
	Move risky declarations to the relevant files.
	* bindings.el (mode-line-client, mode-line-mule-info, mode-line-remote)
	(mode-line-modified, mode-line-process, mode-line-position)
	(mode-line-modes, mode-line-buffer-identification, minor-mode-alist)
	* font-core.el (font-lock-defaults):
	* format.el (format-alist):
	* vc-hooks.el (vc-mode):
	* window.el (special-display-buffer-names):
	* international/mule-cmds.el (input-method-alist):
	Define riskiness here (dumped file) rather than in files.el.
	* dabbrev.el (dabbrev-case-fold-search, dabbrev-case-replace):
	* imenu.el (imenu-generic-expression, imenu--index-alist):
	* outline.el (outline-level):
	* time.el (display-time-string):
	* calendar/parse-time.el (parse-time-rules):
	* mail/rmailout.el (rmail-output-file-alist):
	Autoload riskiness here, rather than placing in files.el.

2009-08-26  Andreas Schwab  <schwab@linux-m68k.org>

	* emacs-lisp/bytecomp.el (byte-compile-lapcode): Signal overflow.

2009-08-25  Michael Albinus  <michael.albinus@gmx.de>

	* simple.el (process-file-side-effects): New defvar.

	* dired-aux.el (dired-show-file-type):
	* vc.el (vc-diff-internal):
	* vc-arch.el (vc-arch-diff):
	* vc-bzr.el (vc-bzr-sha1, vc-bzr-revision-completion-table):
	* vc-cvs.el (vc-cvs-state, vc-cvs-diff, vc-cvs-revision-table):
	* vc-git.el (vc-git-registered, vc-git-working-revision)
	(vc-git-find-revision, vc-git-diff, vc-git-revision-table)
	(vc-git--empty-db-p):
	* vc-hooks.el (vc-user-login-name):
	* vc-svn.el (vc-svn-registered, vc-svn-state)
	(vc-svn-dir-extra-headers, vc-svn-find-revision):
	* progmodes/grep.el (grep-probe): Let-bind
	`process-file-side-effects' with nil.

	* net/dbus.el (dbus-ping): Add optional parameter TIMEOUT.

	* net/tramp-gvfs.el (top): Use timeout of 100 msec pinging GVFS
	daemon.  Replace ping by checking for running service for bluez
	and zeroconf.  (Bug#4239)

2009-08-25  Kevin Ryde  <user42@zip.com.au>

	* net/dig.el (dig): Add autoload cookie.

2009-08-25  Glenn Morris  <rgm@gnu.org>

	* emacs-lisp/bytecomp.el (byte-compile-eval): Fix test for cl in
	load-history for absolute file-names.
	(byte-compile-file-form-require): Warn about use of the cl package.

	* format.el (format-alist): Doc fix.

	* play/bubbles.el (top-level): Don't require cl at run-time.

	* progmodes/verilog-mode.el (top-level): Don't require lucid (and hence
	run-time cl).

2009-08-24  Dmitry Dzhus  <dima@sphinx.net.ru>

	* progmodes/gdb-mi.el (gdb-mapcar*): Replacement for `mapcar*'
	from cl package.
	(gdb-table-add-row, gdb-table-string): Use `gdb-mapcar*'.

2009-08-24  Jay Belanger  <jay.p.belanger@gmail.com>

	* calc/calc-alg.el (math-trig-rewrite)
	(math-hyperbolic-trig-rewrite): New functions.
	(calc-simplify): Simplify trig functions when asked.

2009-08-24  Stefan Monnier  <monnier@iro.umontreal.ca>

	* diff-mode.el (diff-find-source-location): Avoid goto-line.

2009-08-24  Kenichi Handa  <handa@m17n.org>

	* language/ind-util.el (mapthread): Delete it.
	(combinatorial): New function.
	(indian--puthash-cv): Use combinatorial instead of mapthread.

2009-08-22  Kevin Ryde  <user42@zip.com.au>

	* emacs-lisp/checkdoc.el (checkdoc-force-history-flag)
	(checkdoc-arguments-in-order-flag): Add safe-local-variable booleanp.
	(checkdoc-symbol-words): Add safe-local-variable for list of strings.
	Clarify docstring that the value is strings not symbols.
	(checkdoc-list-of-strings-p): New function.

2009-08-22  Glenn Morris  <rgm@gnu.org>

	* files.el (auto-mode-alist):
	* hippie-exp.el (he-concat-directory-file-name):
	* lpr.el (lpr-windows-system, printer-name):
	* ls-lisp.el (ls-lisp-emulation, ls-lisp-use-insert-directory-program):
	* ps-print.el (ps-windows-system):
	* startup.el (command-line):
	* emulation/viper-ex.el (viper-glob-function):
	* international/mule-cmds.el (set-language-environment-coding-systems):
	* net/ange-ftp.el (ange-ftp-write-region):
	* obsolete/fast-lock.el (fast-lock-cache-name):
	Remove code for defunct system-types emx, macos, mswindows, next-mach,
	unisoft-unix, vax-vms, win32, w32.

	* calendar/diary-lib.el (diary-mark-entries-1): Only mark all days of a
	given name if the pattern is not more specific.

	* calendar/lunar.el (lunar-phase-names): New option.
	(lunar-phase): Doc fix.
	(lunar-cycles-per-year): New constant.
	(lunar-index): New function.
	(lunar-phase-list, diary-lunar-phases): Use lunar-index.
	(lunar-phase-name): Use lunar-phase-names.
	(calendar-lunar-phases): Use format.
	(lunar-new-moon-on-or-after): Use lunar-cycles-per-year.

	* progmodes/cperl-mode.el (cperl-imenu-name-and-position):
	Copy imenu-example--name-and-position function here for own use.
	(cperl-xsub-scan): Use cperl-imenu-name-and-position.

	* bs.el (bs--redisplay):
	* cus-edit.el (custom-redraw):
	* ibuffer.el (ibuffer-bury-buffer):
	* server.el (server-goto-line-column):
	* startup.el (command-line-1):
	* strokes.el (strokes-xpm-for-stroke):
	* term.el (term-display-buffer-line):
	* view.el (View-goto-line):
	* calc/calc.el (calc-do, calc-trail-buffer):
	* play/gamegrid.el (gamegrid-add-score-insecure):
	* progmodes/ada-mode.el (ada-compile-goto-error):
	* progmodes/ada-xref.el (ada-xref-find-in-modified-ali):
	(ebrowse-select-1st-to-9nth):
	* progmodes/cperl-mode.el (cperl-time-fontification):
	* progmodes/ebrowse.el (ebrowse-toggle-file-name-display)
	* progmodes/gud.el (gud-display-line):
	(idlwave-shell-display-line):
	* progmodes/idlw-shell.el (idlwave-shell-goto-frame)
	* progmodes/make-mode.el (makefile-browser-toggle):
	(vhdl-speedbar-port-copy, vhdl-compose-components-package):
	* progmodes/vhdl-mode.el (vhdl-speedbar-find-file)
	* textmodes/picture.el (picture-draw-rectangle):
	* textmodes/reftex-index.el (reftex-index-goto-letter):
	(reftex-select-jump-to-previous):
	* textmodes/reftex-sel.el (reftex-find-start-point)
	* textmodes/reftex-toc.el (reftex-toc, reftex-toc-restore-region):
	(rst-straighten-deco-spacing, rst-section-tree, rst-toc):
	* textmodes/rst.el (rst-promote-region, rst-straighten-decorations)
	* textmodes/tex-mode.el (tex-compilation-parse-errors):
	* textmodes/two-column.el (2C-associated-buffer):
	Use forward-line rather than goto-line.

	* emulation/vi.el (vi-goto-line): Don't warn about non-interactive
	goto-line.

	* international/ucs-normalize.el (nfd, decomposition-translation-alist)
	(decomposition-char-recursively, alist-list-to-vector, quick-check-list)
	(quick-check-list-to-regexp): Declare.

	* progmodes/make-mode.el (makefile-browser-insert-selection):
	Use goto-char rather than goto-line.

	* progmodes/prolog.el (compilation-error-regexp-alist)
	(compilation-forget-errors): Declare.

2009-08-22  Juri Linkov  <juri@jurta.org>

	* progmodes/grep.el (lgrep, rgrep): At the beginning
	set `dir' to `default-directory' unless `dir' is a non-nil
	readable directory.  (Bug#4052)
	(lgrep, rgrep): Change a weird way to report an error
	from using `read-string' to using `error'.
	Instead of using interactive arguments in the function body,
	add new argument `confirm'.

2009-08-21  Stefan Monnier  <monnier@iro.umontreal.ca>

	* textmodes/remember.el (remember-buffer):
	* progmodes/cperl-mode.el (cperl-vc-header-alist):
	* calendar/icalendar.el (icalendar-convert-diary-to-ical)
	(icalendar-extract-ical-from-buffer):
	* net/newst-treeview.el (newsticker-groups-filename):
	* net/newst-backend.el (newsticker-cache-filename):
	* speedbar.el (speedbar-update-speed, speedbar-navigating-speed)
	(speedbar-ignored-path-expressions, speedbar-ignored-path-regexp)
	(speedbar-add-ignored-path-regexp, speedbar-line-path)
	(speedbar-buffers-line-path, speedbar-path-line)
	(speedbar-buffers-line-path):
	* epg.el (epg-passphrase-callback-function, epg-start-sign-keys)
	(epg-sign-keys):
	* epa.el (epa-display-verify-result):
	* progmodes/pascal.el (pascal-outline): Add version of obsolescence.

2009-08-21  Glenn Morris  <rgm@gnu.org>

	* progmodes/js.el (inferior-moz-process): Fix declaration.

	* imenu.el (imenu-example--name-and-position): Fix obsolescence message.

	* obsolete/rnewspost.el (news-mail-reply):
	Use goto-char rather than goto-line.

	* term/ns-win.el (ns-open-file-select-line):
	Use line-beginning-position rather than goto-line.

	* apropos.el (apropos-command):
	* ehelp.el (electric-helpify):
	* printing.el (pr-show-setup):
	* strokes.el (strokes-help):
	* tutorial.el (tutorial--describe-nonstandard-key)
	(tutorial--detailed-help):
	* woman.el (woman-mini-help, woman-display-extended-fonts):
	* calc/calc-help.el (calc-describe-key):
	* emulation/edt.el (edt-electric-helpify):
	* international/mule-diag.el (mule-diag):
	* play/yow.el (apropos-zippy):
	* progmodes/python.el (python-describe-symbol):
	* progmodes/vhdl-mode.el (vhdl-doc-variable, vhdl-doc-mode):
	* textmodes/table.el (*table--cell-describe-mode)
	(*table--cell-describe-bindings):
	Use help-print-return-message rather than the now obsolete alias.

	* calendar/cal-move.el (calendar-cursor-to-nearest-date)
	(calendar-cursor-to-visible-date):
	* play/5x5.el (5x5-position-cursor):
	* play/decipher.el (decipher):
	* play/gomoku.el (gomoku-goto-xy):
	* play/landmark.el (lm-goto-xy):
	* play/mpuz.el (mpuz-paint-errors, mpuz-paint-statistics)
	(mpuz-paint-digit):
	Use forward-line, not goto-line.

	* mail/rmail.el (rmail-obsolete): Delete custom group.
	(rmail-pop-password, rmail-pop-password-required): Make into aliases.
	(rmail-remote-password, rmail-remote-password-required):
	Remove unneeded :set-after and :set properties.

2009-08-21  Michael Albinus  <michael.albinus@gmx.de>

	* net/dbus.el (top): Initialize only when `dbusbind' is loaded.

2009-08-21  Dan Nicolaescu  <dann@ics.uci.edu>

	* loadup.el: Remove leftover macos code.

	* vc-git.el (vc-git-annotate-command): Run asynchronously.
	Explicitly pass the date format to git blame so that user local
	so that the output format can be parsed.

2009-08-20  Michael Albinus  <michael.albinus@gmx.de>

	* net/dbus.el (top): Don't check for (getenv
	"DBUS_SESSION_BUS_ADDRESS").  It's done in dbusbind.c now.

2009-08-19  Magnus Henoch  <magnus.henoch@gmail.com>

	* log-edit.el (log-edit-strip-single-file-name): New var.
	(log-edit-insert-changelog): Use it.  Bug#3571

2009-08-19  Stefan Monnier  <monnier@iro.umontreal.ca>

	* subr.el (read-passwd): Use read-key so keypad keys work as well.
	Bug#3287

	* help.el (help-print-return-message): Rename from
	print-help-return-message.

	* log-view.el (log-view-mode-map): Remove `q' binding, and unreliable
	cvs-mode-map parent hack.
	(log-view-mode): Derive from special-mode.

	* linum.el (linum-mode): window-size-change-functions is redundant.
	Adapt to new window-configuration-change-hook behavior.
	(linum-after-size, linum-after-config): Remove.

	* imenu.el (imenu-example--name-and-position)
	(imenu-example--lisp-extract-index-name)
	(imenu-example--create-lisp-index, imenu-example--create-c-index):
	Mark as obsolete.

	* progmodes/prolog.el (inferior-prolog-error-regexp-alist): New var.
	(inferior-prolog-mode): Use it.
	(inferior-prolog-load-file): Reset list of errors.

2009-08-19  ARISAWA Akihiro  <ari@mbf.ocn.ne.jp>  (tiny change)

	* language/tibetan.el ("Tibetan"): Fix sample-text entry.

	* language/tai-viet.el ("TaiViet"): Fix sample-text entry.

2009-08-19  Michael Albinus  <michael.albinus@gmx.de>

	* net/dbus.el (top): Apply `dbus-init-bus' only if the session bus
	is running already.

2009-08-19  Stefan Monnier  <monnier@iro.umontreal.ca>

	* subr.el (listify-key-sequence-1): Use normal syntax since those
	integers are nowadays always represented by the same (positive) number
	on all platforms.
	(read-key-empty-map): New const.
	(read-key-delay): New var.
	(read-key): New function.
	(force-mode-line-update): Use with-current-buffer.
	(locate-user-emacs-file): Don't forget to abbreviate the file name.
	(start-process-shell-command, start-file-process-shell-command):
	Discourage the use of command-args.

2009-08-19  Glenn Morris  <rgm@gnu.org>

	* emacs-lisp/authors.el (authors-fixed-entries): Remove cvtmail.

2009-08-19  Stefan Monnier  <monnier@iro.umontreal.ca>

	* simple.el (choose-completion-string): Don't rely on
	minibuffer-completing-file-name and ad-hoc checks to decide whether
	to continue completion or not.

	* minibuffer.el (minibuffer-hide-completions): New function.
	(completion--do-completion): Use it.
	(completions-annotations): New face.
	(completion--insert-strings): Use it.
	(completion-pcm--delim-wild-regex): Add docstring.
	(completion-pcm--string->pattern): Add support for 0-width delimiters
	in completion-pcm--delim-wild-regex.

2009-08-18  Stefan Monnier  <monnier@iro.umontreal.ca>

	* international/ucs-normalize.el (ucs-normalize-hfs-nfd-post-read-conversion):
	Remove unused var `buffer-modified-p'.

	* minibuffer.el (completion--do-completion): Move point for the #b001
	case as well (bug#4176).
	(minibuffer-complete, minibuffer-complete-word): Don't move point.

2009-08-18  Michael Albinus  <michael.albinus@gmx.de>

	* net/dbus.el (dbus-init-bus): Declare.  Apply it for the :system
	and :session buses.

2009-08-18  Kenichi Handa  <handa@m17n.org>

	* international/ucs-normalize.el (ucs-normalize-version):
	Change to 1.1.
	(ucs-normalize-hfs-nfd-pre-write-conversion): New function.
	(utf-8-hfs): Make it perform normalization on encoding too.

	* textmodes/paragraphs.el: Change to utf-8.  Adjust coding cookie.
	(sentence-end-without-space): Delete duplicated chars.
	(sentence-end-base): Likewise.

	* textmodes/sgml-mode.el: Change to utf-8.  Adjust coding cookie.
	(html-mode): Delete duplicated chars from sentence-end-base.

	* textmodes/texinfo.el: Change to utf-8.  Adjust coding cookie.
	(texinfo-mode): Delete duplicated chars from sentence-end-base.

2009-08-17  Chong Yidong  <cyd@stupidchicken.com>

	* files.el (hack-one-local-variable): If the mode function is for
	a minor mode, pass it an argument (Bug#4148).

2009-08-17  Michael Albinus  <michael.albinus@gmx.de>

	* net/tramp.el (tramp-register-completion-file-name-handler):
	Check also for (member 'partial-completion completion-styles).

2009-08-16  Chong Yidong  <cyd@stupidchicken.com>

	* progmodes/cperl-mode.el (cperl-electric-paren): Don't expand
	abbrev (Bug#3943).

2009-08-16  Ilya Zakharevich  <ilyaz@cpan.org>

	* progmodes/cperl-mode.el: Merge upstream 6.2.
	(cperl-mode-syntax-table): Modify syntax entry for ["'`].
	(cperl-forward-re): Check cperl-brace-recursing.
	(cperl-highlight-charclass): New function.
	(cperl-find-pods-heres): Use it.
	(cperl-fill-paragraph): Synch to save-excursion placement used upstream.
	(cperl-beautify-regexp-piece): Fix column calculation.
	(cperl-make-regexp-x): Handle case where point is between "q" and "rs".
	(cperl-beautify-level): Don't process entire regexp.
	(cperl-build-manpage, cperl-perldoc): Bind Man-switches before
	calling man.
	(cperl-tips-faces, cperl-mode, cperl-electric-backspace): Doc fix.
	(cperl-init-faces): Build a list in the normal way.

2009-08-16  Chong Yidong  <cyd@stupidchicken.com>

	* calendar/parse-time.el (parse-time-string-chars): Save match
	data.

2009-08-16  Stefan Monnier  <monnier@iro.umontreal.ca>

	* progmodes/sql.el (sql-product-alist): Add :name tag to entries.
	(sql-product): Use it.
	(sql-mode-menu): Auto-generate the menu based on sql-product-alist.
	(sql-set-product): Add completion.
	(sql-highlight-oracle-keywords, sql-highlight-postgres-keywords)
	(sql-highlight-linter-keywords, sql-highlight-ms-keywords)
	(sql-highlight-ansi-keywords, sql-highlight-sybase-keywords)
	(sql-highlight-informix-keywords, sql-highlight-interbase-keywords)
	(sql-highlight-ingres-keywords, sql-highlight-solid-keywords)
	(sql-highlight-mysql-keywords, sql-highlight-sqlite-keywords)
	(sql-highlight-db2-keywords): Remove.
	(sql-find-sqli-buffer, sql-set-sqli-buffer-generally)
	(sql-highlight-product): Use derived-mode-p.
	(sql-set-sqli-buffer): Use with-current-buffer.
	(sql-connect-informix, sql-connect-ingres, sql-connect-oracle):
	Simplify.

	* emacs-lisp/lisp-mode.el (lisp-indent-region): Remove unused function.

	* term.el: Fix commenting convention, turn comments into docstrings.

2009-08-16  E. Jay Berkenbilt  <ejb@ql.org>  (tiny change)

	* whitespace.el (whitespace-style): Doc fix (Bug#3661).

2009-08-16  Jan Seeger  <jan.seeger@thenybble.de>  (tiny change)

	* calendar/parse-time.el (parse-time-string-chars): Compute using
	character classes, to handle non-ascii characters (Bug#3190).

2009-08-16  Chong Yidong  <cyd@stupidchicken.com>

	* progmodes/sh-script.el (sh-maybe-here-document): Avoid inserting
	another heredoc if the user adds another < (Bug#3226).

	* mwheel.el (mouse-wheel-down-event, mouse-wheel-up-event):
	Don't initialize based on window-system (Bug#4124).

	* facemenu.el (facemenu-read-color): Use a completion function
	that accepts any defined color, such as RGB triplets (Bug#3677).

	* files.el (get-free-disk-space): Change fallback default
	directory to /.  Expand DIR argument before switching to fallback.
	Suggested by Kevin Ryde (Bug#2631, Bug#3911).

2009-08-15  Chong Yidong  <cyd@stupidchicken.com>

	* files.el (load-library): Doc fix.

2009-08-15  Michael Kifer  <kifer@cs.stonybrook.edu>

	* emulation/viper-cmd.el (viper-insert-isearch-string): New function.
	(viper-if-string): Redefine C-s in the minibuffer to insert the last
	incremental search string.

	* ediff-init.el (ediff-coding-system): Use escape-quoted in case of
	XEmacs.

	* ediff-merg.el (ediff-merge-region-is-non-clash-to-skip)
	(ediff-merge-region-is-non-clash)
	(ediff-skip-merge-region-if-changed-from-default-p): Use defun.
	Also check if the job is really a merge job.

	* ediff.el (ediff-current-file): New function.

2009-08-15  Chong Yidong  <cyd@stupidchicken.com>

	* progmodes/js.el: Edit docstrings throughout to follow Emacs
	conventions.
	(js-insert-and-indent): Delete function.
	(js-mode-map): Don't bind keys to js-insert-and-indent.
	(js-beginning-of-defun): Rename from js--beginning-of-defun.
	(js-end-of-defun): Rename from js--end-of-defun.
	(js-auto-indent-flag): Delete variable.

2009-08-14  Chong Yidong  <cyd@stupidchicken.com>

	* progmodes/js.el: Remove proclaim statement.
	Defvar which-func-imenu-joiner-function to silence compiler.

	* files.el (auto-mode-alist): Use js-mode for .js files.

	* progmodes/js2-mode.el: Remove file.

	* Makefile.in (ELCFILES): Add js.el, and remove js2-mode.el.

	* speedbar.el (speedbar-supported-extension-expressions): Add .js.

	* progmodes/hideshow.el (hs-special-modes-alist): Add js-mode entry.

2009-08-14  Daniel Colascione  <dan.colascione@gmail.com>
	    Karl Landstrom  <karl.landstrom@brgeight.se>

	* progmodes/js.el: New file.

2009-08-14  Mark A. Hershberger  <mah@everybody.org>

	* timezone.el (timezone-parse-date): Add ability to understand ISO
	basic format (minimal separators) dates in addition to the
	already-supported extended format dates.

2009-08-14  Eli Zaretskii  <eliz@gnu.org>

	* international/ucs-normalize.el: Add a `coding' file variable.

	* Makefile.in (ELCFILES): Add international/ucs-normalize.elc.

2009-08-14  Sam Steingold  <sds@gnu.org>

	* vc-cvs.el (vc-cvs-merge-news): Yet another fix of message parsing.

2009-08-13  Chong Yidong  <cyd@stupidchicken.com>

	* faces.el (help-argument-name): Define it here instead of
	help-fns.el, because in daemon mode help-fns.el may be loaded when
	faces are still uninitialized (Bug#1078).

	* help-fns.el (help-argument-name): Move defface to faces.el.

2009-08-13  Nick Roberts  <nickrob@snap.net.nz>

	* progmodes/gdb-mi.el (gdb-inferior-io-mode): Use start-process to
	create buffer with a pty but no process so that GDB can make the
	inferior the controlling process.

2009-08-13  Taichi Kawabata  <kawabata.taichi@gmail.com>

	* international/ucs-normalize.el: New file.

2009-08-13  Richard Stallman  <rms@gnu.org>

	* mail/rmail.el (rmail-get-attr-names):
	Accept an attribute header that is too short.

	* mail/rmail.el (rmail-forget-messages):
	Ignore nil elt in rmail-message-vector.  Use dotimes.

	* progmodes/compile.el (compilation-goto-locus):
	Use next-error-move-function.

	* simple.el (next-error-move-function): New variable.

2009-08-12  Juri Linkov  <juri@jurta.org>

	* progmodes/grep.el (lgrep): Ensure that `default-directory' is
	always non-nil.  (Bug#4052)

	* replace.el (read-regexp): Return empty string when
	`default-value' is nil.
	(keep-lines-read-args): Don't use empty string as the
	default value for `read-regexp'.  (Bug#2495)

2009-08-12  Juri Linkov  <juri@jurta.org>

	* international/mule-cmds.el (ucs-insert): Change arguments
	from `arg' to `character', `count', `inherit' to be the same
	as in `insert-char'.  Doc fix.  (Bug#4039)

	* international/mule-conf.el (utf-16be-with-signature): Doc fix.

2009-08-12  Juri Linkov  <juri@jurta.org>

	* files-x.el: New file.

	* files.el: Move code that deals with adding/deleting
	file/directory-local variables to files-x.el.

	* Makefile.in (ELCFILES): Add files-x.elc.

2009-08-11  Dmitry Dzhus  <dima@sphinx.net.ru>

	* progmodes/gdb-mi.el (gdb-line-posns): New helper which helps not
	to use `goto-line'.
	(gdb-place-breakpoints, gdb-get-location): Rewritten without
	`goto-line'.
	(gdb-invalidate-disassembly): Do not refresh upon receiving
	'update signal.  Instead, update all disassembly buffers only after
	threads list.
	(gdb): Send -target-detach when buffer is killed (Bug#3794).
	(gdb-starting): Moved -data-list-register-names...
	(gdb-stopped): ...here so it's sent when first thread stops.
	(gdb-registers-handler-custom): Do nothing if register names are
	unknown yet.

	* progmodes/gud.el (gud-stop-subjob): Rewritten without macros
	from `gdb-mi.el' to avoid extra tangling.

	* progmodes/gdb-mi.el (gdb-gud-context-call): Reverting previous
	change which breaks `gud-def' definitions used in `gdb'.
	(gdb-update-gud-running): No extra fuss for updating frame number.

2009-08-10  Stefan Monnier  <monnier@iro.umontreal.ca>

	* international/mule-cmds.el (mule-keymap, mule-menu-keymap)
	(describe-language-environment-map, setup-language-environment-map)
	(set-coding-system-map): Move initialization into declaration.
	(set-language-info-alist): Last arg to define-key-after can be skipped.

	* international/quail.el (quail-completion-1): Simplify.
	(quail-define-rules): Use slightly more compact code.
	(quail-insert-decode-map): Propertize keys, compact columns.

	* emacs-lisp/bytecomp.el (byte-compile-interactive-only-functions):
	Add goto-line.

2009-08-10  Miles Bader  <miles@gnu.org>

	* progmodes/js2-mode.el (js2-warning, js2-error, js2-jsdoc-tag)
	(js2-jsdoc-type, js2-jsdoc-value, js2-function-param)
	(js2-instance-member, js2-private-member, js2-private-function-call)
	(js2-jsdoc-html-tag-name, js2-jsdoc-html-tag-delimiter)
	(js2-magic-paren, js2-external-variable):
	Remove "-face" suffix from face names.
	(js2-jsdoc-highlight-helper, js2-highlight-jsdoc)
	(js2-highlight-undeclared-vars, js2-peek-token)
	(js2-parse-function-params, js2-mode-show-errors)
	(js2-mode-show-warnings, js2-make-magic-delimiter)
	(js2-mode-highlight-magic-parens): Update to use new face names.

2009-08-09  Michael Albinus  <michael.albinus@gmx.de>

	* net/tramp.el (tramp-get-ls-command-with-dired): New defun.
	(tramp-handle-insert-directory): Handle "--dired".  (Bug#4075)

2009-08-09  Chong Yidong  <cyd@stupidchicken.com>

	* subr.el: Provide hashtable-print-readable.

	* progmodes/hideshow.el (hs-special-modes-alist): Don't use
	hs-c-like-adjust-block-beginning.
	(hs-hide-block-at-point): Stop hiding at the beginning of
	hs-block-end-regexp (Bug#700).

2009-08-09  Dmitry Dzhus  <dima@sphinx.net.ru>

	* progmodes/gdb-mi.el (gdb-gud-context-call): Does not need to be
	a macro.
	(gdb-registers-handler-custom): Do not fail when register names
	are unavailable.

2009-08-08  Dmitry Dzhus  <dima@sphinx.net.ru>

	* progmodes/gdb-mi.el (gdb-control-all-threads)
	(gdb-control-current-thread): Interactive setters for
	`gdb-gud-control-all-threads' to use in menu.
	(gdb-show-run-p): Show «Go» when process is not active.
	(gud-tool-bar-map): Add non-stop/A,T indicator.  Uses
	gud/thread.xpm and gud/all.xpm.

2009-08-08  Yoni Rabkin  <yoni@rabkins.net>

	* net/net-utils.el (net-utils-font-lock-keywords): New var.
	(nslookup-font-lock-keywords): Make it a variable.
	(net-utils-mode): New mode for viewing diagnostic network output.
	(net-utils-remove-ctrl-m-filter): Set inhibit-read-only.
	(net-utils-run-simple): New function.
	(ifconfig, iwconfig, netstat, arp, route): Use it.

2009-08-08  Dmitry Dzhus  <dima@sphinx.net.ru>

	* progmodes/gdb-mi.el (gdb-read-memory-custom)
	(gdb-memory-set-address, def-gdb-set-positive-number)
	(def-gdb-memory-format, def-gdb-memory-unit): Update memory buffer
	after changing settings.
	(gdb-invalidate-disassembly): Update when first shown.
	(gdb-edit-locals-value): Fixed.
	(gdb-registers-handler-custom): Print registers in right order and
	allow changing register values (only for current thread yet).
	(gdb-breakpoints-mode-map): Don't assume threads buffer is present.
	(gdb-threads-mode-map): Don't assume breakpoints buffer is present.
	(gdb-disassembly-handler-custom, gdb-stack-list-frames-custom)
	(gdb-locals-handler-custom, gdb-registers-handler-custom): Thread
	info in mode name.
	(gdb-registers-mode-map): TAB to switch to locals.

2009-08-08  Eli Zaretskii  <eliz@gnu.org>

	* mail/rmail.el (rmail-add-mbox-headers)
	(rmail-set-message-counters-counter): Search for
	rmail-unix-mail-delimiter instead of just "From ".  (Bug#4076)

2009-08-08  Glenn Morris  <rgm@gnu.org>

	* Makefile.in (ELCFILES): Update.

2009-08-07  Eli Zaretskii  <eliz@gnu.org>

	* mail/sendmail.el (mail-yank-original): Set
	buffer-file-coding-system from the one used by the message whose
	text is yanked.

	* calc/calc-graph.el (calc-graph-plot): Set calc-graph-last-device
	to "windows" when "pgnuplot" is used.
	(calc-graph-command, calc-gnuplot-command, calc-graph-init): Don't
	call accept-process-output if "pgnuplot" is used.
	(calc-graph-init): Don't send -display and -geometry to
	"pgnuplot".  If "pgnuplot" is used, glean gnuplot version by
	running "pgnuplot -V" with shell-command-to-string.

	* calc/calc.el (calc-gnuplot-name) [windows-nt]: Use "pgnuplot" as
	the default.

2009-08-07  Eli Zaretskii  <eliz@gnu.org>

	* Makefile.in (ELCFILES): org/org-export-latex.elc renamed to
	org/org-latex.elc.

2009-08-07  Dan Nicolaescu  <dann@ics.uci.edu>

	* vc-dispatcher.el (vc-resynch-window): Update comment.

	* term.el (term-handle-ansi-escape): Add comments with the
	terminfo capabilities implemented.

2009-08-06  Dmitry Dzhus  <dima@sphinx.net.ru>

	* progmodes/gdb-mi.el (gdb-var-create-regexp): Removed.
	(gdb-var-create-handler): Rewritten using JSON parser.
	(gdb-propertize-header): Moved earlier.
	(gdb-set-header): Removed to avoid duplication.
	(gdb-thread-list-handler-custom, gdb-invalidate-disassembly):
	Refresh disassembly buffers only after threads list have been
	update.
	(gdb-threads-header, gdb-registers-header): Per-buffer header line
	variables.

2009-08-04  Juri Linkov  <juri@jurta.org>

	* files.el: Commands to add/delete file/directory-local variables.
	(read-file-local-variable, read-file-local-variable-value)
	(read-file-local-variable-mode, modify-file-local-variable)
	(modify-file-local-variable-prop-line)
	(modify-dir-local-variable): New functions.
	(add-file-local-variable, delete-file-local-variable)
	(add-file-local-variable-prop-line, delete-file-local-variable-prop-line)
	(add-dir-local-variable, delete-dir-local-variable)
	(copy-file-locals-to-dir-locals, copy-dir-locals-to-file-locals)
	(copy-dir-locals-to-file-locals-prop-line): New commands.

2009-08-04  Chong Yidong  <cyd@stupidchicken.com>

	* abbrev.el (insert-abbrev-table-description): Prettify output.
	Suggested by Karl Chen.

2009-08-04  Dmitry Dzhus  <dima@sphinx.net.ru>

	* progmodes/gdb-mi.el (gdb-frame-number): Initialize with nil.
	(gdb-overlay-arrow-position): Rename to `gdb-disassembly-position'.
	(gdb-overlay-arrow-position, gdb-thread-position)
	(gdb-disassembly-position): Declare variables.
	(gdb-wait-for-pending): Function now.
	(gdb-add-subscriber, gdb-delete-subscriber, gdb-get-subscribers)
	(gdb-emit-signal, gdb-buf-publisher): Declare before first use so
	compilation goes smoothly.
	(gdb, gdb-non-stop, gdb-buffers): New customization groups.
	(gdb-non-stop-setting): New customization setting which replaces
	`gdb-non-stop' so changing it doesn't break active GDB session.
	(gdb-stack-buffer-locations, gdb-stack-buffer-addresses)
	(gdb-thread-buffer-verbose-names, gdb-thread-buffer-arguments)
	(gdb-thread-buffer-locations, gdb-thread-buffer-addresses)
	(gdb-show-threads-by-default): New customization options.
	(gdb-buffer-type, gdb-buffer-shows-main-thread-p): New helper
	routines.
	(gdb-get-buffer-create): Send buffers update signal when they are
	created.
	(gdb-invalidate-locals, gdb-invalidate-registers)
	(gdb-invalidate-breakpoints)
	(gdb-invalidate-threads, gdb-invalidate-disassembly)
	(gdb-invalidate-memory): Accept update signal.
	(gdb-current-context-command): Use --frame option.
	(gdb-update-gud-running, gdb-running, gdb-setq-thread-number):
	Implement `gdb-frame-number' selection logic.
	(gdb-show-run-p, gdb-show-stop-p): Helper functions which decide
	whether to show GUD toolbar buttons.
	(gdb-thread-exited): Unselect current thread when it exits.
	(gdb-stopped): Typo fixed (now really runs `gdb-stopped-hooks').
	(gdb-mark-line): Routine which sets overlay arrow or inverses
	video on fringeless displays.
	(gdb-table, gdb-table-add-row, gdb-table-string): Structure used
	to build aligned columns of data in GDB buffers and set text
	properties line-by-line.
	(gdb-invalidate-breakpoints)
	(gdb-breakpoints-list-handler-custom)
	(gdb-thread-list-handler-custom, gdb-disassembly-handler-custom)
	(gdb-stack-list-frames-custom, gdb-locals-handler-custom)
	(gdb-registers-handler-custom): Align data columns.
	(gdb-locals-handler-custom): Now prints data like in variable
	declarations.
	(gdb-jump-to, gdb-file-button, gdb-insert-file-location-button):
	Removed confusing buttons.
	(gdb-invalidate-threads): Append --frame.
	(gdb-threads-mode-map, gdb-breakpoints-mode-map): TAB to switch
	between breakpoints/threads buffers.
	(gdb-set-window-buffer): Now can ignore dedicated windows.
	(gdb-propertize-header): Use `gdb-set-window-buffer'.
	(def-gdb-thread-buffer-simple-command): Numerous typos fixed.
	(def-gdb-thread-buffer-gud-command): Replaces
	`def-gdb-thread-buffer-gdb-command' and uses standard GUD commands
	for fine thread control.
	(gdb-preempt-existing-or-display-buffer): New function used to
	display bound buffers without breaking window layout.
	(gdb-frame-location): Replaces `gdb-insert-frame-location'.
	(gdb-select-frame): New version of `gdb-frames-select' which now
	sets `gdb-frame-number' so commands may use --frame option instead
	of inner debugger state.
	(gdb-frame-handler): Do not set `gdb-frame-number'.
	(gdb-threads-mode-map): Select threads with mouse.

	* progmodes/gud.el (gdb-gud-context-call): Declare function to
	avoid compilation warning.
	(gud-menu-map, gud-minor-mode-map): Use `gdb-show-run-p` and
	`gdb-show-stop-p`.

	* progmodes/gdb-mi.el (gdb-get-buffer, gdb-get-buffer-create):
	Argument `key' renamed to `buffer-type'.
	(gdb-current-context-buffer-name): Do not add thread info to
	buffer name when no thread is selected.
	(gdbmi-record-list, gdb-shell): Try to handle GDB `shell'
	command (bug 3794).
	(gdb-thread-selected): Handle `=thread-selected' notification.
	(gdb-wait-for-pending): New macro to deal with congestion problems.
	(gdb-breakpoints-list-handler-custom): Don't fail on pending
	breakpoints.
	(gdb-invalidate-disassembly): Use 'fullname instead of 'file.
	This fixes problem similar to one described in bug 3947.
	(gud-menu-map): More menu items.
	(gdb-init-1): Reset `gdb-thread-number' to nil.

	* progmodes/gud.el (gud-stop-subjob, gud-menu-map): Respect GDB
	non-stop settings.

	* progmodes/gdb-mi.el (gdb-thread-number): Initialize with nil.
	(gdb-current-context-command): Do not append --thread if
	`gdb-thread-number' is nil.
	(gdb-running-threads-count, gdb-stopped-threads-count): New
	variables.
	(gdb-non-stop, gdb-gud-control-all-threads, gdb-switch-reasons)
	(gdb-stopped-hooks, gdb-switch-when-another-stopped): New
	customization options.
	(gdb-gud-context-command, gdb-gud-context-call): New wrappers for
	GUD commands.
	(gdb): `gud-def' definitions changed to use `gdb-gud-context-call'.
	(gdb-init-1): Activate non-stop mode if `gdb-non-stop' is enabled.
	(gdb-setq-thread-number, gdb-update-gud-running): New functions to
	set `gdb-thread-number' and update `gud-running' properly.
	(gdb-running): Update threads list when new threads appear.
	(gdb-stopped): Support non-stop operation and new thread switching
	logic.
	(gdb-jsonify-buffer, gdb-json-read-buffer, gdb-json-string)
	(gdb-json-partial-output): New set of JSON routines.
	(def-gdb-auto-update-trigger): New `signal-list' optional
	argument.
	(gdb-thread-list-handler-custom): Update `gud-running',
	`gdb-stopped-threads-count' and `gdb-running-threads-count'.
	(def-gdb-thread-buffer-gdb-command, gdb-interrupt-thread)
	(gdb-continue-thread, gdb-step-thread): New commands for fine
	thread execution control.
	(gud-menu-map): New menu items to switch non-stop options.
	(gdb-reset): Cleanup `gdb-thread-position' overlay arrow marker.
	(gdb-send): Mimic RET properly (bug 3794).

	* progmodes/gdb-mi.el (gdb-rules-name-maker)
	(gdb-rules-buffer-mode, gdb-rules-update-trigger): Accessors for
	gdb-buffer-rules.
	(def-gdb-auto-update-handler): New nopreserve optional argument.
	(gdb-stack-list-frames-custom): Print stack from top to bottom.

	* progmodes/gdb-mi.el (gdb-pc-address): Removed unused variable.
	(gdb-threads-list, gdb-breakpoints-list): New assoc lists.
	(gdb-parent-mode): New mode to derive other GDB modes from.
	(gdb-display-disassembly-for-thread)
	(gdb-frame-disassembly-for-thread): New commands for threads
	buffer.

	* progmodes/gdb-mi.el (gdb-get-buffer, gdb-get-buffer-create)
	(gdb-init-1, gdb-bind-function-to-buffer, gdb-add-subscriber)
	(gdb-get-subscribers, gdb-emit-signal, gdb-buf-publisher)
	(gdb-update): We now store all GDB buffers in a list so that they
	can be updated by traversing a list instead of calling invalidate
	triggers explicitly.
	(def-gdb-trigger-and-handler): New macro to define trigger-handler
	pair for GDB buffer.
	(gdb-stack-buffer-name): Add thread information.
	(gdb-add-pending, gdb-pending-p, gdb-delete-pending): Macros to
	handle pending triggers.
	(gdb-threads-mode-map, def-gdb-thread-buffer-command)
	(def-gdb-thread-buffer-simple-command)
	(gdb-display-stack-for-thread, gdb-display-locals-for-thread)
	(gdb-display-registers-for-thread, gdb-frame-stack-for-thread)
	(gdb-frame-locals-for-thread, gdb-frame-registers-for-thread):
	New commands which show buffers bound to thread.
	(gdb-stack-list-locals-regexp): Removed unused regexp.

	* progmodes/gdb-mi.el (gdb-breakpoints-buffer-name)
	(gdb-locals-buffer-name, gdb-registers-buffer-name)
	(gdb-memory-buffer-name, gdb-stack-buffer-name): Do not switch
	to (gud-comint-buffer) in *-buffer-name functions
	because (gdb-get-target-string) already does that.
	(gdb-locals-handler-custom, gdb-registers-handler-custom)
	(gdb-changed-registers-handler): Rewritten without regexps.

	* progmodes/gdb-mi.el: Basic thread selection support.
	(gdb-thread-number): New variable.
	(gdb-current-context-command): New macro which adds --thread
	option to command.
	(gdb-threads-mode-map): Select thread with SPC.
	(gdb-thread-list-handler-custom): Mark current thread with overlay
	arrow.  Synchronize GDB thread and Emacs thread.
	(gdb-select-thread): New command which selects current thread.
	(gdb-invalidate-frames, gdb-invalidate-locals)
	(gdb-invalidate-registers): Use --thread option.

2009-08-04  Michael Albinus  <michael.albinus@gmx.de>

	* net/tramp.el (top): Make check for tramp-gvfs loading more
	robust.  (Bug#3977)
	(tramp-handle-insert-file-contents): `unwind-protect' must be
	inside `with-parsed-tramp-file-name'.

	* net/tramp-gvfs.el (top): Remove superfluous message when loading
	fails.

2009-08-03  Nick Roberts  <nickrob@snap.net.nz>

	* progmodes/gud.el (jdb): Set gud-jdb-classpath-string to current
	directory if CLASSPATH is not set.

2009-08-03  Michael Albinus  <michael.albinus@gmx.de>

	* net/tramp.el (tramp-rfn-eshadow-update-overlay-regexp):
	New defconst.
	(tramp-rfn-eshadow-update-overlay): Use it.  (Bug#4004)

2009-08-02  Kevin Ryde  <user42@zip.com.au>

	* net/newst-backend.el (newsticker--raw-url-list-defaults):
	Update freshmeat link.  Delete newsforge.com as it seems gone.

2009-08-02  Chong Yidong  <cyd@stupidchicken.com>

	* select.el (x-set-selection): Doc fix (Bug#4021).

	* w32-fns.el (x-set-selection): Doc fix (Bug#4021).

	* help-fns.el (describe-variable): Treat list return values from
	dir-locals-find-file properly (Bug#4005).

2009-08-02  Julian Scheid  <julians37@googlemail.com>  (tiny change)

	* net/tramp.el (tramp-debug-message): Print also microseconds.

2009-08-02  Michael Albinus  <michael.albinus@gmx.de>

	* net/tramp.el (tramp-handle-insert-file-contents): Optimize, when BEG
	or END is non-nil.
	(tramp-handle-vc-registered): Use `tramp-cache-inhibit-cache'.
	(tramp-get-debug-buffer): Change `outline-regexp' according to new
	format.

	* net/tramp-cache.el (tramp-cache-inhibit-cache): New defvar.
	(tramp-get-file-property): Use it.

	* autorevert.el (auto-revert-handler): Allow
	`auto-revert-tail-mode' for remote files.

2009-08-02  Jason Rumney  <jasonr@gnu.org>

	* minibuffer.el (read-file-name): Treat confirm options to
	MUSTMATCH as nil when invoking x-file-dialog.  (Bug#3969)

2009-08-02  Chong Yidong  <cyd@stupidchicken.com>

	* font-lock.el (font-lock-string-face, font-lock-builtin-face)
	(font-lock-variable-name-face, font-lock-constant-face): Darken
	the colors for light backgrounds.

2009-08-01  Eli Zaretskii  <eliz@gnu.org>

	* mail/rmailsum.el (rmail-header-summary): Ignore letter-case of
	month names.  (Bug#3987)

2009-07-31  Chong Yidong  <cyd@stupidchicken.com>

	* simple.el (line-move-finish): Pass whole number to
	line-move-to-column.
	(line-move-visual): Perform hscroll to the recorded position.

2009-07-30  Jay Belanger  <jay.p.belanger@gmail.com>

	* calc/calc-mode.el (calc-matrix-brackets): Remove "P" from prompt.

2009-07-29  Alan Mackenzie  <acm@muc.de>

	* progmodes/cc-defs.el (c-version): Bump to 5.31.7.

2009-07-29  Dmitry Dzhus  <dima@sphinx.net.ru>

	* progmodes/gdb-mi.el (gdb-goto-breakpoint)
	(gdb-place-breakpoints): Use full path when setting breakpoints.

2009-07-29  Jay Belanger  <jay.p.belanger@gmail.com>

	* calc/calc.el (calc-mode-map): Add keybinding for
	`calc-transpose-lines'.

2009-07-29  Vincent Belaïche  <vincent.belaiche@gmail.com>

	* calc/calc-misc.el (calc-transpose-lines): New function.

2009-07-28  Michael Albinus  <michael.albinus@gmx.de>

	* net/tramp.el (tramp-do-copy-or-rename-file): Add messages.
	Simplify check for out-of-band methods.
	(tramp-do-copy-or-rename-file-out-of-band): Allow both files to be
	remote.  Remove messages which are in `tramp-do-copy-or-rename-file'.

2009-07-28  Dan Nicolaescu  <dann@ics.uci.edu>

	* vc-git.el (vc-git-checkin): Fix typo.

2009-07-28  Steve Yegge  <steve.yegge@gmail.com>

	* progmodes/js2-mode.el: New file.

2009-07-28  Nick Roberts  <nickrob@snap.net.nz>

	* progmodes/gud.el (jdb): Add gud-pstar to dump object information.
	(gud-menu-map): Adjust tooltip accordingly.

2009-07-27  Dan Nicolaescu  <dann@ics.uci.edu>

	* vc-bzr.el (vc-bzr-print-log): Pass multiple arguments to bzr log.
	(vc-bzr-log-view-mode): Adjust log-view-file-re.

	* add-log.el (change-log-mode-map): Add a menu.

2009-07-27  Michael Albinus  <michael.albinus@gmx.de>

	* net/dbus.el (dbus-call-method-non-blocking): Handle the case the
	function returns nil.
	(dbus-handle-event): Handle special return value :ignore.
	Reported by Jan Moringen <jan.moringen@uni-bielefeld.de>.

2009-07-26  Chong Yidong  <cyd@stupidchicken.com>

	* view.el (view-mode-enable): Don't define Helper-return-blurb if
	it's not needed.

2009-07-25  Eli Zaretskii  <eliz@gnu.org>

	Fix Bug#3888:

	* w32-vars.el (x-select-enable-clipboard): Doc fix.

	* term/pc-win.el (x-display-name, x-colors)
	(x-select-enable-clipboard, x-select-text): Doc fix.

	* term/common-win.el (x-display-name, x-colors): Doc fix.

	* term/ns-win.el (x-select-text, x-setup-function-keys, x-colors)
	(xw-defined-colors): Doc fix.

	* w32-fns.el (x-select-text, x-setup-function-keys)
	(x-get-selection, x-set-selection): Doc fix.

	* term/x-win.el (x-select-text, x-setup-function-keys)
	(x-select-enable-clipboard, xw-defined-colors): Doc fix.

	* select.el (x-set-selection): Doc fix.

2009-07-25  Michael Albinus  <michael.albinus@gmx.de>

	* net/zeroconf.el (zeroconf-init): Check for "GetVersionString"
	instead of "IsNSSSupportAvailable".  Avahi ought to work also when
	"IsNSSSupportAvailable" method is not available.  Reported by
	Steve Youngs <steve@sxemacs.org>.

2009-07-24  Kenichi Handa  <handa@m17n.org>

	* international/characters.el: Fix setting of category ?C, ?|, ?K,
	and ?H.  Fix setting of case for Latin Extended and Greek Extended.
	(build-unicode-category-table): Fix range checks.

2009-07-24  Dan Nicolaescu  <dann@ics.uci.edu>

	* vc-dispatcher.el (vc-resynch-buffers-in-directory): Make sure
	the buffer we try to sync is current when calling
	vc-resynch-buffer.

	* vc-dir.el (vc-dir-resynch-file): Make sure vc-dir-update does
	not show up to date files.

2009-07-24  Glenn Morris  <rgm@gnu.org>

	* emacs-lisp/elint.el (elint-current-buffer, elint-defun):
	Add autoload cookies.  If necessary, initialize.
	(elint-log): Handle non-file buffers.
	(elint-initialize): Add optional argument to reinitialize.
	(elint-find-builtin-variables): Save excursion.

2009-07-23  Dan Nicolaescu  <dann@ics.uci.edu>

	* emacs-lisp/lisp-mode.el (emacs-lisp-mode-map): Add menu entries
	for Lint.

2009-07-22  Dan Nicolaescu  <dann@ics.uci.edu>

	* vc.el (vc-print-log-internal): New function, split out from ...
	(vc-print-log): ... here.
	(vc-dir-move-to-goal-column): Declare.

	* vc-git.el (vc-git-add-signoff): New variable.
	(vc-git-checkin): Use it.
	(vc-git-toggle-signoff): New function.
	(vc-git-extra-menu-map): Bind it to menu.
	(vc-git--run-command-string): Accept a nil FILE argument.
	(vc-git-stash-list): New function.
	(vc-git-dir-extra-headers): Use it.

2009-07-23  Glenn Morris  <rgm@gnu.org>

	* help-fns.el (describe-variable): Describe ignored and risky local
	variables in a similar way to that in which we describe safe ones.

	* emacs-lisp/bytecomp.el (byte-compile-from-buffer)
	(byte-compile-output-file-form, byte-compile-output-docform)
	(byte-compile-file-form-defmumble, byte-compile-output-as-comment):
	Give some more local variables with common names a "bytecomp-" prefix,
	so as not to shadow things during compilation.
	* emacs-lisp/cl-macs.el (load-time-value)
	* emacs-lisp/cl.el (cl-compiling-file): Update for the name-change
	`outbuffer' to `bytecomp-outbuffer'.

	* emacs-lisp/elint.el (elint-standard-variables): Remove most members,
	since the next two variables cover them automatically now.
	(elint-builtin-variables, elint-autoloaded-variables): New.
	(elint-unknown-builtin-args): Remove all members, since they can be
	parsed automatically now.
	(elint-extra-errors): New.
	(elint-env-add-env, elint-env-add-macro): Use cadr.
	(elint-current-buffer): Use or.  Change final message.
	(elint-get-top-forms): Use line-end-position.
	(elint-init-env): Use cadr.  Handle autoload, declare-function,
	and defalias.
	(elint-add-required-env): Doc fix.  Use or.  Standardize error.
	(regexp-assoc): Remove unused function.
	(elint-top-form): Set elint-current-pos, to record the start of the
	top-level form, for compilation-mode.
	(elint-form): Trap errors in macro expansion.  Use dolist.
	(elint-unbound-variable): Use elint-builtin-variables and
	elint-autoloaded-variables.
	(elint-get-args): Use cadr, or.
	(elint-check-cond-form): Use dolist, cadr.
	(elint-check-condition-case-form): Doc fix.  Use cadr.
	Use elint-extra-errors.
	(elint-log): New function.
	(elint-error, elint-warning): Use elint-log for a bytecomp-style format.
	Distinguish errors and warnings.
	(elint-log-message): Use with-current-buffer.  Inhibit read-only.
	Use a bytecomp-style format.
	(elint-clear-log): Preserve default-directory.  Inhibit read-only.
	(elint-get-log-buffer): Use compilation mode.  Disable undo.
	Don't truncate lines.
	(elint-initialize): Set builtin and autoloaded variable lists.
	Only process elint-unknown-builtin-args if non-nil.
	(elint-find-builtin-variables, elint-find-autoloaded-variables):
	New functions.
	(elint-find-builtin-args): Doc fix.  Handle "BODY...)".

2009-07-22  Kevin Ryde  <user42@zip.com.au>

	* net/newst-backend.el (newsticker--parse-atom-1.0)
	(newsticker--parse-rss-0.91, newsticker--parse-rss-0.92)
	(newsticker--parse-rss-1.0):
	* progmodes/idlwave.el (idlwave-mode):
	* progmodes/idlw-shell.el (idlwave-shell-mode):
	* progmodes/vera-mode.el (vera-mode):
	* progmodes/verilog-mode.el (verilog-auto-inst, verilog-auto):
	* progmodes/vhdl-mode.el (vhdl-mode):
	* textmodes/table.el (table-generate-source)
	(table--warn-incompatibility):
	Hyperlink urls in docstrings with URL `...'.

2009-07-22  Glenn Morris  <rgm@gnu.org>

	* emacs-lisp/advice.el, emacs-lisp/checkdoc.el:
	* emacs-lisp/debug.el, emacs-lisp/elp.el, emacs-lisp/gulp.el:
	* emacs-lisp/lisp.el, emacs-lisp/pp.el, emacs-lisp/trace.el:
	Remove leading * from defcustom docs.

	* simple.el (blink-matching-paren-distance): Bump to 100k.  (Bug#3889)

	* emacs-lisp/shadow.el (shadows-compare-text-p): Remove leading * from
	defcustom doc.
	(list-load-path-shadows): Optionally, just return shadows as a string.

	* mail/emacsbug.el (report-emacs-bug): Include any load-path shadows.

2009-07-21  Chong Yidong  <cyd@stupidchicken.com>

	* mail/rmailedit.el (rmail-edit-mode): Use
	auto-save-include-big-deletions.

	* mail/rmail.el (rmail-variables): Use
	auto-save-include-big-deletions.

	* files.el (auto-save-mode): Revert 2009-07-21 and 2009-07-16
	changes.

2009-07-21  Jay Belanger  <jay.p.belanger@gmail.com>

	* calc/calc.el (calc-undo-length): New variable.
	(calc-quit): Truncate rather than eliminate `calc-undo-list'.

2009-07-21  Richard Stallman  <rms@gnu.org>

	* files.el (auto-save-mode): Handle buffer-save-size = -2
	for toggling mode.

2009-07-21  Glenn Morris  <rgm@gnu.org>

	* textmodes/ispell.el (ispell-looking-back): Update declaration.

	* calendar/todo-mode.el (calendar-current-date): Update declaration.

	* ps-print.el (ps-jitify, ps-lazify): Remove aliases only used to
	silence compiler.  Instead...
	(jit-lock-fontify-now, lazy-lock-fontify-region): ...Declare.
	(ps-print-ensure-fontified): Update for above function name changes.

	* printing.el (pr-mh-get-msg-num, pr-mh-show)
	(pr-mh-start-of-uncleaned-message): Remove aliases only used to
	silence compiler.  Instead...
	(mh-get-msg-num, mh-show, mh-start-of-uncleaned-message): ...Declare.
	(mh-show-buffer): Only define for compiler.
	(pr-mh-current-message): Update for above function name changes.

	* files.el (abort-if-file-too-large): Explicitly pass `filename'
	as an argument.
	(find-file-noselect, insert-file-1): Update for above change.

	* mail/rmail.el (rmail-retry-ignored-headers): Bump :version.

	* mail/mailclient.el (mailclient-send-it): Fix message.

	* emacs-lisp/edebug.el (cl-debug-env): Only define for compiler.
	(edebug-eval): Check cl-debug-env is bound.
	(print-level, print-circle): Don't redefine built-in variables.

	* emacs-lisp/cust-print.el: Remove leading * from defcustom docs.
	(custom-print-vectors): Remove old comments from doc.

	* emerge.el (menu-bar-emerge-menu): Remove unused variable.
	(emerge-version): Make the variable an obsolete alias for the
	emacs-version variable.  Make the function obsolete.
	(emerge-fast-keymap, emerge-edit-keymap): Make a separate menu for
	Emerge options, rather than merging in into the main Options menu.
	(emerge-options-menu): Adjust menu text.  Use buttons for skip prefers
	and auto advance modes.  Disable edit/fast items when not relevant.

2009-07-20  Dan Nicolaescu  <dann@ics.uci.edu>

	* term/vt420.el (terminal-init-vt420): Fix typo.

2009-07-20  Sam Steingold  <sds@gnu.org>

	* progmodes/ada-mode.el (compile-auto-highlight): Remove the
	variable (removed from compile.el on 2004-03-11).

2009-07-20  Chong Yidong  <cyd@stupidchicken.com>

	* files.el (hack-local-variables-filter): Fix last change.

2009-07-19  Juri Linkov  <juri@jurta.org>

	* files.el (ignored-local-variables): Add `dir-local-variables-alist'.
	(dir-local-variables-alist): New buffer-local variable.
	(hack-local-variables-filter): If variable is not dir-local,
	i.e. `dir-name' is nil, then remove it from `dir-local-variables-alist',
	because file-local overrides dir-local.
	(c-postprocess-file-styles) <declare-function>:
	Remove obsolete declaration.
	(hack-dir-local-variables): Add dir-local variable/value pair to
	`dir-local-variables-alist' and remove duplicates.  Doc fix.

	* help-fns.el (describe-variable): Add information about
	file-local and dir-local variables.

2009-07-19  Chong Yidong  <cyd@stupidchicken.com>

	* files.el (hack-local-variables-filter): Rewrite.

2009-07-19  Glenn Morris  <rgm@gnu.org>

	* progmodes/verilog-mode.el (verilog-error-regexp-add-xemacs):
	Silence compiler by only defining on XEmacs.

	* international/mule.el (auto-coding-regexp-alist): Only match
	BABYL... at the start of buffer, not of lines.  (Bug#3790)

	* calendar/cal-menu.el (cal-menu-set-date-title): Handle calls from
	non-calendar buffers (Bug#3862).  Restore "not on a date" message.
	(cal-menu-context-mouse-menu): Doc fix.

	* desktop.el (desktop-buffers-not-to-save): Set :version tag.

	* simple.el (mail-user-agent): Doc fix.  Set :version tag.

2009-07-18  Juri Linkov  <juri@jurta.org>

	* info.el: Virtual Info keyword finder.
	(add-to-list) <Info-virtual-files>: Add "\\`\\*Finder.*\\*\\'".
	(Info-finder-file): New variable.
	(Info-finder-find-file): New function.
	(finder-known-keywords, finder-package-info)
	(find-library-name, lm-commentary): Use defvar and
	declare-function to silence compiler warnings.
	(Info-finder-find-node): New function.
	(info-finder): New command.

	* subr.el (process-kill-buffer-query-function): New function.
	(add-hook)<kill-buffer-query-functions>: Add hook
	`process-kill-buffer-query-function'.

2009-07-18  Alan Mackenzie  <acm@muc.de>

	* progmodes/cc-mode.el (c-before-hack-hook)
	(c-postprocess-file-styles): Give invocation of `c-set-style'
	DONT-OVERRIDE parameter of t.  Already set style variables will
	thus not be overridden by style settings given by `c-file-syle'.

	* files.el (hack-local-variables-filter): Remove entries with
	duplicate keys from `file-local-variables-alist'.

2009-07-18  Eli Zaretskii  <eliz@gnu.org>

	* simple.el (deactivate-mark, activate-mark, set-mark): Don't call
	x-set-selection if display-selections-p returns nil for the
	current frame.

2009-07-18  Chong Yidong  <cyd@stupidchicken.com>

	* simple.el (region-active-p, use-region-p): Doc fix (Bug#3873).

2009-07-18  Eli Zaretskii  <eliz@gnu.org>

	* desktop.el (desktop-buffers-not-to-save): Default value is nil.
	Accept nil in addition to a regexp.
	(desktop-files-not-to-save): Add "(ftp)$" to the default regexp.
	Accept nil in addition to a regexp.
	(desktop-save-buffer-p): Don't use desktop-buffers-not-to-save for
	buffers that have an associated file.  Handle nil values of
	desktop-buffers-not-to-save and desktop-files-not-to-save.
	(Bug#3833)

	* term/pc-win.el (x-selection-owner-p, x-own-selection-internal)
	(x-disown-selection-internal): New functions.

2009-07-18  Nick Roberts  <nickrob@snap.net.nz>

	* progmodes/gdb-mi.el (speedbar-frame): Declare to avoid compiler
	warning.
	(gdb-breakpoints-header): Move forward to avoid compiler warning.
	(gdb-make-header-line-mouse-map): Remove duplicate definition.

2009-07-18  David De La Harpe Golden  <david@harpegolden.net>

	* simple.el (set-mark): Revert last change.

2009-07-17  Tassilo Horn  <tassilo@member.fsf.org>

	* doc-view.el (doc-view-initiate-display): Add yes-or-no-p if
	rendering of pngs is not possible instead of messaging a long
	description.

2009-07-17  David De La Harpe Golden  <david@harpegolden.net>

	* w32-fns.el (x-selection-owner-p): New function.

	* mouse.el (mouse-drag-track): Call deactivate-mark earlier.
	(mouse-yank-at-click, mouse-yank-primary): If
	select-active-regions is non-nil, deactivate the mark before
	insertion.

	* simple.el (deactivate-mark, set-mark): Only save selection if we
	own it.

2009-07-17  Kenichi Handa  <handa@m17n.org>

	* case-table.el (describe-buffer-case-table): Fix for the case
	that KEY is a cons.

2009-07-16  Dan Nicolaescu  <dann@ics.uci.edu>

	* vc-rcs.el (vc-rcs-find-file-hook):
	* vc-sccs.el (vc-sccs-find-file-hook): Fix cut and paste error.

2009-07-16  Michael Albinus  <michael.albinus@gmx.de>

	* net/tramp.el (tramp-wait-for-output): Handle the case when
	commands do not return a newline but a null byte before the shell
	prompt.  (Bug#3858)

2009-07-16  YAMAMOTO Mitsuharu  <mituharu@math.s.chiba-u.ac.jp>

	* term/ns-win.el (ns-set-alpha): Don't declare.
	(ns-set-background-alpha): Remove function.

2009-07-16  Kevin Ryde  <user42@zip.com.au>

	* emacs-lisp/copyright.el (copyright-update): Save match-data across
	y-or-n-p, for safety.

2009-07-16  Richard Stallman  <rms@gnu.org>

	* files.el (auto-save-mode): If buffer-saved-size is -2,
	don't clobber it.

	* mail/rmail.el (rmail-variables): Set buffer-saved-size to -2.
	(rmail-retry-ignored-headers): Add more uninteresting fields.

2009-07-15  Jari Aalto  <jari.aalto@cante.net>

	* net/rcirc.el (rcirc): Use history variables.
	(rcirc-server-name-history, rcirc-nick-name-history)
	(rcirc-server-port-history): New variables.

2009-07-15  Kenichi Handa  <handa@m17n.org>

	* international/mule-cmds.el (set-language-environment-charset):
	If coding-system-charset-list returns `iso-2022' or `emacs-mule',
	ignore them.

	* language/misc-lang.el ("IPA"): Change coding systems to utf-8.
	Delete unibyte-display.

2009-07-15  Chong Yidong  <cyd@stupidchicken.com>

	* simple.el (kill-visual-line): Obey kill-whole-line (Bug#3695).

2009-07-15  Chong Yidong  <cyd@stupidchicken.com>

	* simple.el (deactivate-mark): Optional argument FORCE.
	(set-mark): Use deactivate-mark.

	* info.el (Info-search): No need to check transient-mark-mode
	before calling deactivate-mark.

	* select.el (x-set-selection): Doc fix.
	(x-valid-simple-selection-p): Allow buffer values.
	(xselect--selection-bounds): Handle buffer values.  Suggested by
	David De La Harpe Golden.

	* mouse.el (mouse-set-region, mouse-drag-track): Call
	copy-region-as-kill before setting the mark, to let
	select-active-regions work.

2009-07-15  David De La Harpe Golden  <david@harpegolden.net>

	* simple.el (deactivate-mark): If select-active-regions is
	non-nil, copy the selection data into a string.
	(activate-mark): If select-active-regions is non-nil, set the
	selection to the current buffer.
	(set-mark): Update selection if select-active-regions is non-nil.

	* select.el (x-valid-simple-selection-p): Allow buffer values.

2009-07-14  Stefan Monnier  <monnier@iro.umontreal.ca>

	* simple.el (mail-user-agent): Default to the upwardly-UI-compatible
	and more featureful message-mode.

2009-07-14  Chong Yidong  <cyd@stupidchicken.com>

	* select.el (x-set-selection): Doc fix.
	(x-valid-simple-selection-p): Disallow selection data consisting
	of a list or cons of integers, since that is not used.
	(xselect--selection-bounds, xselect--int-to-cons): New functions.
	(xselect-convert-to-string, xselect-convert-to-length)
	(xselect-convert-to-filename, xselect-convert-to-charpos)
	(xselect-convert-to-lineno, xselect-convert-to-colno): Use them.

2009-07-14  Dmitry Dzhus  <dima@sphinx.net.ru>

	* progmodes/gdb-mi.el (json-partial-output): Fix broken GDB/MI
	output in -break-info command (Emacs bug #3794).

2009-07-14  Glenn Morris  <rgm@gnu.org>

	* emacs-lisp/edebug.el (edebug-setup-hook, edebug-all-forms)
	(edebug-eval-macro-args, edebug-save-displayed-buffer-points)
	(edebug-print-length, edebug-print-level, edebug-print-circle)
	(edebug-sit-for-seconds, edebug-view-outside)
	(edebug-bounce-point, edebug-set-global-break-condition)
	(edebug-Go-nonstop-mode, edebug-trace-mode)
	(edebug-Trace-fast-mode, edebug-continue-mode)
	(edebug-Continue-fast-mode, edebug-forward-sexp, edebug-help)
	(edebug-visit-eval-list): Doc fixes.

	* subr.el (def-edebug-spec): Doc fix.

2009-07-14  Kenichi Handa  <handa@m17n.org>

	* international/characters.el: Fix setting of category ?C.

2009-07-13  Jan Djärv  <jan.h.d@swipnet.se>

	* term/ns-win.el (x-select-font): defalias x-select-font to
	ns-popup-font-panel instead of generate-fontset-menu.

2009-07-12  Eli Zaretskii  <eliz@gnu.org>

	* desktop.el (desktop-buffers-not-to-save): Remove ".log".  (Bug#3833)

2009-07-12  Peter Jolly  <peter@jollys.org>  (tiny change)

	* arc-mode.el (archive-find-type): Allow for a PK00 string before
	the PK\003\004 header (Bug#3770).

2009-07-12  Guanpeng Xu  <herberteuler@hotmail.com>

	* pcomplete.el (pcomplete-comint-setup): Check for
	shell-dynamic-complete-filename too.

2009-07-11  Chong Yidong  <cyd@stupidchicken.com>

	* simple.el (temporary-goal-column): Change the value for
	line-move-visual to a cons cell.
	(line-move-visual): Record or set the window hscroll, if
	necessary (Bug#3494).
	(line-move-1): Handle cons value of temporary-goal-column.

2009-07-11  Kenichi Handa  <handa@m17n.org>

	* international/mule-diag.el (describe-character-set): Don't show
	width.

2009-07-10  Sam Steingold  <sds@gnu.org>

	* progmodes/compile.el (compilation-mode-font-lock-keywords):
	Omake sometimes indents the errors it prints, so allow all
	regexps to start with spaces.

2009-07-10  Eli Zaretskii  <eliz@gnu.org>

	* cus-edit.el (customize-changed-options-previous-release):
	Bump value to 22.1.  (Bug#3804)

2009-07-08  Sam Steingold  <sds@gnu.org>

	* progmodes/grep.el (rgrep): Allow grep-find-ignored-directories
	to be a cons cell (test . ignored-directory) to selectively ignore
	some directories depending on the location of the search.

2009-07-08  Michael Albinus  <michael.albinus@gmx.de>

	* net/tramp.el (tramp-set-file-uid-gid): Handle the case the
	remote user is root, on the local host.
	(tramp-local-host-p): Either the local user or the remote user
	must be root.  (Bug#3771)

2009-07-08  Nick Roberts  <nickrob@snap.net.nz>

	* progmodes/gdb-mi.el (gdb): Remove description of
	gdb-use-separate-io-buffer.
	(menu): Don't allow toggling of or enable
	gdb-use-separate-io-buffer from menubar.

2009-07-08  E. Jay Berkenbilt  <ejb@ql.org>  (tiny change)

	* mail/unrmail.el (unrmail): Make sure the message ends with two
	newlines (Bug#3769).

2009-07-08  Glenn Morris  <rgm@gnu.org>

	* calendar/calendar.el (calendar-current-date): Rework previous change.

2009-07-08  Ed Reingold  <reingold@emr.cs.iit.edu>

	* calendar/calendar.el (calendar-current-date):
	Add an optional argument giving an offset from today.

2009-07-08  Glenn Morris  <rgm@gnu.org>

	* tutorial.el (tutorial--describe-nonstandard-key):
	Adjust the message for when a key has been unbound.
	(help-with-tutorial): Hide the arch-tag.

2009-07-08  Kenichi Handa  <handa@m17n.org>

	* international/fontset.el (setup-default-fontset): For each
	script, append (not set) font-specs.

	* language/japanese.el (japanese-shift-jis-2004): Fix typo in the
	docstring.

2009-07-08  Nick Roberts  <nickrob@snap.net.nz>

	* progmodes/gdb-mi.el (gdb-init-1): Move sending
	-data-list-register-names to ...
	(gdb-starting): ... here because GDB 7.0 requires execution to
	have started when using this MI command.
	(gdb-set-header): New function to distinguish select and
	unselected tabs in gdb buffers.
	(gdb-propertize-header): New macro that uses gdb-set-header.
	(gdb-breakpoints-header, gdb-locals-header): Use it.
	(gdb-disassembly-mode-map): Add keybinding to kill buffer.

2009-07-07  Chong Yidong  <cyd@stupidchicken.com>

	* Makefile.in (ELCFILES): Remove fadr.elc.

2009-07-07  Dmitry Dzhus  <dima@sphinx.net.ru>

	* progmodes/gdb-mi.el (gdb-init-1): Disassembly buffer mode name
	may contain frame information, so `string-match' should be used.
	(gdb-update): Disassembly is invalidated through
	`gdb-get-selected-frame'.
	(gdb-pad-string): New function to pad string with spaces.
	(gdb-invalidate-disassembly): Invalidate only if the buffer
	exists.
	(gdb-disassembly-handler-custom): Column alignment.
	(gdb-disassembly-place-breakpoints): Clear old breakpoints before
	placing new ones.
	(gdb-toggle-breakpoint, gdb-delete-breakpoint): Now work from the
	end of line, too.
	(gdb-frame-handler): Match convention to for disassembly buffer
	mode name.
	(gdb-stack-list-frames-handler): Rewritten without regexps.
	(gdb-breakpoints-list-handler-custom): y/n instead of on/off; do
	not highlight breakpoints without line information.
	(gdb-input): Add trailing newline to command.

	* progmodes/gdb-mi.el (gdb-init-1): Set mode name for disassembly
	buffer properly.
	(gdb-breakpoints-list-handler-custom): Replacement for
	`gdb-break-list-handler'.  Using real parser instead of regexps
	now.
	(gdb-place-breakpoints): Replacement for `gdb-break-list-custom'.
	Use `gdb-breakpoints-list' instead of parsing breakpoints buffer
	to place breakpoints.
	(def-gdb-memory-unit): A new macro to define gdb-memory-unit-..
	functions.
	(gdb-disassembly-handler-custom): Show overlay arrow.
	(gdb-disassembly-place-breakpoints): Show breakpoints in
	disassembly buffer.
	(gdb-toggle-breakpoint, gdb-delete-breakpoint)
	(gdb-goto-breakpoint): Using `gdb-breakpoint' text properties
	instead of parsing breakpoints buffer.  Fixed old menu references
	in `gud-menu-map'.

	* fadr.el: Remove.

	* progmodes/gdb-mi.el: Port memory buffer from gdb-ui.el.
	(gdb-memory-address): New variable which holds top address of
	memory page shown in memory buffer.
	(gdb-memory-repeat-count, gdb-memory-format, gdb-memory-unit): New
	customization variables.
	New functions:
	(gdb-display-memory-buffer, gdb-frame-memory-buffer): Functions to
	display the memory buffer.
	(gdb-memory-set-address, gdb-memory-set-repeat-count): Set memory
	buffer display parameters.
	(def-gdb-memory-format, gdb-memory-format-binary)
	(gdb-memory-format-octal, gdb-memory-format-unsigned)
	(gdb-memory-format-signed, gdb-memory-format-hexadecimal):
	Functions for setting memory buffer format.
	(gdb-memory-unit-word, gdb-memory-unit-halfword)
	(gdb-memory-unit-giant, gdb-memory-unit-byte): Functions to set
	unit size used in memory buffer.
	(gdb-memory-show-next-page, gdb-memory-show-previous-page): Switch
	to next/previous page of memory buffer.
	Now using (bindat-get-field) instead of fadr functions.

2009-07-07  Sam Steingold  <sds@gnu.org>

	* vc-cvs.el (vc-cvs-merge-news): Fix message parsing for
	non-top-level files.

2009-07-07  Kenichi Handa  <handa@m17n.org>

	* international/mule-cmds.el (reset-language-environment): Put
	the highset priority to the charset iso-8859-1.

2009-07-06  Chong Yidong  <cyd@stupidchicken.com>

	* progmodes/hideshow.el (hs-hide-block-at-point): Don't move point
	to the end of the line when locating the block (Bug#700).

2009-07-06  Michael Albinus  <michael.albinus@gmx.de>

	* net/tramp.el (tramp-handle-write-region): Flush file properties
	in case of short track.

2009-07-06  Michael McNamara  <mac@mail.brushroad.com>

	* progmodes/verilog-mode.el (verilog-error-regexp-emacs-alist):
	Coded custom representation of verilog error regular expressions
	to work with Emacs-22's new format.
	(verilog-error-regexp-xemacs-alist): Coded custom representation
	of verilog error regular expressions to work with XEmacs format.
	(verilog-error-regexp-add-xemacs): Hook routine to install verilog
	error recognition into XEmacs.
	(verilog-error-regexp-add-emacs): Hook routine to install verilog
	error recognition into Emacs-22.

2009-07-06  Chong Yidong  <cyd@stupidchicken.com>

	* woman.el: Remove stand-alone closing parentheses.
	(woman-file-name, woman2-format-paragraphs)
	(woman-leave-blank-lines): Code cleanup.
	(woman-use-own-frame): Change default to nil.
	(woman-italic, woman-bold, woman-unknown, woman-addition): Change
	defaults to inherit from default faces.
	(woman2-process-escapes): Consume the newline after a stand-alone
	filler character (Bug#3651).

2009-07-06  Glenn Morris  <rgm@gnu.org>

	* ffap.el (ffap-version): Make it an obsolete alias for emacs-version.
	(top-level): Move provide to the end.
	(ffap): Remove defunct URL from custom group.

	* subr.el (eval-after-load): Doc fix.

2009-07-06  Vincent Belaïche  <vincent.belaiche@gmail.com>

	* calc/calc-embed.el (calc-embedded-make-info): Don't force when
	`calc-embedded-word' is called twice.

2009-07-05  Stefan Monnier  <monnier@iro.umontreal.ca>

	* files.el (find-alternate-file-other-window, find-alternate-file):
	Obey confirm-nonexistent-file-or-buffer.

2009-07-05  Michael Albinus  <michael.albinus@gmx.de>

	* dired-aux.el (dired-show-file-type): Handle remote files.

2009-07-05  Jari Aalto  <jari.aalto@cante.net>

	* desktop.el (desktop-globals-to-save):
	Add file-name-history (Bug#2750).

2009-07-05  Chong Yidong  <cyd@stupidchicken.com>

	* add-log.el (add-log-current-defun-header-regexp): Doc fix (Bug#2217).

2009-07-04  Johan Bockgård  <bojohan@gnu.org>

	* eshell/esh-arg.el (eshell-parse-argument-hook): Put `number'
	property on entire argument since this is what eshell-lisp-command
	expects.

2009-07-03  Michael Albinus  <michael.albinus@gmx.de>

	* net/tramp-gvfs.el (tramp-gvfs-methods)
	(tramp-gvfs-zeroconf-domain)
	(tramp-bluez-discover-devices-timeout): Add version flag.
	(tramp-gvfs-handler-mounted-unmounted)
	(tramp-gvfs-connection-mounted-p): Polish handling of
	incompatibilities between GVFS 0.2 and 1.0.

2009-07-03  Jan Djärv  <jan.h.d@swipnet.se>

	* cus-start.el (all): Add make-pointer-invisible.

2009-07-03  Jay Belanger  <jay.p.belanger@gmail.com>

	* calc/calc-math.el (math-use-emacs-fn): Make sure that the number is
	formatted correctly.

2009-07-02  Juri Linkov  <juri@jurta.org>

	* info.el: Virtual Info files and nodes.
	(Info-virtual-files, Info-virtual-nodes): New variables.
	(Info-current-node-virtual): New variable.
	(Info-virtual-file-p, Info-virtual-fun, Info-virtual-call):
	New functions.
	(Info-file-supports-index-cookies): Use Info-virtual-file-p
	to check for a virtual file instead of checking a fixed list
	of node names.
	(Info-find-file): Use Info-virtual-fun and Info-virtual-call
	instead of ad-hoc processing of "dir" and (apropos history toc).
	(Info-find-node-2): Use Info-virtual-fun and Info-virtual-call
	instead of ad-hoc processing of "dir" and (apropos history toc).
	Reread a file when moving from a virtual node.
	(add-to-list)<Info-virtual-files>: Add "\\`dir\\'".
	(Info-directory-toc-nodes, Info-directory-find-file)
	(Info-directory-find-node): New functions.
	(add-to-list)<Info-virtual-files>: Add "\\`\\*History\\*\\'".
	(Info-history): Move part of code to
	`Info-history-find-node'.
	(Info-history-toc-nodes, Info-history-find-file)
	(Info-history-find-node): New functions.
	(add-to-list)<Info-virtual-nodes>: Add "\\`\\*TOC\\*\\'".
	(Info-toc): Move part of code to `Info-toc-find-node'.
	(Info-toc-find-node): New function.
	(Info-toc-insert): Rename from `Info-insert-toc'.  Don't insert
	the current Info file name to references because now the node
	"*TOC*" belongs to the same Info manual.
	(Info-toc-build): Rename from `Info-build-toc'.
	(Info-toc-nodes): Rename input argument `file' to `filename'.
	Use Info-virtual-fun, Info-virtual-call and Info-virtual-file-p
	instead of ad-hoc processing of ("dir" apropos history toc).
	(Info-index-nodes): Use Info-virtual-file-p
	to check for a virtual file instead of checking a fixed list
	of node names.
	(Info-index-node): Add check for `Info-current-node-virtual'.
	Raise `save-match-data' higher up the tree to contain
	`search-forward' too (bug fix).
	(add-to-list)<Info-virtual-nodes>: Add "\\`\\*Index.*\\*\\'".
	(Info-virtual-index-nodes): New variable.
	(Info-virtual-index-find-node, Info-virtual-index): New functions.
	(add-to-list)<Info-virtual-files>: Add "\\`\\*Apropos\\*\\'".
	(Info-apropos-file, Info-apropos-nodes): New variables.
	(Info-apropos-toc-nodes, Info-apropos-find-file)
	(Info-apropos-find-node, Info-apropos-matches): New functions.
	(info-apropos): Move part of code to `Info-apropos-find-node' and
	`Info-apropos-matches'.
	(Info-mode-map): Bind "I" to `Info-virtual-index'.
	(Info-desktop-buffer-misc-data): Use Info-virtual-file-p to check
	for a virtual file instead of checking a fixed list of node names.

	* simple.el (async-shell-command): New command.

	* bindings.el (esc-map): Bind "&" to `async-shell-command'.

	* net/tramp-gvfs.el (tramp-gvfs-connection-mounted-p): Use `elt'
	instead of `mount-info'.

2009-07-02  Michael Albinus  <michael.albinus@gmx.de>

	* net/tramp-gvfs.el (tramp-gvfs-handler-mounted-unmounted)
	(tramp-gvfs-connection-mounted-p): Handle changed mount-info interface.

2009-07-02  Kenichi Handa  <handa@m17n.org>

	* international/mule.el (set-keyboard-coding-system): Force *-unix
	coding-system to avoid eol conversion.

2009-07-01  Michael Albinus  <michael.albinus@gmx.de>

	* net/tramp-gvfs.el (tramp-gvfs-file-name-handler-alist):
	Add handler for `process-file', `shell-command' and
	`start-file-process'.
	(tramp-gvfs-handle-shell-command)
	(tramp-gvfs-handle-start-file-process)
	(tramp-gvfs-handle-process-file): New defuns.
	(tramp-synce-list-devices): Simplify check for existence of property.

2009-07-01  Jan Djärv  <jan.h.d@swipnet.se>

	* startup.el (command-line-x-option-alist): Add -mm and --maximized.

2009-07-01  Eduard Wiebe  <usenet@pusto.de>  (tiny change)

	* language/korean.el (set-language-info-alist): Add korean-cp949,
	cp949 to spec.

2009-07-01  Kenichi Handa  <handa@m17n.org>

	* Makefile.in (ELCFILES): Delete encoded-kb.elc.

	* international/encoded-kb.el: Deleted.

	* international/mule.el (set-keyboard-coding-system): Perform the
	necessary setup here instead of calling encoded-kbd-setup-display.

2009-07-01  Glenn Morris  <rgm@gnu.org>

	* progmodes/f90.el (f90-break-delimiters, f90-no-break-re): Doc fixes.

2009-07-01  Evangelos Evangelou  <vangelis@email.unc.edu>  (tiny change)

	* progmodes/f90.el (f90-no-break-re): Add "(/" and "/)".  (Bug#3730)

2009-06-30  Michael Albinus  <michael.albinus@gmx.de>

	* net/tramp.el (tramp-do-copy-or-rename-file-directly):
	Handle also the 'rename case, when setting file modes.  (Bug#3712)
	(tramp-default-file-modes): Remove execute permissions.

	* net/tramp-gvfs.el (tramp-gvfs-methods): Add "synce" method.
	(top): Add a default for "synce" in `tramp-default-user-alist'.
	Add completion function for "synce" method.
	(tramp-hal-service, tramp-hal-path-manager)
	(tramp-hal-interface-manager, tramp-hal-interface-device):
	New defconst.
	(tramp-gvfs-connection-mounted-p): Handle empty user name for synce.
	(tramp-synce-list-devices, tramp-synce-parse-device-names):
	New defuns.

	* net/trampver.el: Update release number.

2009-06-30  Kenichi Handa  <handa@m17n.org>

	* international/fontset.el (setup-default-fontset): Add CJK fonts
	for symbols and the other miscellaneous characters.

	* language/korea-util.el (setup-korean-environment-internal):
	Make char-width-table suitable for Korean environments.
	(exit-korean-environment): Cancel above.

	* language/chinese.el ("Chinese-GB", "Chinese-BIG5")
	("Chinese-CNS", "Chinese-EUC-TW", "Chinese-GBK"): Add a
	setup-function to make char-width-table suitable for respective
	environments, and an exit-function to cancel that.

	* language/japan-util.el (setup-japanese-environment-internal):
	Call use-cjk-char-width-table with arg `ja_JP'.

	* international/characters.el (cjk-char-width-table): Delete it.
	(cjk-char-width-table-list): New variable.
	(use-cjk-char-width-table): New arg local-name.
	(use-default-char-width-table): Fix for the case that Emacs is
	already using the default char-width-table.

2009-06-29  Michael Albinus  <michael.albinus@gmx.de>

	* net/tramp.el (tramp-do-copy-or-rename-file-directly): Set file
	modes mandatory.  (Bug#3712)

2009-06-29  Alan Mackenzie  <acm@muc.de>

	* progmodes/cc-cmds.el (c-mask-paragraph): Remove a spurious
	correction between the visible width of TABs and their number of bytes.

2009-06-29  Chong Yidong  <cyd@stupidchicken.com>

	* server.el (server-buffer-done): Prevent kill-buffer from
	prompting by clearing the buffer modification flag (Bug#3696).

2009-06-28  Michael McNamara  <mac@mail.brushroad.com>

	* progmodes/verilog-mode.el (verilog-beg-of-statement)
	(verilog-endcomment-reason-re): Support unique case and priority case.
	(verilog-basic-complete-re): Support localparam lineup.
	(verilog-beg-of-statement-1): Fix for robustness, unique case.
	(verilog-set-auto-endcomments): Fix for unique case, always_comb
	commenting.
	(verilog-leap-to-case-head): Now support *nested* unique &
	priority case statements.
	(verilog-auto-lineup): Make just declarations the default (as it
	had been).
	(verilog-leap-to-case-head): Support priority/unique case statements.
	(verilog-auto-lineup): Rework to give users radio buttons to
	select the various styles of automatic lineup.
	(verilog-error-regexp-alist): Rework to support the XEmacs style
	of error regular expressions from compilers, lint tools &
	simulators.  Note that GNU Emacs has made it impossible for a mode
	to load such things.
	(electric-verilog-terminate-line, verilog-indent-declaration)
	(verilog-auto-wiure): Rework for radio button selection of
	auto-lineup selection of specification of auto lineup.
	(verilog-beg-of-statement-1): Redesign to support proper operation
	in additional code, based on testing with auto-lineup.
	(verilog-calculate-indent, assignments & declarations)
	(verilog-backward-token): Enhance to support auto-lineup of
	assignments & declarations.
	(verilog-in-directive-p, verilog-at-struct-p): New function for
	easy test of whether we are.
	(verilog-pretty-declarations, verilog-pretty-expr): Massive rework
	to support safe execution at almost anyline.
	(verilog-calc-1): Properly support indenting deep inside generate
	blocks.
	(verilog-init-font): Remove definition & use of verilog-init-font,
	as it is redundant with font-lock-defaults.
	(verilog-mode): Alter the definition of verilog-font-lock-defaults
	to avoid circular calls if syntax-ppss is a function (as is the
	case now in 22.x GNU Emacs) as that function would sometimes call
	itself, leading to (nearly) infinite recursion.
	(verilog-ovm-begin-re, verilog-ovm-end-re)
	(verilog-ovm-statement-re, verilog-leap-to-head)
	(verilog-backward-token): Add support for OVM macros.  Some are
	complete statements, and others open and close scopes like begin
	and end.
	(verilog-defun-level-not-generate-re, verilog-defun-level-re)
	(verilog-defun-level-generate-only-re): Really fix the defun-list
	compilation issue.
	(verilog-calc-1, verilog-beg-of-statement): Enhance support for
	coverpoint, constraint and cross statements.
	(verilog-defun-level-list, verilog-generate-defun-level-list)
	(verilog-all-defun-level-list): Redo these specifications - it is
	too hard to support eval-when compile aggregation of lists also
	built at when-compile time.
	(verilog-defun-level-list): Place defconsts of variables used in
	building regular expressions which are built in eval-when-compile
	bodies in the same eval-when-compile body to facilitate compile
	without load.
	(verilog-beg-block-re-ordered): Support indenting
	virtual/protected tasks and functions.
	(verilog-defun-level-list, verilog-in-generate-region-p)
	(verilog-backward-ws&directives, verilog-calc-1): Speed up
	indentation of some module items (generate items).
	(verilog-forward-sexp, verilog-leap-to-head): Support stepping
	across virtual/protected tasks and functions.

2009-06-28  Wilson Snyder  <wsnyder@wsnyder.org>

	* progmodes/verilog-mode.el (verilog-auto-arg, verilog-auto-arg-sort):
	Allow sorting AUTOARG lists.  Suggested by Andrea Fedeli.
	(verilog-read-sub-decls-line): Fix AUTOWIRE signals getting lost
	in concatenations.  Reported by Yishay Belkind.
	(verilog-auto-ascii-enum): Support one-hot state machines in
	AUTOASCIIENUM.  Suggested by Lloyd Gomez.
	(verilog-auto-inst, verilog-auto-inst-port): Include interface
	modport in AUTOINST and add vl-modport for users.  Reported by
	David Rogoff.
	(verilog-auto-inout-module, verilog-auto-inst)
	(verilog-decls-get-interfaces, verilog-insert-definition)
	(verilog-insert-one-definition, verilog-read-decls)
	(verilog-read-sub-decls, verilog-read-sub-decls-sig)
	(verilog-sig-modport, verilog-signals-combine-bus)
	(verilog-subdecls-get-interfaces): Fix expansion of SystemVerilog
	interfaces in AUTOINOUTMODULE, AUTOINOUTCOMP, and AUTOINST.
	Suggested by David Rogoff.
	(verilog-repair-open-comma): Fix non-insertion of comma when
	`DEFINE occurs in V2K argument list.  Reported by Lane Brooks.
	(verilog-make-width-expression): Simplify [A-1:0] expression
	widths to just {A{1'b0}}.
	(verilog-mode): Cleanup checkdoc warnings.
	(verilog-auto-inout-module, verilog-signals-matching-dir-re):
	Add third optional regexp to AUTOINOUTMODULE to allow selecting only
	inputs/outputs or data type.  Suggested by Vasu Kandadi.
	(next-error-last-buffer): Fix byte-compiler warning.
	(verilog-auto, verilog-auto-insert-lisp, verilog-auto-inst)
	(verilog-delete-auto): Add AUTOINSERTLISP to insert arbitrary lisp
	or shell command text during AUTO expansion.  Suggested by Tad Truex.
	(verilog-read-sub-decls-expr, verilog-read-sub-decls-line)
	(verilog-read-sub-decls-sig, verilog-symbol-detick-text):
	Fix dotted nets {a.b,c.d} and excaped identifiers being mis-included
	in AUTOINOUT.  Reported by Matthew Lovell.
	(verilog-read-always-signals-recurse): Fix AUTORESET "if (a<=b)"
	causing use of <= assignments.  Reported by Alex Reed.
	(verilog-read-decls): Fix triand, trior, wand, wor to be
	recognized by AUTOWIRE.  Reported by Spencer Isaacson.
	(verilog-extended-complete-re): Support import "DPI-C" functions.
	(verilog-read-always-signals-recurse): Fix AUTORESET of "x <=
	y[a+1:a+1]" to not include a in reset list.  Reported by Dan Dever.
	(verilog-insert-date, verilog-insert-year)
	(verilog-sk-header-tmpl): Fix verilog-header inserting error on
	Windows systems.  Reported by Michael Potts.
	(verilog-read-module-name): Fix AUTOINST when the child module
	declaration's name is a tick define.  Reported by Elliot Mednick.
	(verilog-read-decls): Fix V2K parameter bit subscripts getting
	passed to next parameter's definition.  Reported by Bruce T.
	(verilog-read-decls): Fix detecting "parameter int" when using
	AUTOINSTPARAM.  Reported by Bruce T.
	(verilog-goto-defun): Fix goto not finding modules unless first
	perform a verilog-auto expansion.  Suggested by Lawrence Butcher.
	(verilog-mode): Expand -f flag arguments on entry to mode so
	verilog-goto-defun will work.  Reported by Lawrence Butcher.
	(verilog-getopt): Expand environment variables in -f file
	arguments.  Suggested by Lawrence Butcher.
	(verilog-set-define): Fix "Symbol's value as variable is void"
	when reading enumerations.
	(verilog-auto-ascii-enum): Fix duplicate labels in AUTOASCIIENUM.
	Suggested by Stephen Peltan.
	(verilog-read-defines): Fix reading of enumerations in include
	files.  Reported by Steve Peltan.

2009-06-28  David De La Harpe Golden  <david@harpegolden.net>

	* files.el (trash-directory): Fix defcustom type.

2009-06-28  Juri Linkov  <juri@jurta.org>

	* help-fns.el (describe-function-1): Correctly locate adviced
	functions in hyperlink (Bug#2438).

2009-06-28  Chong Yidong  <cyd@stupidchicken.com>

	* files.el (trash-directory): Change default to nil.
	(move-file-to-trash): If trash-directory is nil and
	system-move-file-to-trash is unbound, perform freedesktop-style
	trashing.

2009-06-28  David De La Harpe Golden  <david@harpegolden.net>

	* files.el (move-file-to-trash): Add freedesktop trash
	support (Bug#973).

2009-06-28  Glenn Morris  <rgm@gnu.org>

	* autorevert.el (global-auto-revert-non-file-buffers)
	(global-auto-revert-mode): Doc fixes.

2009-06-27  Johan Bockgård  <bojohan@gnu.org>

	* emacs-lisp/cl-specs.el (defstruct): Fix :conc-name spec.

2009-06-27  Chong Yidong  <cyd@stupidchicken.com>

	* faces.el (x-handle-named-frame-geometry): Ensure that we have
	opened an X connection before calling x-get-resource (Bug#3194).

	* play/doctor.el: Remove reference to obsolete website.
	(make-doctor-variables): Correct grammar mistake (Bug#2633).

2009-06-26  Dan Nicolaescu  <dann@ics.uci.edu>

	Remove find-file-not-found-hook VC method.  (Bug#2757)
	* vc-hooks.el (vc-file-not-found-hook)
	(vc-default-find-file-not-found-hook): Remove functions.
	(find-file-not-found-functions): Do not add vc-file-not-found-hook.
	* vc-rcs.el (vc-rcs-find-file-not-found-hook): Remove function.
	* vc.el:
	* vc-hg.el:
	* vc-git.el: Do not mention find-file-not-found-hook VC method.

2009-06-25  Agustín Martín  <agustin.martin@hispalinux.es>

	* textmodes/ispell.el: Add `ispell-looking-back' XEmacs
	compatibility function for `looking-back'.

	* textmodes/flyspell.el (sgml-mode-flyspell-verify):
	Use `ispell-looking-back'.

2009-06-24  Michael Albinus  <michael.albinus@gmx.de>

	* net/tramp-gvfs.el (tramp-gvfs-handle-make-directory): Use `dir'
	rather than `filename'.

2009-06-23  Miles Bader  <miles@gnu.org>

	* face-remap.el (text-scale-set): New function.

2009-06-23  Glenn Morris  <rgm@gnu.org>

	* pcmpl-rpm.el (pcomplete/rpm): Doc fix.

	* bindings.el (mode-line-modified): Fix case of "Buffer is modified".

	* textmodes/ispell.el (ispell-local-dictionary): Doc fix.

	* progmodes/gdb-mi.el (gud-remove, gud-break): Update declarations.

	* calendar/cal-dst.el (calendar-time-zone-daylight-rules):
	Simplify Persian conditionals.

	* calc/calc-graph.el (calc-graph-plot): Avoid assignment to free
	variable `filename'.

	* comint.el (comint-insert-input): Doc fix.

	* Makefile.in (ELCFILES): Fix typo in previous change.

2009-06-23  Miles Bader  <miles@gnu.org>

	* cus-start.el: Add entry for `recenter-redisplay'.

2009-06-23  Dan Nicolaescu  <dann@ics.uci.edu>

	* vc-hooks.el (vc-stay-local-p, vc-state, vc-working-revision):
	Add an optional argument for the backend, use it instead of
	calling vc-backend.
	(vc-mode-line): Add an optional argument for the backend.
	Pass the backend to vc-state and vc-working-revision.  Move code for
	special handling for vc-state being a buffer to ...

	* vc-rcs.el (vc-rcs-find-file-hook):
	* vc-sccs.el (vc-sccs-find-file-hook): ... here.  New functions.

	* vc-svn.el (vc-svn-state, vc-svn-dir-status, vc-svn-checkout)
	(vc-svn-print-log, vc-svn-diff): Pass 'SVN to vc-state,
	vc-stay-local-p and vc-mode-line calls.

	* vc-cvs.el (vc-cvs-state, vc-cvs-checkout, vc-cvs-print-log)
	(vc-cvs-diff, vc-cvs-annotate-command)
	(vc-cvs-make-version-backups-p, vc-cvs-stay-local-p)
	(vc-cvs-dir-status): Pass 'CVS to vc-state, vc-stay-local-p and
	vc-mode-line calls.

	* vc.el (vc-deduce-fileset): Use vc-deduce-fileset instead of
	direct comparison.
	(vc-next-action, vc-transfer-file, vc-rename-file): Also pass the
	backend when calling vc-mode-line.
	(vc-register): Do not create a closure for calling the vc register
	function, call it directly.

2009-06-23  Dan Nicolaescu  <dann@ics.uci.edu>

	* emacs-lisp/elp.el (elp-output-insert-symname): Add a link face
	to make it obvious item can be clicked.

	* vc-mtn.el (vc-mtn-after-dir-status, vc-mtn-dir-status): New functions.

2009-06-23  Kenichi Handa  <handa@m17n.org>

	* language/korea-util.el (korean-key-bindings): Change the binding
	of F9 to hangul-to-hanja-conversion.  Bind Hangul_Hanja to the
	same command.

2009-06-22  Michael Albinus  <michael.albinus@gmx.de>

	Sync with Tramp 2.1.16.

	* Makefile.in (ELCFILES): Add net/tramp-gvfs.elc.

	* net/tramp.el (top): Require tramp-gvfs.  Catch `tramp-loading',
	when a loading of a package fails.  Completion function for rsync
	is `tramp-completion-function-alist-ssh'.
	(all): Replace all calls of `split-string' and
	`tramp-split-string' by `tramp-compat-split-string'.
	(tramp-default-method): Use `tramp-compat-process-running-p'.
	(tramp-default-proxies-alist): Allow also Lisp forms.
	(tramp-remote-path): Add choice "Private Directories".
	(tramp-wrong-passwd-regexp): Remove "Tramp connection closed" option.
	(tramp-domain-regexp): Allow also "-", "_" and ".".
	(tramp-end-of-output): Remove newlines, and add "$" at the end.
	(tramp-file-name-handler-alist): Add handler for `dired-uncache'.
	(tramp-debug-message): Insert header line in debug buffer.
	(tramp-handle-directory-files-and-attributes-with-stat):
	Care about filenames with spaces, or starting with "-".
	(tramp-handle-dired-uncache): New defun.
	(tramp-handle-insert-directory): Don't flush the directory from
	cache, this is handled by `dired-uncache' now.
	(tramp-handle-insert-file-contents): Improve error handling.
	(tramp-find-shell, tramp-open-connection-setup-interactive-shell):
	Quote `tramp-end-of-output'.
	(tramp-action-password): Improve trace message.
	(tramp-check-for-regexp): Both echoes must be present, before removing.
	(tramp-open-connection-setup-interactive-shell): Trace coding system.
	(tramp-compute-multi-hops): Eval cons cells of
	`tramp-default-proxies-alist'.
	(tramp-maybe-open-connection): Use the same command pattern for
	first hop and further hops.
	(tramp-wait-for-output): Remove handling of newlines.
	(tramp-get-remote-path): Handle also `tramp-own-remote-path'.
	(tramp-split-string): Remove function.  It is handled in
	tramp-compat now.

	* net/tramp-cmds.el (tramp-bug):
	Recommend `tramp-cleanup-all-connections' in the bug mail.

	* net/tramp-compat.el (tramp-compat-split-string)
	(tramp-compat-process-running-p): New defuns.

	* net/tramp-fish.el (tramp-fish-file-name-handler-alist): Add handler
	for `dired-uncache'.

	* net/tramp-gvfs.el: New package.

	* net/tramp-smb.el (tramp-smb-file-name-handler-alist):
	Add handler for `dired-uncache'.
	(tramp-smb-handle-file-local-copy): Cleanup in case of error.

	* net/trampver.el: Update release number.  Make version check fit
	for SXEmacs 22.

2009-06-22  Jim Meyering  <meyering@redhat.com>

	Automatically handle .xz suffix (XZ-compressed files), too.
	* jka-cmpr-hook.el (jka-compr-compression-info-list): Add xz.
	XZ is the successor to LZMA: <http://tukaani.org/xz/>

2009-06-22  Dmitry Dzhus  <dima@sphinx.net.ru>
	    Nick Roberts  <nickrob@snap.net.nz>

	* progmodes/gdb-mi.el: Pull further modified changes from Dmitry's
	repository (http://sphinx.net.ru/hg/gdb-mi/).

2009-06-22  Glenn Morris  <rgm@gnu.org>

	* files.el (dir-locals-collect-mode-variables): Allow for any number of
	`mode' and `eval' entries.  (Bug#3430)

	* Makefile.in (ELCFILES): Add fadr.elc.

	* calendar/appt.el (appt-make-list): Fix off-by-one error caused by
	differing behavior of \n and ^ in strings.  (Bug#3385)

	* emacs-lisp/cl-indent.el: Remove leading "*" from defcustom docs.

	* emacs-lisp/lisp-mode.el (lisp-indent-offset): Fix safe-local-variable
	property.
	(lisp-indent-function): Make it a defcustom.

2009-06-21  Nick Roberts  <nickrob@snap.net.nz>

	* progmodes/gdb-ui.el: Replace with ...
	* progmodes/gdb-mi.el: ... this file.
	* progmodes/gud.el: Modify for gdb-mi.el.

2009-06-21  Dmitry Dzhus  <dima@sphinx.net.ru>

	* fadr.el: New file.

See ChangeLog.14 for earlier changes.

;; Local Variables:
;; coding: utf-8
;; End:

    Copyright (C) 2009, 2010  Free Software Foundation, Inc.

  This file is part of GNU Emacs.

  GNU Emacs is free software: you can redistribute it and/or modify
  it under the terms of the GNU General Public License as published by
  the Free Software Foundation, either version 3 of the License, or
  (at your option) any later version.

  GNU Emacs is distributed in the hope that it will be useful,
  but WITHOUT ANY WARRANTY; without even the implied warranty of
  MERCHANTABILITY or FITNESS FOR A PARTICULAR PURPOSE.  See the
  GNU General Public License for more details.

  You should have received a copy of the GNU General Public License
  along with GNU Emacs.  If not, see <http://www.gnu.org/licenses/>.

;; arch-tag: d3e45e38-19e2-49b6-8dc2-7cb26adcc5a1<|MERGE_RESOLUTION|>--- conflicted
+++ resolved
@@ -1,4 +1,3 @@
-<<<<<<< HEAD
 2010-08-04  Kenichi Handa  <handa@m17n.org>
 
 	* language/cyrillic.el: Don't add "microsoft-cp1251" to
@@ -15,7 +14,7 @@
 	* international/mule-conf.el (compound-text): Doc fix.
 	(ctext-no-compositions): Doc fix.
 	(compound-text-with-extensions): Doc fix.
-=======
+
 2010-08-03  Juanma Barranquero  <lekktu@gmail.com>
 
 	* progmodes/which-func.el (which-func-format): Split help-echo text
@@ -57,7 +56,6 @@
 
 	* align.el (align-default-spacing): Doc fix.
 	(align-region-heuristic, align-regexp): Fix typos in docstrings.
->>>>>>> 9ebc731b
 
 2010-07-23  Juanma Barranquero  <lekktu@gmail.com>
 
