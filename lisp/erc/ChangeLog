--- conflicted
+++ resolved
@@ -1,14 +1,12 @@
-<<<<<<< HEAD
 2010-11-19  Martin Rudalics  <rudalics@gmx.at>
 
 	* erc-speedbar.el (erc-speedbar-goto-buffer): Use
 	pop-to-buffer-other-frame.
-=======
+
 2011-01-13  Stefan Monnier  <monnier@iro.umontreal.ca>
 
 	* erc.el (erc-mode):
 	* erc-dcc.el (erc-dcc-chat-mode): Use define-derived-mode.
->>>>>>> dab73760
 
 2010-11-11  Glenn Morris  <rgm@gnu.org>
 
